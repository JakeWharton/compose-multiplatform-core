--- conflicted
+++ resolved
@@ -44,35 +44,7 @@
 
     @Test
     fun constructor_success() {
-<<<<<<< HEAD
-        GetPublicKeyCredentialOption(
-            "{\"hi\":{\"there\":{\"lol\":\"Value\"}}}"
-        )
-    }
-
-    @Test
-    fun constructor_setPreferImmediatelyAvailableCredentialsToFalseByDefault() {
-        val getPublicKeyCredentialOpt = GetPublicKeyCredentialOption(
-            "JSON"
-        )
-        val preferImmediatelyAvailableCredentialsActual =
-            getPublicKeyCredentialOpt.preferImmediatelyAvailableCredentials
-        assertThat(preferImmediatelyAvailableCredentialsActual).isFalse()
-    }
-
-    @Test
-    fun constructor_setPreferImmediatelyAvailableCredentialsTrue() {
-        val preferImmediatelyAvailableCredentialsExpected = true
-        val getPublicKeyCredentialOpt = GetPublicKeyCredentialOption(
-            "JSON", preferImmediatelyAvailableCredentialsExpected
-        )
-        val preferImmediatelyAvailableCredentialsActual =
-            getPublicKeyCredentialOpt.preferImmediatelyAvailableCredentials
-        assertThat(preferImmediatelyAvailableCredentialsActual)
-            .isEqualTo(preferImmediatelyAvailableCredentialsExpected)
-=======
         GetPublicKeyCredentialOption(TEST_REQUEST_JSON)
->>>>>>> fdff00cc
     }
 
     @Test
@@ -87,14 +59,11 @@
     fun getter_frameworkProperties_success() {
         val requestJsonExpected = "{\"hi\":{\"there\":{\"lol\":\"Value\"}}}"
         val expectedAutoSelectAllowed = true
-<<<<<<< HEAD
-=======
         val expectedAllowedProviders: Set<ComponentName> = setOf(
             ComponentName("pkg", "cls"),
             ComponentName("pkg2", "cls2")
         )
         val clientDataHash = "hash".toByteArray()
->>>>>>> fdff00cc
         val expectedData = Bundle()
         expectedData.putString(
             PublicKeyCredential.BUNDLE_KEY_SUBTYPE,
@@ -104,22 +73,15 @@
             GetPublicKeyCredentialOption.BUNDLE_KEY_REQUEST_JSON,
             requestJsonExpected
         )
-<<<<<<< HEAD
-=======
         expectedData.putByteArray(GetPublicKeyCredentialOption.BUNDLE_KEY_CLIENT_DATA_HASH,
             clientDataHash)
->>>>>>> fdff00cc
         expectedData.putBoolean(
             CredentialOption.BUNDLE_KEY_IS_AUTO_SELECT_ALLOWED,
             expectedAutoSelectAllowed
         )
 
         val option = GetPublicKeyCredentialOption(
-<<<<<<< HEAD
-            requestJsonExpected, preferImmediatelyAvailableCredentialsExpected
-=======
             requestJsonExpected, clientDataHash, expectedAllowedProviders
->>>>>>> fdff00cc
         )
 
         assertThat(option.type).isEqualTo(PublicKeyCredential.TYPE_PUBLIC_KEY_CREDENTIAL)
@@ -132,9 +94,6 @@
 
     @Test
     fun frameworkConversion_success() {
-<<<<<<< HEAD
-        val option = GetPublicKeyCredentialOption("json", true)
-=======
         val clientDataHash = "hash".toByteArray()
         val expectedAllowedProviders: Set<ComponentName> = ImmutableSet.of(
             ComponentName("pkg", "cls"),
@@ -155,7 +114,6 @@
         val customCandidateQueryDataKey = "customRequestDataKey"
         val customCandidateQueryDataValue = true
         candidateQueryData.putBoolean(customCandidateQueryDataKey, customCandidateQueryDataValue)
->>>>>>> fdff00cc
 
         val convertedOption = createFrom(
             option.type, requestData, candidateQueryData,
