/*
 * Copyright (C) 2016 The Android Open Source Project
 *
 * Licensed under the Apache License, Version 2.0 (the "License");
 * you may not use this file except in compliance with the License.
 * You may obtain a copy of the License at
 *
 *      http://www.apache.org/licenses/LICENSE-2.0
 *
 * Unless required by applicable law or agreed to in writing, software
 * distributed under the License is distributed on an "AS IS" BASIS,
 * WITHOUT WARRANTIES OR CONDITIONS OF ANY KIND, either express or implied.
 * See the License for the specific language governing permissions and
 * limitations under the License.
 */

import android.support.DacOptions
import org.gradle.internal.os.OperatingSystem

apply from: "${ext.supportRootFolder}/buildSrc/init.gradle"
init.setSdkInLocalPropertiesFile()

apply from: "${ext.supportRootFolder}/app-toolkit/dependencies.gradle"

// repository creation task
def buildServerAnchorTask = rootProject.tasks.create(name : "runBuildServerCompilationTasks",
    description: "Anchor task for everything we want to run in build server.")

repos.addMavenRepositories(repositories)
init.setupRepoOutAndBuildNumber()
init.configureSubProjects()
init.setupRelease()
// always build offline docs for flatfoot specific builds.
init.enableDoclavaAndJDiff(this, new DacOptions("android/arch", "ARCH_DATA"))
rootProject.tasks["generateDocs"].exclude '**/R.java'

// flatfoot docs
def zipFlatfootDocsTask = rootProject.tasks.create(name : "createFlatfootDocsArchive", type : Zip) {
    from rootProject.docsDir
    destinationDir distDir
    baseName = "flatfoot-docs"
}

buildServerAnchorTask.dependsOn zipFlatfootDocsTask
zipFlatfootDocsTask.dependsOn rootProject.tasks["generateDocs"]
buildServerAnchorTask.dependsOn createDiffArchive
buildServerAnchorTask.dependsOn createArchive

subprojects {
<<<<<<< HEAD
    repos.addMavenRepositories(project.repositories)


=======
>>>>>>> c7f9ed63
    project.tasks.whenTaskAdded { task ->
        if (task.name.startsWith("assembleAndroidTest")) {
            buildServerAnchorTask.dependsOn task
        }
        if (task.name.startsWith("assembleDebug")) {
            buildServerAnchorTask.dependsOn task
        }
    }
}<|MERGE_RESOLUTION|>--- conflicted
+++ resolved
@@ -47,13 +47,7 @@
 buildServerAnchorTask.dependsOn createArchive
 
 subprojects {
-<<<<<<< HEAD
-    repos.addMavenRepositories(project.repositories)
-
-
-=======
->>>>>>> c7f9ed63
-    project.tasks.whenTaskAdded { task ->
+   project.tasks.whenTaskAdded { task ->
         if (task.name.startsWith("assembleAndroidTest")) {
             buildServerAnchorTask.dependsOn task
         }
