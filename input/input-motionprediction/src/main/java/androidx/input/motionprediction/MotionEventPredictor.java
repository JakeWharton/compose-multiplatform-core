--- conflicted
+++ resolved
@@ -33,10 +33,9 @@
  * {@link #newInstance(android.view.View)}; put the motion events you receive into it with
  * {@link #record(android.view.MotionEvent)}, and call {@link #predict()} to retrieve the
  * predicted  {@link android.view.MotionEvent} that would occur at the moment the next frame is
- * rendered on the display. Once no more predictions are needed, call {@link #close()} to stop it
- * and clean up resources.
+ * rendered on the display.
  */
-public interface MotionEventPredictor extends AutoCloseable {
+public interface MotionEventPredictor {
     /**
      * Record a user's movement to the predictor. You should call this for every
      * {@link android.view.MotionEvent} that is received by the associated
@@ -44,6 +43,7 @@
      *
      * @param event the {@link android.view.MotionEvent} the associated view received and that
      *              needs to be recorded.
+     * @throws IllegalArgumentException if an inconsistent MotionEvent stream is sent.
      */
     void record(@NonNull MotionEvent event);
 
@@ -57,21 +57,6 @@
     MotionEvent predict();
 
     /**
-<<<<<<< HEAD
-     * Notify the predictor that no more predictions are needed. Any subsequent call to
-     * {@link #predict()} will return null.
-     */
-    @Override
-    void close();
-
-    /**
-     * Create a new motion predictor associated to a specific {@link android.view.View}
-     * @param view the view to associated to this predictor
-     * @return the new predictor instance
-     */
-    static @NonNull MotionEventPredictor newInstance(@NonNull View view) {
-        return new KalmanMotionEventPredictor();
-=======
      * Create a new motion predictor associated to a specific {@link android.view.View}.
      *
      * For devices running Android versions before U, the predicions are provided by a library based
@@ -91,6 +76,5 @@
         } else {
             return new KalmanMotionEventPredictor(context);
         }
->>>>>>> fdff00cc
     }
 }