/*
 * Copyright 2018 The Android Open Source Project
 *
 * Licensed under the Apache License, Version 2.0 (the "License");
 * you may not use this file except in compliance with the License.
 * You may obtain a copy of the License at
 *
 *      http://www.apache.org/licenses/LICENSE-2.0
 *
 * Unless required by applicable law or agreed to in writing, software
 * distributed under the License is distributed on an "AS IS" BASIS,
 * WITHOUT WARRANTIES OR CONDITIONS OF ANY KIND, either express or implied.
 * See the License for the specific language governing permissions and
 * limitations under the License.
 */

package androidx.work.impl.background.greedy;

import static androidx.work.WorkRequest.DEFAULT_BACKOFF_DELAY_MILLIS;
import static androidx.work.impl.model.WorkSpecKt.generationalId;
import static androidx.work.impl.testutils.TestConstraintsKt.getConstraintsNotMet;

import static com.google.common.truth.Truth.assertThat;

import static org.mockito.ArgumentMatchers.anyLong;
import static org.mockito.ArgumentMatchers.eq;
import static org.mockito.Mockito.mock;
import static org.mockito.Mockito.reset;
import static org.mockito.Mockito.times;
import static org.mockito.Mockito.verify;
import static org.mockito.Mockito.when;

import android.content.Context;

import androidx.test.core.app.ApplicationProvider;
import androidx.test.ext.junit.runners.AndroidJUnit4;
import androidx.test.filters.SdkSuppress;
import androidx.test.filters.SmallTest;
import androidx.work.Constraints;
import androidx.work.OneTimeWorkRequest;
import androidx.work.PeriodicWorkRequest;
import androidx.work.WorkManagerTest;
import androidx.work.impl.Processor;
import androidx.work.impl.StartStopToken;
<<<<<<< HEAD
import androidx.work.impl.WorkManagerImpl;
import androidx.work.impl.constraints.WorkConstraintsTracker;
import androidx.work.impl.model.WorkSpec;
import androidx.work.impl.utils.taskexecutor.TaskExecutor;
=======
import androidx.work.impl.WorkLauncher;
import androidx.work.impl.constraints.ConstraintsState.ConstraintsMet;
import androidx.work.impl.constraints.trackers.Trackers;
import androidx.work.impl.model.WorkSpec;
import androidx.work.impl.testutils.TestConstraintTracker;
import androidx.work.impl.utils.taskexecutor.InstantWorkTaskExecutor;
>>>>>>> fdff00cc
import androidx.work.worker.TestWorker;

import org.junit.Before;
import org.junit.Test;
import org.junit.runner.RunWith;
import org.mockito.ArgumentCaptor;

import java.util.concurrent.TimeUnit;


@RunWith(AndroidJUnit4.class)
public class GreedySchedulerTest extends WorkManagerTest {
<<<<<<< HEAD
    private Context mContext;
    private WorkManagerImpl mWorkManagerImpl;
=======
    private final Context mContext = ApplicationProvider.getApplicationContext();
>>>>>>> fdff00cc
    private Processor mMockProcessor;
    private GreedyScheduler mGreedyScheduler;
    private DelayedWorkTracker mDelayedWorkTracker;

<<<<<<< HEAD
    @Before
    public void setUp() {
        mContext = mock(Context.class);
        TaskExecutor taskExecutor = mock(TaskExecutor.class);
        mWorkManagerImpl = mock(WorkManagerImpl.class);
        mMockProcessor = mock(Processor.class);
        mMockWorkConstraintsTracker = mock(WorkConstraintsTracker.class);
        when(mWorkManagerImpl.getProcessor()).thenReturn(mMockProcessor);
        when(mWorkManagerImpl.getWorkTaskExecutor()).thenReturn(taskExecutor);
        mGreedyScheduler = new GreedyScheduler(
                mContext,
                mWorkManagerImpl,
                mMockWorkConstraintsTracker);
=======
    private WorkLauncher mWorkLauncher;
    private TestConstraintTracker mBatteryTracker;

    @Before
    public void setUp() {
        mMockProcessor = mock(Processor.class);
        InstantWorkTaskExecutor taskExecutor = new InstantWorkTaskExecutor();
        mBatteryTracker = new TestConstraintTracker(false, mContext, taskExecutor);
        Trackers trackers = new Trackers(mContext, taskExecutor, mBatteryTracker);
        mWorkLauncher = mock(WorkLauncher.class);
        Configuration configuration = new Configuration.Builder().build();
        mGreedyScheduler = new GreedyScheduler(
                mContext, configuration, trackers, mMockProcessor, mWorkLauncher, taskExecutor);
>>>>>>> fdff00cc
        mGreedyScheduler.mInDefaultProcess = true;
        mDelayedWorkTracker = mock(DelayedWorkTracker.class);
        mGreedyScheduler.setDelayedWorkTracker(mDelayedWorkTracker);
    }

    @Test
    @SmallTest
    public void testGreedyScheduler_startsUnconstrainedWork() {
        OneTimeWorkRequest work = new OneTimeWorkRequest.Builder(TestWorker.class).build();
        WorkSpec workSpec = work.getWorkSpec();
        mGreedyScheduler.schedule(workSpec);
        ArgumentCaptor<StartStopToken> captor = ArgumentCaptor.forClass(StartStopToken.class);
        verify(mWorkManagerImpl).startWork(captor.capture());
        assertThat(captor.getValue().getId().getWorkSpecId()).isEqualTo(workSpec.id);
    }

    @Test
    @SmallTest
    public void testGreedyScheduler_startsPeriodicWorkRequests() {
        PeriodicWorkRequest periodicWork =
                new PeriodicWorkRequest.Builder(TestWorker.class, 0L, TimeUnit.MILLISECONDS)
                        .build();
        mGreedyScheduler.schedule(periodicWork.getWorkSpec());
        // PeriodicWorkRequests are special because their periodStartTime is set to 0.
        // So the first invocation will always result in startWork(). Subsequent runs will
        // use `delayedStartWork()`.
        ArgumentCaptor<StartStopToken> captor = ArgumentCaptor.forClass(StartStopToken.class);
        verify(mWorkManagerImpl).startWork(captor.capture());
        assertThat(captor.getValue().getId().getWorkSpecId()).isEqualTo(periodicWork.getStringId());
    }

    @Test
    @SmallTest
    public void testGreedyScheduler_startsDelayedWork() {
        OneTimeWorkRequest work = new OneTimeWorkRequest.Builder(TestWorker.class)
                .setInitialDelay(1000L, TimeUnit.MILLISECONDS)
                .build();
        mGreedyScheduler.schedule(work.getWorkSpec());
        verify(mDelayedWorkTracker).schedule(eq(work.getWorkSpec()), anyLong());
    }

    @Test
    @SmallTest
    public void testGreedyScheduler_startsBackedOffWork() {
        OneTimeWorkRequest work = new OneTimeWorkRequest.Builder(TestWorker.class)
                .setLastEnqueueTime(System.currentTimeMillis(), TimeUnit.MILLISECONDS)
                .setInitialRunAttemptCount(5)
                .build();
        mGreedyScheduler.schedule(work.getWorkSpec());
        verify(mDelayedWorkTracker).schedule(eq(work.getWorkSpec()), anyLong());
    }

    @Test
    @SmallTest
    @SdkSuppress(minSdkVersion = 23)
    public void testGreedyScheduler_ignoresIdleWorkConstraint() {
        Constraints constraints = new Constraints.Builder()
                .setRequiresDeviceIdle(true)
                .setRequiresCharging(true)
                .build();
        OneTimeWorkRequest work = new OneTimeWorkRequest.Builder(TestWorker.class)
                .setConstraints(constraints)
                .build();
        mGreedyScheduler.schedule(work.getWorkSpec());
        // shouldn't be tracked, because work has idle constraint unsupported by GreedyScheduler
        assertThat(mBatteryTracker.isTracking()).isFalse();
    }

    @Test
    @SmallTest
    public void testGreedyScheduler_startsWorkWhenConstraintsMet() {
        OneTimeWorkRequest work = new OneTimeWorkRequest.Builder(TestWorker.class).build();
        mGreedyScheduler.onConstraintsStateChanged(work.getWorkSpec(), ConstraintsMet.INSTANCE);
        ArgumentCaptor<StartStopToken> captor = ArgumentCaptor.forClass(StartStopToken.class);
        verify(mWorkManagerImpl).startWork(captor.capture());
        assertThat(captor.getValue().getId().getWorkSpecId()).isEqualTo(work.getWorkSpec().id);
    }

    @Test
    @SmallTest
    public void testGreedyScheduler_stopsWorkWhenConstraintsNotMet() {
        // in order to stop the work, we should start it first.
        OneTimeWorkRequest work = new OneTimeWorkRequest.Builder(TestWorker.class).build();
<<<<<<< HEAD
        mGreedyScheduler.onAllConstraintsMet(Collections.singletonList(work.getWorkSpec()));
        mGreedyScheduler.onAllConstraintsNotMet(Collections.singletonList(work.getWorkSpec()));
        ArgumentCaptor<StartStopToken> captor = ArgumentCaptor.forClass(StartStopToken.class);
        verify(mWorkManagerImpl).stopWork(captor.capture());
        assertThat(captor.getValue().getId().getWorkSpecId()).isEqualTo(work.getWorkSpec().id);
=======
        mGreedyScheduler.onConstraintsStateChanged(work.getWorkSpec(), ConstraintsMet.INSTANCE);
        mGreedyScheduler.onConstraintsStateChanged(work.getWorkSpec(), getConstraintsNotMet());
        ArgumentCaptor<StartStopToken> captorToken = ArgumentCaptor.forClass(StartStopToken.class);
        verify(mWorkLauncher)
                .stopWorkWithReason(captorToken.capture(), eq(getConstraintsNotMet().getReason()));
        assertThat(captorToken.getValue().getId().getWorkSpecId()).isEqualTo(work.getWorkSpec().id);
        // doing this check because java vs inline classes
>>>>>>> fdff00cc
    }

    @Test
    @SmallTest
    public void testGreedyScheduler_constraintsAreAddedAndRemovedForTracking() {
        final OneTimeWorkRequest work = new OneTimeWorkRequest.Builder(TestWorker.class)
                .setConstraints(new Constraints.Builder().setRequiresCharging(true).build())
                .build();
        final WorkSpec workSpec = work.getWorkSpec();
<<<<<<< HEAD
        Set<WorkSpec> expected = new HashSet<WorkSpec>();
        expected.add(workSpec);
=======
        workSpec.lastEnqueueTime = System.currentTimeMillis();
>>>>>>> fdff00cc

        mGreedyScheduler.schedule(workSpec);
        assertThat(mBatteryTracker.isTracking()).isTrue();
        mGreedyScheduler.onExecuted(generationalId(workSpec), false);
        assertThat(mBatteryTracker.isTracking()).isFalse();
    }

    @Test
    @SmallTest
    public void testGreedyScheduler_executionListenerIsRegistered() {
        OneTimeWorkRequest work = new OneTimeWorkRequest.Builder(TestWorker.class).build();
        WorkSpec workSpec = work.getWorkSpec();
        mGreedyScheduler.schedule(workSpec);
        verify(mMockProcessor).addExecutionListener(mGreedyScheduler);
    }

    @Test
    @SmallTest
    public void testGreedyScheduler_executionListenerIsRegisteredOnlyOnce() {
        for (int i = 0; i < 2; ++i) {
            OneTimeWorkRequest work = new OneTimeWorkRequest.Builder(TestWorker.class).build();
            WorkSpec workSpec = work.getWorkSpec();
            mGreedyScheduler.schedule(workSpec);
        }
        verify(mMockProcessor, times(1)).addExecutionListener(mGreedyScheduler);
    }

    @Test
    @SmallTest
    public void testGreedyScheduler_ignoresRequestsInADifferentProcess() {
        // Context.getSystemService() returns null so no work should be executed.
        mGreedyScheduler.mInDefaultProcess = false;
        OneTimeWorkRequest work = new OneTimeWorkRequest.Builder(TestWorker.class).build();
        WorkSpec workSpec = work.getWorkSpec();
        mGreedyScheduler.schedule(workSpec);
        verify(mMockProcessor, times(0)).addExecutionListener(mGreedyScheduler);
    }

    @Test
    @SmallTest
    public void testGreedyScheduler_throttleWork() {
        long before = System.currentTimeMillis();
        OneTimeWorkRequest work = new OneTimeWorkRequest.Builder(TestWorker.class)
                .setLastEnqueueTime(System.currentTimeMillis(), TimeUnit.MILLISECONDS)
                .setInitialDelay(1000L, TimeUnit.MILLISECONDS)
                .build();
        WorkSpec workSpec = work.getWorkSpec();
        mGreedyScheduler.schedule(workSpec);
        mGreedyScheduler.onExecuted(generationalId(workSpec), true);
        WorkSpec updatedRunAttemptCount = new WorkSpec(workSpec.id, workSpec);
        updatedRunAttemptCount.runAttemptCount = 10;
        reset(mDelayedWorkTracker);
        mGreedyScheduler.schedule(updatedRunAttemptCount);
        ArgumentCaptor<Long> delayCapture = ArgumentCaptor.forClass(Long.class);
        verify(mDelayedWorkTracker).schedule(eq(updatedRunAttemptCount), delayCapture.capture());
        assertThat(delayCapture.getValue()).isAtLeast(before + 5 * DEFAULT_BACKOFF_DELAY_MILLIS);
    }
}<|MERGE_RESOLUTION|>--- conflicted
+++ resolved
@@ -28,7 +28,6 @@
 import static org.mockito.Mockito.reset;
 import static org.mockito.Mockito.times;
 import static org.mockito.Mockito.verify;
-import static org.mockito.Mockito.when;
 
 import android.content.Context;
 
@@ -36,25 +35,19 @@
 import androidx.test.ext.junit.runners.AndroidJUnit4;
 import androidx.test.filters.SdkSuppress;
 import androidx.test.filters.SmallTest;
+import androidx.work.Configuration;
 import androidx.work.Constraints;
 import androidx.work.OneTimeWorkRequest;
 import androidx.work.PeriodicWorkRequest;
 import androidx.work.WorkManagerTest;
 import androidx.work.impl.Processor;
 import androidx.work.impl.StartStopToken;
-<<<<<<< HEAD
-import androidx.work.impl.WorkManagerImpl;
-import androidx.work.impl.constraints.WorkConstraintsTracker;
-import androidx.work.impl.model.WorkSpec;
-import androidx.work.impl.utils.taskexecutor.TaskExecutor;
-=======
 import androidx.work.impl.WorkLauncher;
 import androidx.work.impl.constraints.ConstraintsState.ConstraintsMet;
 import androidx.work.impl.constraints.trackers.Trackers;
 import androidx.work.impl.model.WorkSpec;
 import androidx.work.impl.testutils.TestConstraintTracker;
 import androidx.work.impl.utils.taskexecutor.InstantWorkTaskExecutor;
->>>>>>> fdff00cc
 import androidx.work.worker.TestWorker;
 
 import org.junit.Before;
@@ -67,31 +60,11 @@
 
 @RunWith(AndroidJUnit4.class)
 public class GreedySchedulerTest extends WorkManagerTest {
-<<<<<<< HEAD
-    private Context mContext;
-    private WorkManagerImpl mWorkManagerImpl;
-=======
     private final Context mContext = ApplicationProvider.getApplicationContext();
->>>>>>> fdff00cc
     private Processor mMockProcessor;
     private GreedyScheduler mGreedyScheduler;
     private DelayedWorkTracker mDelayedWorkTracker;
 
-<<<<<<< HEAD
-    @Before
-    public void setUp() {
-        mContext = mock(Context.class);
-        TaskExecutor taskExecutor = mock(TaskExecutor.class);
-        mWorkManagerImpl = mock(WorkManagerImpl.class);
-        mMockProcessor = mock(Processor.class);
-        mMockWorkConstraintsTracker = mock(WorkConstraintsTracker.class);
-        when(mWorkManagerImpl.getProcessor()).thenReturn(mMockProcessor);
-        when(mWorkManagerImpl.getWorkTaskExecutor()).thenReturn(taskExecutor);
-        mGreedyScheduler = new GreedyScheduler(
-                mContext,
-                mWorkManagerImpl,
-                mMockWorkConstraintsTracker);
-=======
     private WorkLauncher mWorkLauncher;
     private TestConstraintTracker mBatteryTracker;
 
@@ -105,7 +78,6 @@
         Configuration configuration = new Configuration.Builder().build();
         mGreedyScheduler = new GreedyScheduler(
                 mContext, configuration, trackers, mMockProcessor, mWorkLauncher, taskExecutor);
->>>>>>> fdff00cc
         mGreedyScheduler.mInDefaultProcess = true;
         mDelayedWorkTracker = mock(DelayedWorkTracker.class);
         mGreedyScheduler.setDelayedWorkTracker(mDelayedWorkTracker);
@@ -116,9 +88,10 @@
     public void testGreedyScheduler_startsUnconstrainedWork() {
         OneTimeWorkRequest work = new OneTimeWorkRequest.Builder(TestWorker.class).build();
         WorkSpec workSpec = work.getWorkSpec();
+        workSpec.lastEnqueueTime = System.currentTimeMillis();
         mGreedyScheduler.schedule(workSpec);
         ArgumentCaptor<StartStopToken> captor = ArgumentCaptor.forClass(StartStopToken.class);
-        verify(mWorkManagerImpl).startWork(captor.capture());
+        verify(mWorkLauncher).startWork(captor.capture());
         assertThat(captor.getValue().getId().getWorkSpecId()).isEqualTo(workSpec.id);
     }
 
@@ -133,7 +106,7 @@
         // So the first invocation will always result in startWork(). Subsequent runs will
         // use `delayedStartWork()`.
         ArgumentCaptor<StartStopToken> captor = ArgumentCaptor.forClass(StartStopToken.class);
-        verify(mWorkManagerImpl).startWork(captor.capture());
+        verify(mWorkLauncher).startWork(captor.capture());
         assertThat(captor.getValue().getId().getWorkSpecId()).isEqualTo(periodicWork.getStringId());
     }
 
@@ -141,6 +114,7 @@
     @SmallTest
     public void testGreedyScheduler_startsDelayedWork() {
         OneTimeWorkRequest work = new OneTimeWorkRequest.Builder(TestWorker.class)
+                .setLastEnqueueTime(System.currentTimeMillis(), TimeUnit.MILLISECONDS)
                 .setInitialDelay(1000L, TimeUnit.MILLISECONDS)
                 .build();
         mGreedyScheduler.schedule(work.getWorkSpec());
@@ -180,7 +154,7 @@
         OneTimeWorkRequest work = new OneTimeWorkRequest.Builder(TestWorker.class).build();
         mGreedyScheduler.onConstraintsStateChanged(work.getWorkSpec(), ConstraintsMet.INSTANCE);
         ArgumentCaptor<StartStopToken> captor = ArgumentCaptor.forClass(StartStopToken.class);
-        verify(mWorkManagerImpl).startWork(captor.capture());
+        verify(mWorkLauncher).startWork(captor.capture());
         assertThat(captor.getValue().getId().getWorkSpecId()).isEqualTo(work.getWorkSpec().id);
     }
 
@@ -189,13 +163,6 @@
     public void testGreedyScheduler_stopsWorkWhenConstraintsNotMet() {
         // in order to stop the work, we should start it first.
         OneTimeWorkRequest work = new OneTimeWorkRequest.Builder(TestWorker.class).build();
-<<<<<<< HEAD
-        mGreedyScheduler.onAllConstraintsMet(Collections.singletonList(work.getWorkSpec()));
-        mGreedyScheduler.onAllConstraintsNotMet(Collections.singletonList(work.getWorkSpec()));
-        ArgumentCaptor<StartStopToken> captor = ArgumentCaptor.forClass(StartStopToken.class);
-        verify(mWorkManagerImpl).stopWork(captor.capture());
-        assertThat(captor.getValue().getId().getWorkSpecId()).isEqualTo(work.getWorkSpec().id);
-=======
         mGreedyScheduler.onConstraintsStateChanged(work.getWorkSpec(), ConstraintsMet.INSTANCE);
         mGreedyScheduler.onConstraintsStateChanged(work.getWorkSpec(), getConstraintsNotMet());
         ArgumentCaptor<StartStopToken> captorToken = ArgumentCaptor.forClass(StartStopToken.class);
@@ -203,7 +170,6 @@
                 .stopWorkWithReason(captorToken.capture(), eq(getConstraintsNotMet().getReason()));
         assertThat(captorToken.getValue().getId().getWorkSpecId()).isEqualTo(work.getWorkSpec().id);
         // doing this check because java vs inline classes
->>>>>>> fdff00cc
     }
 
     @Test
@@ -213,12 +179,7 @@
                 .setConstraints(new Constraints.Builder().setRequiresCharging(true).build())
                 .build();
         final WorkSpec workSpec = work.getWorkSpec();
-<<<<<<< HEAD
-        Set<WorkSpec> expected = new HashSet<WorkSpec>();
-        expected.add(workSpec);
-=======
         workSpec.lastEnqueueTime = System.currentTimeMillis();
->>>>>>> fdff00cc
 
         mGreedyScheduler.schedule(workSpec);
         assertThat(mBatteryTracker.isTracking()).isTrue();
