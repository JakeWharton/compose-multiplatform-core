/*
 * Copyright 2019 The Android Open Source Project
 *
 * Licensed under the Apache License, Version 2.0 (the "License");
 * you may not use this file except in compliance with the License.
 * You may obtain a copy of the License at
 *
 *      http://www.apache.org/licenses/LICENSE-2.0
 *
 * Unless required by applicable law or agreed to in writing, software
 * distributed under the License is distributed on an "AS IS" BASIS,
 * WITHOUT WARRANTIES OR CONDITIONS OF ANY KIND, either express or implied.
 * See the License for the specific language governing permissions and
 * limitations under the License.
 */

import androidx.build.AndroidXComposePlugin
import androidx.build.LibraryType
import org.jetbrains.kotlin.gradle.tasks.KotlinCompile

plugins {
    id("AndroidXPlugin")
    id("com.android.library")
    id("AndroidXComposePlugin")
}

AndroidXComposePlugin.applyAndConfigureKotlinPlugin(project)

dependencies {
<<<<<<< HEAD
    kotlinPlugin(project(":compose:compiler:compiler"))
    kotlinNativeCompilerPluginClasspath(project(":compose:compiler:compiler-hosted"))
=======
>>>>>>> 199c61b4

    if(!AndroidXComposePlugin.isMultiplatformEnabled(project)) {
        /*
         * When updating dependencies, make sure to make the an an analogous update in the
         * corresponding block below
         */

        api("androidx.annotation:annotation:1.1.0")
        api("androidx.compose.ui:ui:1.2.0")
        api("androidx.compose.ui:ui-unit:1.1.1")

        implementation("androidx.compose.runtime:runtime:1.2.0")
        implementation("androidx.compose.ui:ui-util:1.0.0")
        implementation("androidx.core:core:1.7.0")
        implementation("androidx.compose.animation:animation-core:1.1.1")
        implementation(libs.kotlinStdlibCommon)

        testImplementation(libs.testRules)
        testImplementation(libs.testRunner)
        testImplementation(libs.junit)
        testImplementation(libs.truth)

        androidTestImplementation(project(":compose:foundation:foundation"))
        androidTestImplementation("androidx.compose.ui:ui-test-junit4:1.0.0")
        androidTestImplementation(project(":compose:test-utils"))
        androidTestImplementation("androidx.activity:activity-compose:1.3.1")
        // old version of common-java8 conflicts with newer version, because both have
        // DefaultLifecycleEventObserver.
        // Outside of androidx this is resolved via constraint added to lifecycle-common,
        // but it doesn't work in androidx.
        // See aosp/1804059
        androidTestImplementation(project(":lifecycle:lifecycle-common-java8"))
        androidTestImplementation(libs.testRules)
        androidTestImplementation(libs.testRunner)
        androidTestImplementation(libs.junit)
        androidTestImplementation(libs.truth)

        samples(project(":compose:foundation:foundation-layout:foundation-layout-samples"))
    }
}

if(AndroidXComposePlugin.isMultiplatformEnabled(project)) {
    androidXComposeMultiplatform {
        android()
        desktop()
        darwin()
        js()
    }

    kotlin {
        /*
         * When updating dependencies, make sure to make the an an analogous update in the
         * corresponding block above
         */
        sourceSets {
            commonMain.dependencies {
                implementation(libs.kotlinStdlibCommon)

                api(project(":compose:ui:ui"))
                implementation(project(":compose:runtime:runtime"))
                implementation(project(":compose:ui:ui-util"))
            }

            androidMain.dependencies {
                api("androidx.annotation:annotation:1.1.0")
                implementation("androidx.core:core:1.7.0")
                implementation("androidx.compose.animation:animation-core:1.1.1")
            }

            desktopMain.dependencies {
                implementation(libs.kotlinStdlib)
            }

            jsNativeMain.dependsOn(commonMain)
            jsMain.dependsOn(jsNativeMain)
            nativeMain.dependsOn(jsNativeMain)

            // TODO(b/214407011): These dependencies leak into instrumented tests as well. If you
            //  need to add Robolectric (which must be kept out of androidAndroidTest), use a top
            //  level dependencies block instead:
            //  `dependencies { testImplementation(libs.robolectric) }`
            androidTest.dependencies {
                implementation(libs.testRules)
                implementation(libs.testRunner)
                implementation(libs.junit)
                implementation(libs.truth)
            }

            androidAndroidTest.dependencies {
                implementation(project(":compose:foundation:foundation"))
                implementation(project(":compose:ui:ui-test-junit4"))
                implementation(project(":compose:test-utils"))
                implementation("androidx.activity:activity-compose:1.3.1")

                implementation(libs.testRules)
                implementation(libs.testRunner)
                implementation(libs.junit)
                implementation(libs.truth)
            }
        }
    }
    dependencies {
        samples(project(":compose:foundation:foundation-layout:foundation-layout-samples"))
    }
}

androidx {
    name = "Compose Layouts"
    type = LibraryType.PUBLISHED_LIBRARY
    mavenGroup = LibraryGroups.COMPOSE_FOUNDATION
    inceptionYear = "2019"
    description = "Compose layout implementations"
    legacyDisableKotlinStrictApiMode = true
}

android {
    namespace "androidx.compose.foundation.layout"
}

tasks.withType(KotlinCompile).configureEach {
    kotlinOptions {
        freeCompilerArgs += [
                "-Xjvm-default=all"
        ]
    }
}<|MERGE_RESOLUTION|>--- conflicted
+++ resolved
@@ -27,11 +27,6 @@
 AndroidXComposePlugin.applyAndConfigureKotlinPlugin(project)
 
 dependencies {
-<<<<<<< HEAD
-    kotlinPlugin(project(":compose:compiler:compiler"))
-    kotlinNativeCompilerPluginClasspath(project(":compose:compiler:compiler-hosted"))
-=======
->>>>>>> 199c61b4
 
     if(!AndroidXComposePlugin.isMultiplatformEnabled(project)) {
         /*
