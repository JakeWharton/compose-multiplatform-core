/*
 * Copyright 2020 The Android Open Source Project
 *
 * Licensed under the Apache License, Version 2.0 (the "License");
 * you may not use this file except in compliance with the License.
 * You may obtain a copy of the License at
 *
 *      http://www.apache.org/licenses/LICENSE-2.0
 *
 * Unless required by applicable law or agreed to in writing, software
 * distributed under the License is distributed on an "AS IS" BASIS,
 * WITHOUT WARRANTIES OR CONDITIONS OF ANY KIND, either express or implied.
 * See the License for the specific language governing permissions and
 * limitations under the License.
 */

package androidx.compose.foundation.layout

import androidx.compose.runtime.Stable
import androidx.compose.ui.Modifier
import androidx.compose.ui.layout.LayoutModifier
import androidx.compose.ui.layout.Measurable
import androidx.compose.ui.layout.MeasureResult
import androidx.compose.ui.layout.MeasureScope
import androidx.compose.ui.platform.InspectorInfo
import androidx.compose.ui.platform.InspectorValueInfo
import androidx.compose.ui.platform.debugInspectorInfo
import androidx.compose.ui.unit.Constraints
import androidx.compose.ui.unit.Density
import androidx.compose.ui.unit.Dp
import androidx.compose.ui.unit.IntOffset
import androidx.compose.ui.unit.dp

/**
 * Offset the content by ([x] dp, [y] dp). The offsets can be positive as well as non-positive.
 * Applying an offset only changes the position of the content, without interfering with
 * its size measurement.
 *
 * This modifier will automatically adjust the horizontal offset according to the layout direction:
 * when the layout direction is LTR, positive [x] offsets will move the content to the right and
 * when the layout direction is RTL, positive [x] offsets will move the content to the left.
 * For a modifier that offsets without considering layout direction, see [absoluteOffset].
 *
 * @see absoluteOffset
 *
 * Example usage:
 * @sample androidx.compose.foundation.layout.samples.OffsetModifier
 */
@Stable
fun Modifier.offset(x: Dp = 0.dp, y: Dp = 0.dp) = this.then(
    OffsetModifier(
        x = x,
        y = y,
        rtlAware = true,
        inspectorInfo = debugInspectorInfo {
            name = "offset"
            properties["x"] = x
            properties["y"] = y
        }
    )
)

/**
 * Offset the content by ([x] dp, [y] dp). The offsets can be positive as well as non-positive.
 * Applying an offset only changes the position of the content, without interfering with
 * its size measurement.
 *
 * This modifier will not consider layout direction when calculating the position of the content:
 * a positive [x] offset will always move the content to the right.
 * For a modifier that considers the layout direction when applying the offset, see [offset].
 *
 * @see offset
 *
 * Example usage:
 * @sample androidx.compose.foundation.layout.samples.AbsoluteOffsetModifier
 */
@Stable
fun Modifier.absoluteOffset(x: Dp = 0.dp, y: Dp = 0.dp) = this.then(
    OffsetModifier(
        x = x,
        y = y,
        rtlAware = false,
        inspectorInfo = debugInspectorInfo {
            name = "absoluteOffset"
            properties["x"] = x
            properties["y"] = y
        }
    )
)

/**
 * Offset the content by [offset] px. The offsets can be positive as well as non-positive.
 * Applying an offset only changes the position of the content, without interfering with
 * its size measurement.
 *
 * This modifier is designed to be used for offsets that change, possibly due to user interactions.
 * It avoids recomposition when the offset is changing, and also adds a graphics layer that
 * prevents unnecessary redrawing of the context when the offset is changing.
 *
 * This modifier will automatically adjust the horizontal offset according to the layout direction:
 * when the LD is LTR, positive horizontal offsets will move the content to the right and
 * when the LD is RTL, positive horizontal offsets will move the content to the left.
 * For a modifier that offsets without considering layout direction, see [absoluteOffset].
 *
 * @see [absoluteOffset]
 *
 * Example usage:
 * @sample androidx.compose.foundation.layout.samples.OffsetPxModifier
 */
fun Modifier.offset(offset: Density.() -> IntOffset) = this.then(
    OffsetPxModifier(
        offset = offset,
        rtlAware = true,
        inspectorInfo = debugInspectorInfo {
            name = "offset"
            properties["offset"] = offset
        }
    )
)

/**
 * Offset the content by [offset] px. The offsets can be positive as well as non-positive.
 * Applying an offset only changes the position of the content, without interfering with
 * its size measurement.
 *
 * This modifier is designed to be used for offsets that change, possibly due to user interactions.
 * It avoids recomposition when the offset is changing, and also adds a graphics layer that
 * prevents unnecessary redrawing of the context when the offset is changing.
 *
 * This modifier will not consider layout direction when calculating the position of the content:
 * a positive horizontal offset will always move the content to the right.
 * For a modifier that considers layout direction when applying the offset, see [offset].
 *
 * @see offset
 *
 * Example usage:
 * @sample androidx.compose.foundation.layout.samples.AbsoluteOffsetPxModifier
 */
fun Modifier.absoluteOffset(
    offset: Density.() -> IntOffset
) = this.then(
    OffsetPxModifier(
        offset = offset,
        rtlAware = false,
        inspectorInfo = debugInspectorInfo {
            name = "absoluteOffset"
            properties["offset"] = offset
        }
    )
)

private class OffsetModifier(
    val x: Dp,
    val y: Dp,
    val rtlAware: Boolean,
<<<<<<< HEAD
    inspectorInfo: InspectorInfo.() -> Unit
) : LayoutModifier, InspectorValueInfo(inspectorInfo) {
=======
    val inspectorInfo: InspectorInfo.() -> Unit
) : ModifierNodeElement<OffsetNode>() {
    override fun create(): OffsetNode {
        return OffsetNode(x, y, rtlAware)
    }

    override fun update(node: OffsetNode) {
        node.x = x
        node.y = y
        node.rtlAware = rtlAware
    }

    override fun equals(other: Any?): Boolean {
        if (this === other) return true
        val otherModifierElement = other as? OffsetElement ?: return false

        return x == otherModifierElement.x &&
            y == otherModifierElement.y &&
            rtlAware == otherModifierElement.rtlAware
    }

    override fun hashCode(): Int {
        var result = x.hashCode()
        result = 31 * result + y.hashCode()
        result = 31 * result + rtlAware.hashCode()
        return result
    }

    override fun toString(): String = "OffsetModifierElement(x=$x, y=$y, rtlAware=$rtlAware)"

    override fun InspectorInfo.inspectableProperties() { inspectorInfo() }
}

private class OffsetNode(
    var x: Dp,
    var y: Dp,
    var rtlAware: Boolean
) : LayoutModifierNode, Modifier.Node() {

>>>>>>> fdff00cc
    override fun MeasureScope.measure(
        measurable: Measurable,
        constraints: Constraints
    ): MeasureResult {
        val placeable = measurable.measure(constraints)
        return layout(placeable.width, placeable.height) {
            if (rtlAware) {
                placeable.placeRelative(x.roundToPx(), y.roundToPx())
            } else {
                placeable.place(x.roundToPx(), y.roundToPx())
            }
        }
    }
<<<<<<< HEAD
=======
}

private class OffsetPxElement(
    val offset: Density.() -> IntOffset,
    val rtlAware: Boolean,
    val inspectorInfo: InspectorInfo.() -> Unit
) : ModifierNodeElement<OffsetPxNode>() {
    override fun create(): OffsetPxNode {
        return OffsetPxNode(offset, rtlAware)
    }

    override fun update(node: OffsetPxNode) {
        node.offset = offset
        node.rtlAware = rtlAware
    }
>>>>>>> fdff00cc

    override fun equals(other: Any?): Boolean {
        if (this === other) return true
        val otherModifier = other as? OffsetModifier ?: return false

        return x == otherModifier.x &&
            y == otherModifier.y &&
            rtlAware == otherModifier.rtlAware
    }

    override fun hashCode(): Int {
        var result = x.hashCode()
        result = 31 * result + y.hashCode()
        result = 31 * result + rtlAware.hashCode()
        return result
    }

    override fun toString(): String = "OffsetModifier(x=$x, y=$y, rtlAware=$rtlAware)"
}

private class OffsetPxModifier(
    val offset: Density.() -> IntOffset,
    val rtlAware: Boolean,
    inspectorInfo: InspectorInfo.() -> Unit
) : LayoutModifier, InspectorValueInfo(inspectorInfo) {
    override fun MeasureScope.measure(
        measurable: Measurable,
        constraints: Constraints
    ): MeasureResult {
        val placeable = measurable.measure(constraints)
        return layout(placeable.width, placeable.height) {
            val offsetValue = offset()
            if (rtlAware) {
                placeable.placeRelativeWithLayer(offsetValue.x, offsetValue.y)
            } else {
                placeable.placeWithLayer(offsetValue.x, offsetValue.y)
            }
        }
    }

    override fun equals(other: Any?): Boolean {
        if (this === other) return true
        val otherModifier = other as? OffsetPxModifier ?: return false

        return offset == otherModifier.offset &&
            rtlAware == otherModifier.rtlAware
    }

    override fun hashCode(): Int {
        var result = offset.hashCode()
        result = 31 * result + rtlAware.hashCode()
        return result
    }

    override fun toString(): String = "OffsetPxModifier(offset=$offset, rtlAware=$rtlAware)"
}<|MERGE_RESOLUTION|>--- conflicted
+++ resolved
@@ -18,13 +18,12 @@
 
 import androidx.compose.runtime.Stable
 import androidx.compose.ui.Modifier
-import androidx.compose.ui.layout.LayoutModifier
 import androidx.compose.ui.layout.Measurable
 import androidx.compose.ui.layout.MeasureResult
 import androidx.compose.ui.layout.MeasureScope
+import androidx.compose.ui.node.LayoutModifierNode
+import androidx.compose.ui.node.ModifierNodeElement
 import androidx.compose.ui.platform.InspectorInfo
-import androidx.compose.ui.platform.InspectorValueInfo
-import androidx.compose.ui.platform.debugInspectorInfo
 import androidx.compose.ui.unit.Constraints
 import androidx.compose.ui.unit.Density
 import androidx.compose.ui.unit.Dp
@@ -47,17 +46,15 @@
  * @sample androidx.compose.foundation.layout.samples.OffsetModifier
  */
 @Stable
-fun Modifier.offset(x: Dp = 0.dp, y: Dp = 0.dp) = this.then(
-    OffsetModifier(
-        x = x,
-        y = y,
-        rtlAware = true,
-        inspectorInfo = debugInspectorInfo {
-            name = "offset"
-            properties["x"] = x
-            properties["y"] = y
-        }
-    )
+fun Modifier.offset(x: Dp = 0.dp, y: Dp = 0.dp) = this then OffsetElement(
+    x = x,
+    y = y,
+    rtlAware = true,
+    inspectorInfo = {
+        name = "offset"
+        properties["x"] = x
+        properties["y"] = y
+    }
 )
 
 /**
@@ -75,17 +72,15 @@
  * @sample androidx.compose.foundation.layout.samples.AbsoluteOffsetModifier
  */
 @Stable
-fun Modifier.absoluteOffset(x: Dp = 0.dp, y: Dp = 0.dp) = this.then(
-    OffsetModifier(
-        x = x,
-        y = y,
-        rtlAware = false,
-        inspectorInfo = debugInspectorInfo {
-            name = "absoluteOffset"
-            properties["x"] = x
-            properties["y"] = y
-        }
-    )
+fun Modifier.absoluteOffset(x: Dp = 0.dp, y: Dp = 0.dp) = this then OffsetElement(
+    x = x,
+    y = y,
+    rtlAware = false,
+    inspectorInfo = {
+        name = "absoluteOffset"
+        properties["x"] = x
+        properties["y"] = y
+    }
 )
 
 /**
@@ -107,16 +102,15 @@
  * Example usage:
  * @sample androidx.compose.foundation.layout.samples.OffsetPxModifier
  */
-fun Modifier.offset(offset: Density.() -> IntOffset) = this.then(
-    OffsetPxModifier(
+fun Modifier.offset(offset: Density.() -> IntOffset) = this then
+    OffsetPxElement(
         offset = offset,
         rtlAware = true,
-        inspectorInfo = debugInspectorInfo {
+        inspectorInfo = {
             name = "offset"
             properties["offset"] = offset
         }
     )
-)
 
 /**
  * Offset the content by [offset] px. The offsets can be positive as well as non-positive.
@@ -138,25 +132,19 @@
  */
 fun Modifier.absoluteOffset(
     offset: Density.() -> IntOffset
-) = this.then(
-    OffsetPxModifier(
-        offset = offset,
-        rtlAware = false,
-        inspectorInfo = debugInspectorInfo {
-            name = "absoluteOffset"
-            properties["offset"] = offset
-        }
-    )
+) = this then OffsetPxElement(
+    offset = offset,
+    rtlAware = false,
+    inspectorInfo = {
+        name = "absoluteOffset"
+        properties["offset"] = offset
+    }
 )
 
-private class OffsetModifier(
+private class OffsetElement(
     val x: Dp,
     val y: Dp,
     val rtlAware: Boolean,
-<<<<<<< HEAD
-    inspectorInfo: InspectorInfo.() -> Unit
-) : LayoutModifier, InspectorValueInfo(inspectorInfo) {
-=======
     val inspectorInfo: InspectorInfo.() -> Unit
 ) : ModifierNodeElement<OffsetNode>() {
     override fun create(): OffsetNode {
@@ -196,7 +184,6 @@
     var rtlAware: Boolean
 ) : LayoutModifierNode, Modifier.Node() {
 
->>>>>>> fdff00cc
     override fun MeasureScope.measure(
         measurable: Measurable,
         constraints: Constraints
@@ -210,8 +197,6 @@
             }
         }
     }
-<<<<<<< HEAD
-=======
 }
 
 private class OffsetPxElement(
@@ -227,32 +212,32 @@
         node.offset = offset
         node.rtlAware = rtlAware
     }
->>>>>>> fdff00cc
 
     override fun equals(other: Any?): Boolean {
         if (this === other) return true
-        val otherModifier = other as? OffsetModifier ?: return false
-
-        return x == otherModifier.x &&
-            y == otherModifier.y &&
+        val otherModifier = other as? OffsetPxElement ?: return false
+
+        return offset == otherModifier.offset &&
             rtlAware == otherModifier.rtlAware
     }
 
+    override fun toString(): String = "OffsetPxModifier(offset=$offset, rtlAware=$rtlAware)"
+
     override fun hashCode(): Int {
-        var result = x.hashCode()
-        result = 31 * result + y.hashCode()
+        var result = offset.hashCode()
         result = 31 * result + rtlAware.hashCode()
         return result
     }
 
-    override fun toString(): String = "OffsetModifier(x=$x, y=$y, rtlAware=$rtlAware)"
+    override fun InspectorInfo.inspectableProperties() {
+        inspectorInfo()
+    }
 }
 
-private class OffsetPxModifier(
-    val offset: Density.() -> IntOffset,
-    val rtlAware: Boolean,
-    inspectorInfo: InspectorInfo.() -> Unit
-) : LayoutModifier, InspectorValueInfo(inspectorInfo) {
+private class OffsetPxNode(
+    var offset: Density.() -> IntOffset,
+    var rtlAware: Boolean
+) : LayoutModifierNode, Modifier.Node() {
     override fun MeasureScope.measure(
         measurable: Measurable,
         constraints: Constraints
@@ -267,20 +252,4 @@
             }
         }
     }
-
-    override fun equals(other: Any?): Boolean {
-        if (this === other) return true
-        val otherModifier = other as? OffsetPxModifier ?: return false
-
-        return offset == otherModifier.offset &&
-            rtlAware == otherModifier.rtlAware
-    }
-
-    override fun hashCode(): Int {
-        var result = offset.hashCode()
-        result = 31 * result + rtlAware.hashCode()
-        return result
-    }
-
-    override fun toString(): String = "OffsetPxModifier(offset=$offset, rtlAware=$rtlAware)"
 }