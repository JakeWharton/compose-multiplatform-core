--- conflicted
+++ resolved
@@ -42,7 +42,7 @@
 
         implementation(libs.kotlinStdlibCommon)
         implementation(project(":compose:foundation:foundation-layout"))
-        implementation(project(':emoji2:emoji2'))
+        implementation("androidx.emoji2:emoji2:1.4.0")
         implementation("androidx.compose.ui:ui-graphics:1.2.1")
         implementation("androidx.compose.ui:ui-text:1.2.1")
         implementation("androidx.compose.ui:ui-util:1.2.1")
@@ -109,19 +109,10 @@
                 implementation(project(":compose:ui:ui-util"))
                 implementation(project(':compose:foundation:foundation-layout'))
             }
-<<<<<<< HEAD
             androidMain.dependencies {
                 api("androidx.annotation:annotation:1.1.0")
-                implementation(project(':emoji2:emoji2'))
-            }
-=======
-        }
-        androidMain.dependencies {
-            api("androidx.annotation:annotation:1.1.0")
-            implementation("androidx.emoji2:emoji2:1.4.0")
-            implementation("androidx.core:core:1.10.0")
-        }
->>>>>>> 824a15c9
+                implementation("androidx.emoji2:emoji2:1.4.0")
+            }
 
             skikoMain {
                 dependsOn(commonMain)
@@ -148,7 +139,6 @@
                 }
             }
 
-<<<<<<< HEAD
             if (project.kotlinWasmEnabled.toBoolean()) {
                 wasmMain {
                     dependsOn(jsWasmMain)
@@ -158,13 +148,6 @@
                         implementation(libs.create("skikoWasmWasm"))
                     }
                 }
-=======
-        androidMain {
-            dependsOn(jvmMain)
-            dependencies {
-                api("androidx.annotation:annotation:1.1.0")
-                implementation("androidx.emoji2:emoji2:1.4.0")
->>>>>>> 824a15c9
             }
 
             commonTest {
