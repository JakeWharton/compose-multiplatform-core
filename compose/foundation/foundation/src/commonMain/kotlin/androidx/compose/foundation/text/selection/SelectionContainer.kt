/*
 * Copyright 2021 The Android Open Source Project
 *
 * Licensed under the Apache License, Version 2.0 (the "License");
 * you may not use this file except in compliance with the License.
 * You may obtain a copy of the License at
 *
 *      http://www.apache.org/licenses/LICENSE-2.0
 *
 * Unless required by applicable law or agreed to in writing, software
 * distributed under the License is distributed on an "AS IS" BASIS,
 * WITHOUT WARRANTIES OR CONDITIONS OF ANY KIND, either express or implied.
 * See the License for the specific language governing permissions and
 * limitations under the License.
 */

package androidx.compose.foundation.text.selection

import androidx.compose.foundation.text.ContextMenuArea
import androidx.compose.foundation.text.detectDownAndDragGesturesWithObserver
import androidx.compose.runtime.Composable
import androidx.compose.runtime.CompositionLocalProvider
import androidx.compose.runtime.DisposableEffect
import androidx.compose.runtime.getValue
import androidx.compose.runtime.mutableStateOf
import androidx.compose.runtime.remember
import androidx.compose.runtime.saveable.rememberSaveable
import androidx.compose.runtime.setValue
import androidx.compose.ui.Modifier
import androidx.compose.ui.geometry.Offset
import androidx.compose.ui.input.pointer.pointerInput
import androidx.compose.ui.platform.LocalClipboardManager
import androidx.compose.ui.platform.LocalHapticFeedback
import androidx.compose.ui.platform.LocalTextToolbar
import androidx.compose.ui.util.fastForEach

/**
 * Enables text selection for its direct or indirect children.
 *
 * @sample androidx.compose.foundation.samples.SelectionSample
 */
@Composable
fun SelectionContainer(modifier: Modifier = Modifier, content: @Composable () -> Unit) {
    var selection by remember { mutableStateOf<Selection?>(null) }
    SelectionContainer(
        modifier = modifier,
        selection = selection,
        onSelectionChange = {
            selection = it
        },
        children = content
    )
}

/**
 * Disables text selection for its direct or indirect children. To use this, simply add this
 * to wrap one or more text composables.
 *
 * @sample androidx.compose.foundation.samples.DisableSelectionSample
 */
@Composable
fun DisableSelection(content: @Composable () -> Unit) {
    CompositionLocalProvider(
        LocalSelectionRegistrar provides null,
        content = content
    )
}

/**
 * Selection Composable.
 *
 * The selection composable wraps composables and let them to be selectable. It paints the selection
 * area with start and end handles.
 */
@Suppress("ComposableLambdaParameterNaming")
@Composable
internal fun SelectionContainer(
    /** A [Modifier] for SelectionContainer. */
    modifier: Modifier = Modifier,
    /** Current Selection status.*/
    selection: Selection?,
    /** A function containing customized behaviour when selection changes. */
    onSelectionChange: (Selection?) -> Unit,
    children: @Composable () -> Unit
) {
    val registrarImpl = rememberSaveable(saver = SelectionRegistrarImpl.Saver) {
        SelectionRegistrarImpl()
    }

    val manager = remember { SelectionManager(registrarImpl) }

    manager.hapticFeedBack = LocalHapticFeedback.current
    manager.clipboardManager = LocalClipboardManager.current
    manager.textToolbar = LocalTextToolbar.current
    manager.onSelectionChange = onSelectionChange
    manager.selection = selection

    ContextMenuArea(manager) {
        CompositionLocalProvider(LocalSelectionRegistrar provides registrarImpl) {
            // Get the layout coordinates of the selection container. This is for hit test of
            // cross-composable selection.
            SimpleLayout(modifier = modifier.then(manager.modifier)) {
                children()
                if (manager.isInTouchMode &&
                    manager.hasFocus &&
                    !manager.isTriviallyCollapsedSelection()
                ) {
                    manager.selection?.let {
                        listOf(true, false).fastForEach { isStartHandle ->
                            val observer = remember(isStartHandle) {
                                manager.handleDragObserver(isStartHandle)
                            }

                            val positionProvider: () -> Offset = remember(isStartHandle) {
                                if (isStartHandle) {
                                    { manager.startHandlePosition ?: Offset.Unspecified }
                                } else {
                                    { manager.endHandlePosition ?: Offset.Unspecified }
                                }
                            }

                            val direction = if (isStartHandle) {
                                it.start.direction
                            } else {
                                it.end.direction
                            }

<<<<<<< HEAD
                            if (position != null) {
                                val lineHeight = if (isStartHandle) {
                                    manager.startHandleLineHeight
                                } else {
                                    manager.endHandleLineHeight
                                }
                                SelectionHandle(
                                    position = position,
                                    isStartHandle = isStartHandle,
                                    direction = direction,
                                    handlesCrossed = it.handlesCrossed,
                                    lineHeight = lineHeight,
                                    modifier = Modifier.pointerInput(observer) {
                                        detectDownAndDragGesturesWithObserver(observer)
                                    },
                                    content = null
                                )
                            }
=======
                            SelectionHandle(
                                offsetProvider = positionProvider,
                                isStartHandle = isStartHandle,
                                direction = direction,
                                handlesCrossed = it.handlesCrossed,
                                modifier = Modifier.pointerInput(observer) {
                                    detectDownAndDragGesturesWithObserver(observer)
                                },
                            )
>>>>>>> 1f80a6f0
                        }
                    }
                }
            }
        }
    }

    DisposableEffect(manager) {
        onDispose {
            manager.onRelease()
            manager.hasFocus = false
        }
    }
}<|MERGE_RESOLUTION|>--- conflicted
+++ resolved
@@ -125,36 +125,21 @@
                                 it.end.direction
                             }
 
-<<<<<<< HEAD
-                            if (position != null) {
-                                val lineHeight = if (isStartHandle) {
-                                    manager.startHandleLineHeight
-                                } else {
-                                    manager.endHandleLineHeight
-                                }
-                                SelectionHandle(
-                                    position = position,
-                                    isStartHandle = isStartHandle,
-                                    direction = direction,
-                                    handlesCrossed = it.handlesCrossed,
-                                    lineHeight = lineHeight,
-                                    modifier = Modifier.pointerInput(observer) {
-                                        detectDownAndDragGesturesWithObserver(observer)
-                                    },
-                                    content = null
-                                )
+                            val lineHeight = if (isStartHandle) {
+                                manager.startHandleLineHeight
+                            } else {
+                                manager.endHandleLineHeight
                             }
-=======
                             SelectionHandle(
                                 offsetProvider = positionProvider,
                                 isStartHandle = isStartHandle,
                                 direction = direction,
                                 handlesCrossed = it.handlesCrossed,
+                                lineHeight = lineHeight,
                                 modifier = Modifier.pointerInput(observer) {
                                     detectDownAndDragGesturesWithObserver(observer)
                                 },
                             )
->>>>>>> 1f80a6f0
                         }
                     }
                 }
