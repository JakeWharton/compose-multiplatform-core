/*
 * Copyright 2021 The Android Open Source Project
 *
 * Licensed under the Apache License, Version 2.0 (the "License");
 * you may not use this file except in compliance with the License.
 * You may obtain a copy of the License at
 *
 *      http://www.apache.org/licenses/LICENSE-2.0
 *
 * Unless required by applicable law or agreed to in writing, software
 * distributed under the License is distributed on an "AS IS" BASIS,
 * WITHOUT WARRANTIES OR CONDITIONS OF ANY KIND, either express or implied.
 * See the License for the specific language governing permissions and
 * limitations under the License.
 */

package androidx.compose.foundation.lazy.grid

import androidx.compose.foundation.ExperimentalFoundationApi
import androidx.compose.foundation.lazy.layout.DelegatingLazyLayoutItemProvider
import androidx.compose.foundation.lazy.layout.IntervalList
import androidx.compose.foundation.lazy.layout.LazyLayoutItemProvider
<<<<<<< HEAD
import androidx.compose.foundation.lazy.layout.LazyLayoutPinnableItem
import androidx.compose.foundation.lazy.layout.rememberLazyNearestItemsRangeState
=======
import androidx.compose.foundation.lazy.layout.LazyLayoutKeyIndexMap
import androidx.compose.foundation.lazy.layout.LazyLayoutPinnableItem
import androidx.compose.foundation.lazy.layout.NearestRangeKeyIndexMap
>>>>>>> fdff00cc
import androidx.compose.runtime.Composable
import androidx.compose.runtime.State
import androidx.compose.runtime.derivedStateOf
<<<<<<< HEAD
=======
import androidx.compose.runtime.referentialEqualityPolicy
>>>>>>> fdff00cc
import androidx.compose.runtime.remember
import androidx.compose.runtime.rememberUpdatedState

@ExperimentalFoundationApi
internal interface LazyGridItemProvider : LazyLayoutItemProvider {
<<<<<<< HEAD
=======
    val keyIndexMap: LazyLayoutKeyIndexMap
>>>>>>> fdff00cc
    val spanLayoutProvider: LazyGridSpanLayoutProvider
    val hasCustomSpans: Boolean

    fun LazyGridItemSpanScope.getSpan(index: Int): GridItemSpan
}

@ExperimentalFoundationApi
@Composable
internal fun rememberLazyGridItemProviderLambda(
    state: LazyGridState,
    content: LazyGridScope.() -> Unit,
): () -> LazyGridItemProvider {
    val latestContent = rememberUpdatedState(content)
<<<<<<< HEAD
    val nearestItemsRangeState = rememberLazyNearestItemsRangeState(
        firstVisibleItemIndex = remember(state) {
            { state.firstVisibleItemIndex }
        },
        slidingWindowSize = { NearestItemsSlidingWindowSize },
        extraItemCount = { NearestItemsExtraItemCount }
    )

    return remember(nearestItemsRangeState) {
        val itemProviderState: State<LazyGridItemProvider> = derivedStateOf {
            val gridScope = LazyGridScopeImpl().apply(latestContent.value)
            LazyGridItemProviderImpl(
                gridScope.intervals,
                gridScope.hasCustomSpans,
                state,
                nearestItemsRangeState.value,
            )
        }

        object : LazyGridItemProvider,
            LazyLayoutItemProvider by DelegatingLazyLayoutItemProvider(itemProviderState) {
            override val spanLayoutProvider: LazyGridSpanLayoutProvider
                get() = itemProviderState.value.spanLayoutProvider

            override val hasCustomSpans: Boolean
                get() = itemProviderState.value.hasCustomSpans

            override fun LazyGridItemSpanScope.getSpan(index: Int): GridItemSpan =
                with(itemProviderState.value) {
                    getSpan(index)
                }
=======
    return remember(state) {
        val intervalContentState = derivedStateOf(referentialEqualityPolicy()) {
            LazyGridIntervalContent(latestContent.value)
        }
        val itemProviderState = derivedStateOf(referentialEqualityPolicy()) {
            val intervalContent = intervalContentState.value
            val map = NearestRangeKeyIndexMap(state.nearestRange, intervalContent)
            LazyGridItemProviderImpl(
                state = state,
                intervalContent = intervalContent,
                keyIndexMap = map
            )
        }
        itemProviderState::value
    }
}

@ExperimentalFoundationApi
private class LazyGridItemProviderImpl(
    private val state: LazyGridState,
    private val intervalContent: LazyGridIntervalContent,
    override val keyIndexMap: LazyLayoutKeyIndexMap,
) : LazyGridItemProvider {

    override val itemCount: Int get() = intervalContent.itemCount

    override fun getKey(index: Int): Any =
        keyIndexMap.getKey(index) ?: intervalContent.getKey(index)

    override fun getContentType(index: Int): Any? = intervalContent.getContentType(index)

    @Composable
    override fun Item(index: Int, key: Any) {
        LazyLayoutPinnableItem(key, index, state.pinnedItems) {
            intervalContent.withInterval(index) { localIndex, content ->
                content.item(LazyGridItemScopeImpl, localIndex)
            }
>>>>>>> fdff00cc
        }
    }
}

<<<<<<< HEAD
@ExperimentalFoundationApi
private class LazyGridItemProviderImpl(
    private val intervals: IntervalList<LazyGridIntervalContent>,
    override val hasCustomSpans: Boolean,
    state: LazyGridState,
    nearestItemsRange: IntRange
) : LazyGridItemProvider, LazyLayoutItemProvider by LazyLayoutItemProvider(
    intervals = intervals,
    nearestItemsRange = nearestItemsRange,
    itemContent = { interval, index ->
        val localIndex = index - interval.startIndex
        LazyLayoutPinnableItem(
            key = interval.value.key?.invoke(localIndex),
            index = index,
            pinnedItemList = state.pinnedItems
        ) {
            interval.value.item.invoke(LazyGridItemScopeImpl, localIndex)
        }
    }
) {
    override val spanLayoutProvider: LazyGridSpanLayoutProvider =
        LazyGridSpanLayoutProvider(this)

    override fun LazyGridItemSpanScope.getSpan(index: Int): GridItemSpan {
        val interval = intervals[index]
        val localIntervalIndex = index - interval.startIndex
        return interval.value.span.invoke(this, localIntervalIndex)
    }
}
=======
    override val spanLayoutProvider: LazyGridSpanLayoutProvider
        get() = intervalContent.spanLayoutProvider

    override fun getIndex(key: Any): Int = keyIndexMap.getIndex(key)
>>>>>>> fdff00cc

    override fun equals(other: Any?): Boolean {
        if (this === other) return true
        if (other !is LazyGridItemProviderImpl) return false

        // the identity of this class is represented by intervalContent object.
        // having equals() allows us to skip items recomposition when intervalContent didn't change
        return intervalContent == other.intervalContent
    }

    override fun hashCode(): Int {
        return intervalContent.hashCode()
    }
}<|MERGE_RESOLUTION|>--- conflicted
+++ resolved
@@ -17,37 +17,20 @@
 package androidx.compose.foundation.lazy.grid
 
 import androidx.compose.foundation.ExperimentalFoundationApi
-import androidx.compose.foundation.lazy.layout.DelegatingLazyLayoutItemProvider
-import androidx.compose.foundation.lazy.layout.IntervalList
 import androidx.compose.foundation.lazy.layout.LazyLayoutItemProvider
-<<<<<<< HEAD
-import androidx.compose.foundation.lazy.layout.LazyLayoutPinnableItem
-import androidx.compose.foundation.lazy.layout.rememberLazyNearestItemsRangeState
-=======
 import androidx.compose.foundation.lazy.layout.LazyLayoutKeyIndexMap
 import androidx.compose.foundation.lazy.layout.LazyLayoutPinnableItem
 import androidx.compose.foundation.lazy.layout.NearestRangeKeyIndexMap
->>>>>>> fdff00cc
 import androidx.compose.runtime.Composable
-import androidx.compose.runtime.State
 import androidx.compose.runtime.derivedStateOf
-<<<<<<< HEAD
-=======
 import androidx.compose.runtime.referentialEqualityPolicy
->>>>>>> fdff00cc
 import androidx.compose.runtime.remember
 import androidx.compose.runtime.rememberUpdatedState
 
 @ExperimentalFoundationApi
 internal interface LazyGridItemProvider : LazyLayoutItemProvider {
-<<<<<<< HEAD
-=======
     val keyIndexMap: LazyLayoutKeyIndexMap
->>>>>>> fdff00cc
     val spanLayoutProvider: LazyGridSpanLayoutProvider
-    val hasCustomSpans: Boolean
-
-    fun LazyGridItemSpanScope.getSpan(index: Int): GridItemSpan
 }
 
 @ExperimentalFoundationApi
@@ -57,39 +40,6 @@
     content: LazyGridScope.() -> Unit,
 ): () -> LazyGridItemProvider {
     val latestContent = rememberUpdatedState(content)
-<<<<<<< HEAD
-    val nearestItemsRangeState = rememberLazyNearestItemsRangeState(
-        firstVisibleItemIndex = remember(state) {
-            { state.firstVisibleItemIndex }
-        },
-        slidingWindowSize = { NearestItemsSlidingWindowSize },
-        extraItemCount = { NearestItemsExtraItemCount }
-    )
-
-    return remember(nearestItemsRangeState) {
-        val itemProviderState: State<LazyGridItemProvider> = derivedStateOf {
-            val gridScope = LazyGridScopeImpl().apply(latestContent.value)
-            LazyGridItemProviderImpl(
-                gridScope.intervals,
-                gridScope.hasCustomSpans,
-                state,
-                nearestItemsRangeState.value,
-            )
-        }
-
-        object : LazyGridItemProvider,
-            LazyLayoutItemProvider by DelegatingLazyLayoutItemProvider(itemProviderState) {
-            override val spanLayoutProvider: LazyGridSpanLayoutProvider
-                get() = itemProviderState.value.spanLayoutProvider
-
-            override val hasCustomSpans: Boolean
-                get() = itemProviderState.value.hasCustomSpans
-
-            override fun LazyGridItemSpanScope.getSpan(index: Int): GridItemSpan =
-                with(itemProviderState.value) {
-                    getSpan(index)
-                }
-=======
     return remember(state) {
         val intervalContentState = derivedStateOf(referentialEqualityPolicy()) {
             LazyGridIntervalContent(latestContent.value)
@@ -127,47 +77,13 @@
             intervalContent.withInterval(index) { localIndex, content ->
                 content.item(LazyGridItemScopeImpl, localIndex)
             }
->>>>>>> fdff00cc
         }
     }
-}
 
-<<<<<<< HEAD
-@ExperimentalFoundationApi
-private class LazyGridItemProviderImpl(
-    private val intervals: IntervalList<LazyGridIntervalContent>,
-    override val hasCustomSpans: Boolean,
-    state: LazyGridState,
-    nearestItemsRange: IntRange
-) : LazyGridItemProvider, LazyLayoutItemProvider by LazyLayoutItemProvider(
-    intervals = intervals,
-    nearestItemsRange = nearestItemsRange,
-    itemContent = { interval, index ->
-        val localIndex = index - interval.startIndex
-        LazyLayoutPinnableItem(
-            key = interval.value.key?.invoke(localIndex),
-            index = index,
-            pinnedItemList = state.pinnedItems
-        ) {
-            interval.value.item.invoke(LazyGridItemScopeImpl, localIndex)
-        }
-    }
-) {
-    override val spanLayoutProvider: LazyGridSpanLayoutProvider =
-        LazyGridSpanLayoutProvider(this)
-
-    override fun LazyGridItemSpanScope.getSpan(index: Int): GridItemSpan {
-        val interval = intervals[index]
-        val localIntervalIndex = index - interval.startIndex
-        return interval.value.span.invoke(this, localIntervalIndex)
-    }
-}
-=======
     override val spanLayoutProvider: LazyGridSpanLayoutProvider
         get() = intervalContent.spanLayoutProvider
 
     override fun getIndex(key: Any): Int = keyIndexMap.getIndex(key)
->>>>>>> fdff00cc
 
     override fun equals(other: Any?): Boolean {
         if (this === other) return true
