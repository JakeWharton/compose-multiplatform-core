/*
 * Copyright 2021 The Android Open Source Project
 *
 * Licensed under the Apache License, Version 2.0 (the "License");
 * you may not use this file except in compliance with the License.
 * You may obtain a copy of the License at
 *
 *      http://www.apache.org/licenses/LICENSE-2.0
 *
 * Unless required by applicable law or agreed to in writing, software
 * distributed under the License is distributed on an "AS IS" BASIS,
 * WITHOUT WARRANTIES OR CONDITIONS OF ANY KIND, either express or implied.
 * See the License for the specific language governing permissions and
 * limitations under the License.
 */

package androidx.compose.foundation.lazy.grid

import androidx.compose.animation.core.FiniteAnimationSpec
import androidx.compose.foundation.ExperimentalFoundationApi
import androidx.compose.foundation.lazy.layout.LazyLayoutAnimationSpecsNode
import androidx.compose.ui.Modifier
<<<<<<< HEAD
import androidx.compose.ui.layout.ParentDataModifier
import androidx.compose.ui.platform.InspectorInfo
import androidx.compose.ui.platform.InspectorValueInfo
import androidx.compose.ui.platform.debugInspectorInfo
import androidx.compose.ui.unit.Density
=======
import androidx.compose.ui.node.ModifierNodeElement
import androidx.compose.ui.platform.InspectorInfo
>>>>>>> fdff00cc
import androidx.compose.ui.unit.IntOffset

@OptIn(ExperimentalFoundationApi::class)
internal object LazyGridItemScopeImpl : LazyGridItemScope {
    @ExperimentalFoundationApi
    override fun Modifier.animateItemPlacement(animationSpec: FiniteAnimationSpec<IntOffset>) =
<<<<<<< HEAD
        this.then(AnimateItemPlacementModifier(animationSpec, debugInspectorInfo {
            name = "animateItemPlacement"
            value = animationSpec
        }))
}

private class AnimateItemPlacementModifier(
    val animationSpec: FiniteAnimationSpec<IntOffset>,
    inspectorInfo: InspectorInfo.() -> Unit,
) : ParentDataModifier, InspectorValueInfo(inspectorInfo) {
    override fun Density.modifyParentData(parentData: Any?): Any = animationSpec

    override fun equals(other: Any?): Boolean {
        if (this === other) return true
        if (other !is AnimateItemPlacementModifier) return false
        return animationSpec != other.animationSpec
    }
=======
        this then AnimateItemElement(animationSpec)
}

private data class AnimateItemElement(
    val placementSpec: FiniteAnimationSpec<IntOffset>
) : ModifierNodeElement<LazyLayoutAnimationSpecsNode>() {

    override fun create(): LazyLayoutAnimationSpecsNode =
        LazyLayoutAnimationSpecsNode(null, placementSpec)
>>>>>>> fdff00cc

    override fun update(node: LazyLayoutAnimationSpecsNode) {
        node.placementSpec = placementSpec
    }
<<<<<<< HEAD
=======

    override fun InspectorInfo.inspectableProperties() {
        name = "animateItemPlacement"
        value = placementSpec
    }
>>>>>>> fdff00cc
}<|MERGE_RESOLUTION|>--- conflicted
+++ resolved
@@ -20,41 +20,14 @@
 import androidx.compose.foundation.ExperimentalFoundationApi
 import androidx.compose.foundation.lazy.layout.LazyLayoutAnimationSpecsNode
 import androidx.compose.ui.Modifier
-<<<<<<< HEAD
-import androidx.compose.ui.layout.ParentDataModifier
-import androidx.compose.ui.platform.InspectorInfo
-import androidx.compose.ui.platform.InspectorValueInfo
-import androidx.compose.ui.platform.debugInspectorInfo
-import androidx.compose.ui.unit.Density
-=======
 import androidx.compose.ui.node.ModifierNodeElement
 import androidx.compose.ui.platform.InspectorInfo
->>>>>>> fdff00cc
 import androidx.compose.ui.unit.IntOffset
 
 @OptIn(ExperimentalFoundationApi::class)
 internal object LazyGridItemScopeImpl : LazyGridItemScope {
     @ExperimentalFoundationApi
     override fun Modifier.animateItemPlacement(animationSpec: FiniteAnimationSpec<IntOffset>) =
-<<<<<<< HEAD
-        this.then(AnimateItemPlacementModifier(animationSpec, debugInspectorInfo {
-            name = "animateItemPlacement"
-            value = animationSpec
-        }))
-}
-
-private class AnimateItemPlacementModifier(
-    val animationSpec: FiniteAnimationSpec<IntOffset>,
-    inspectorInfo: InspectorInfo.() -> Unit,
-) : ParentDataModifier, InspectorValueInfo(inspectorInfo) {
-    override fun Density.modifyParentData(parentData: Any?): Any = animationSpec
-
-    override fun equals(other: Any?): Boolean {
-        if (this === other) return true
-        if (other !is AnimateItemPlacementModifier) return false
-        return animationSpec != other.animationSpec
-    }
-=======
         this then AnimateItemElement(animationSpec)
 }
 
@@ -64,17 +37,13 @@
 
     override fun create(): LazyLayoutAnimationSpecsNode =
         LazyLayoutAnimationSpecsNode(null, placementSpec)
->>>>>>> fdff00cc
 
     override fun update(node: LazyLayoutAnimationSpecsNode) {
         node.placementSpec = placementSpec
     }
-<<<<<<< HEAD
-=======
 
     override fun InspectorInfo.inspectableProperties() {
         name = "animateItemPlacement"
         value = placementSpec
     }
->>>>>>> fdff00cc
 }