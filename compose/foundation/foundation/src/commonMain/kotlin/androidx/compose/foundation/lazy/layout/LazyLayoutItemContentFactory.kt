--- conflicted
+++ resolved
@@ -19,13 +19,8 @@
 import androidx.compose.foundation.ExperimentalFoundationApi
 import androidx.compose.runtime.Composable
 import androidx.compose.runtime.DisposableEffect
-<<<<<<< HEAD
-import androidx.compose.runtime.getValue
-import androidx.compose.runtime.mutableStateOf
-=======
 import androidx.compose.runtime.ReusableContentHost
 import androidx.compose.runtime.Stable
->>>>>>> fdff00cc
 import androidx.compose.runtime.saveable.SaveableStateHolder
 import kotlin.jvm.JvmInline
 
@@ -51,13 +46,15 @@
      * compositions reusing efficiency.
      */
     fun getContentType(key: Any?): Any? {
+        if (key == null) return null
+
         val cachedContent = lambdasCache[key]
         return if (cachedContent != null) {
             cachedContent.contentType
         } else {
             val itemProvider = itemProvider()
-            val index = itemProvider.keyToIndexMap[key]
-            if (index != null) {
+            val index = itemProvider.getIndex(key)
+            if (index != -1) {
                 itemProvider.getContentType(index)
             } else {
                 null
@@ -94,18 +91,6 @@
 
         private fun createContentLambda() = @Composable {
             val itemProvider = itemProvider()
-<<<<<<< HEAD
-            val index = itemProvider.keyToIndexMap[key]?.also {
-                lastKnownIndex = it
-            } ?: lastKnownIndex
-            if (index < itemProvider.itemCount) {
-                val key = itemProvider.getKey(index)
-                if (key == this.key) {
-                    saveableStateHolder.SaveableStateProvider(key) {
-                        itemProvider.Item(index)
-                    }
-                }
-=======
 
             var index = index
             if (index >= itemProvider.itemCount || itemProvider.getKey(index) != key) {
@@ -120,7 +105,6 @@
                     index,
                     StableValue(key)
                 )
->>>>>>> fdff00cc
             }
             DisposableEffect(key) {
                 onDispose {
@@ -130,8 +114,6 @@
             }
         }
     }
-<<<<<<< HEAD
-=======
 }
 
 @Stable
@@ -153,5 +135,4 @@
     saveableStateHolder.value.SaveableStateProvider(key.value) {
         itemProvider.Item(index, key.value)
     }
->>>>>>> fdff00cc
 }