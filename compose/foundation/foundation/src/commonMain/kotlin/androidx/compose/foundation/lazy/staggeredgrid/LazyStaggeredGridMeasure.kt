/*
 * Copyright 2022 The Android Open Source Project
 *
 * Licensed under the Apache License, Version 2.0 (the "License");
 * you may not use this file except in compliance with the License.
 * You may obtain a copy of the License at
 *
 *      http://www.apache.org/licenses/LICENSE-2.0
 *
 * Unless required by applicable law or agreed to in writing, software
 * distributed under the License is distributed on an "AS IS" BASIS,
 * WITHOUT WARRANTIES OR CONDITIONS OF ANY KIND, either express or implied.
 * See the License for the specific language governing permissions and
 * limitations under the License.
 */

package androidx.compose.foundation.lazy.staggeredgrid

import androidx.compose.foundation.ExperimentalFoundationApi
import androidx.compose.foundation.lazy.layout.LazyLayoutKeyIndexMap
import androidx.compose.foundation.lazy.layout.LazyLayoutMeasureScope
import androidx.compose.foundation.lazy.staggeredgrid.LazyStaggeredGridLaneInfo.Companion.FullSpan
import androidx.compose.foundation.lazy.staggeredgrid.LazyStaggeredGridLaneInfo.Companion.Unset
import androidx.compose.runtime.snapshots.Snapshot
import androidx.compose.ui.layout.Placeable
import androidx.compose.ui.unit.Constraints
import androidx.compose.ui.unit.IntOffset
import androidx.compose.ui.unit.IntSize
import androidx.compose.ui.unit.constrainHeight
import androidx.compose.ui.unit.constrainWidth
import androidx.compose.ui.util.fastForEach
import androidx.compose.ui.util.fastForEachIndexed
import androidx.compose.ui.util.fastForEachReversed
import androidx.compose.ui.util.fastMaxOfOrNull
import androidx.compose.ui.util.packInts
import androidx.compose.ui.util.unpackInt1
import androidx.compose.ui.util.unpackInt2
import kotlin.math.abs
import kotlin.math.min
import kotlin.math.roundToInt
import kotlin.math.sign
import kotlinx.coroutines.CoroutineScope

private const val DebugLoggingEnabled = false

@ExperimentalFoundationApi
private inline fun <T> withDebugLogging(
    scope: LazyLayoutMeasureScope,
    block: LazyLayoutMeasureScope.() -> T
): T {
    val result = if (DebugLoggingEnabled) {
        try {
            println("╭──────{ measure start }───────────")
            with(scope, block)
        } finally {
            println("╰──────{ measure done }────────────")
        }
    } else {
        with(scope, block)
    }
    return result
}

private fun Array<ArrayDeque<LazyStaggeredGridMeasuredItem>>.debugRender(): String =
    if (DebugLoggingEnabled) {
        @Suppress("ListIterator")
        map { items -> items.map { it.index } }.toString()
    } else {
        ""
    }

private inline fun debugLog(message: () -> String) {
    if (DebugLoggingEnabled) {
        println("│ - ${message()}")
    }
}

@ExperimentalFoundationApi
internal fun LazyLayoutMeasureScope.measureStaggeredGrid(
    state: LazyStaggeredGridState,
    pinnedItems: List<Int>,
    itemProvider: LazyStaggeredGridItemProvider,
    resolvedSlots: LazyStaggeredGridSlots,
    constraints: Constraints,
    isVertical: Boolean,
    reverseLayout: Boolean,
    contentOffset: IntOffset,
    mainAxisAvailableSize: Int,
    mainAxisSpacing: Int,
    beforeContentPadding: Int,
    afterContentPadding: Int,
    coroutineScope: CoroutineScope,
): LazyStaggeredGridMeasureResult {
    val context = LazyStaggeredGridMeasureContext(
        state = state,
        pinnedItems = pinnedItems,
        itemProvider = itemProvider,
        resolvedSlots = resolvedSlots,
        constraints = constraints,
        isVertical = isVertical,
        contentOffset = contentOffset,
        mainAxisAvailableSize = mainAxisAvailableSize,
        beforeContentPadding = beforeContentPadding,
        afterContentPadding = afterContentPadding,
        reverseLayout = reverseLayout,
        mainAxisSpacing = mainAxisSpacing,
        measureScope = this,
        coroutineScope = coroutineScope
    )

    val initialItemIndices: IntArray
    val initialItemOffsets: IntArray

    Snapshot.withoutReadObservation {
        // ensure scroll position is up to date
        val firstVisibleIndices =
            state.updateScrollPositionIfTheFirstItemWasMoved(
                itemProvider,
                state.scrollPosition.indices
            )
        val firstVisibleOffsets = state.scrollPosition.offsets

        initialItemIndices =
            if (firstVisibleIndices.size == context.laneCount) {
                firstVisibleIndices
            } else {
                // Grid got resized (or we are in a initial state)
                // Adjust indices accordingly
                context.laneInfo.reset()
                IntArray(context.laneCount).apply {
                    // Try to adjust indices in case grid got resized
                    for (lane in indices) {
                        this[lane] = if (
                            lane < firstVisibleIndices.size && firstVisibleIndices[lane] != Unset
                        ) {
                            firstVisibleIndices[lane]
                        } else {
                            if (lane == 0) {
                                0
                            } else {
                                maxInRange(SpanRange(0, lane)) + 1
                            }
                        }
                        // Ensure spans are updated to be in correct range
                        context.laneInfo.setLane(this[lane], lane)
                    }
                }
            }
        initialItemOffsets =
            if (firstVisibleOffsets.size == context.laneCount) {
                firstVisibleOffsets
            } else {
                // Grid got resized (or we are in a initial state)
                // Adjust offsets accordingly
                IntArray(context.laneCount).apply {
                    // Adjust offsets to match previously set ones
                    for (lane in indices) {
                        this[lane] = if (lane < firstVisibleOffsets.size) {
                            firstVisibleOffsets[lane]
                        } else {
                            if (lane == 0) 0 else this[lane - 1]
                        }
                    }
                }
            }
    }

    return context.measure(
        initialScrollDelta = state.scrollToBeConsumed.roundToInt(),
        initialItemIndices = initialItemIndices,
        initialItemOffsets = initialItemOffsets,
        canRestartMeasure = true,
    )
}

@OptIn(ExperimentalFoundationApi::class)
internal class LazyStaggeredGridMeasureContext(
    val state: LazyStaggeredGridState,
    val pinnedItems: List<Int>,
    val itemProvider: LazyStaggeredGridItemProvider,
    val resolvedSlots: LazyStaggeredGridSlots,
    val constraints: Constraints,
    val isVertical: Boolean,
    val measureScope: LazyLayoutMeasureScope,
    val mainAxisAvailableSize: Int,
    val contentOffset: IntOffset,
    val beforeContentPadding: Int,
    val afterContentPadding: Int,
    val reverseLayout: Boolean,
    val mainAxisSpacing: Int,
    val coroutineScope: CoroutineScope
) {
    val measuredItemProvider = object : LazyStaggeredGridMeasureProvider(
        isVertical = isVertical,
        itemProvider = itemProvider,
        measureScope = measureScope,
        resolvedSlots = resolvedSlots,
    ) {
        override fun createItem(
            index: Int,
            lane: Int,
            span: Int,
            key: Any,
            contentType: Any?,
            placeables: List<Placeable>
        ) = LazyStaggeredGridMeasuredItem(
            index = index,
            key = key,
            placeables = placeables,
            isVertical = isVertical,
            spacing = mainAxisSpacing,
            lane = lane,
            span = span,
            beforeContentPadding = beforeContentPadding,
            afterContentPadding = afterContentPadding,
            contentType = contentType,
            animator = state.placementAnimator
        )
    }

    val laneInfo = state.laneInfo

    val laneCount = resolvedSlots.sizes.size

    fun LazyStaggeredGridItemProvider.isFullSpan(itemIndex: Int): Boolean =
        spanProvider.isFullSpan(itemIndex)

    fun LazyStaggeredGridItemProvider.getSpanRange(itemIndex: Int, lane: Int): SpanRange {
        val isFullSpan = spanProvider.isFullSpan(itemIndex)
        val span = if (isFullSpan) laneCount else 1
        val targetLane = if (isFullSpan) 0 else lane
        return SpanRange(targetLane, span)
    }

    inline val SpanRange.isFullSpan: Boolean
        get() = size != 1

    inline val SpanRange.laneInfo: Int
        get() = if (isFullSpan) FullSpan else start
}

@ExperimentalFoundationApi
private fun LazyStaggeredGridMeasureContext.measure(
    initialScrollDelta: Int,
    initialItemIndices: IntArray,
    initialItemOffsets: IntArray,
    canRestartMeasure: Boolean,
): LazyStaggeredGridMeasureResult {
    withDebugLogging(measureScope) {
        val itemCount = itemProvider.itemCount

        if (itemCount <= 0 || laneCount == 0) {
            return LazyStaggeredGridMeasureResult(
                firstVisibleItemIndices = initialItemIndices,
                firstVisibleItemScrollOffsets = initialItemOffsets,
                consumedScroll = 0f,
                measureResult = layout(constraints.minWidth, constraints.minHeight) {},
                canScrollForward = false,
                canScrollBackward = false,
                isVertical = isVertical,
                visibleItemsInfo = emptyList(),
                totalItemsCount = itemCount,
                viewportSize = IntSize(constraints.minWidth, constraints.minHeight),
                viewportStartOffset = -beforeContentPadding,
                viewportEndOffset = mainAxisAvailableSize + afterContentPadding,
                beforeContentPadding = beforeContentPadding,
                afterContentPadding = afterContentPadding,
                mainAxisItemSpacing = mainAxisSpacing
            )
        }

        // represents the real amount of scroll we applied as a result of this measure pass.
        var scrollDelta = initialScrollDelta

        val firstItemIndices = initialItemIndices.copyOf()
        val firstItemOffsets = initialItemOffsets.copyOf()

        // update spans in case item count is lower than before
        ensureIndicesInRange(firstItemIndices, itemCount)

        // applying the whole requested scroll offset. we will figure out if we can't consume
        // all of it later
        firstItemOffsets.offsetBy(-scrollDelta)

        // this will contain all the MeasuredItems representing the visible items
        val measuredItems = Array(laneCount) {
            ArrayDeque<LazyStaggeredGridMeasuredItem>(16)
        }

        // include the start padding so we compose items in the padding area. before starting
        // scrolling forward we would remove it back
        firstItemOffsets.offsetBy(-beforeContentPadding)

        fun hasSpaceBeforeFirst(): Boolean {
            for (lane in firstItemIndices.indices) {
                val itemIndex = firstItemIndices[lane]
                val itemOffset = firstItemOffsets[lane]

                if (itemOffset < maxOf(-mainAxisSpacing, 0) && itemIndex > 0) {
                    return true
                }
            }

            return false
        }

        debugLog {
            "up from indices: ${firstItemIndices.toList()}, offsets: ${firstItemOffsets.toList()}"
        }

        var laneToCheckForGaps = -1

        // we had scrolled backward or we compose items in the start padding area, which means
        // items before current firstItemOffset should be visible. compose them and update
        // firstItemOffsets
        while (hasSpaceBeforeFirst()) {
            // staggered grid always keeps item index increasing top to bottom
            // the first item that should contain something before it must have the largest index
            // among the rest
            val laneIndex = firstItemIndices.indexOfMaxValue()
            val itemIndex = firstItemIndices[laneIndex]

            // other lanes might have smaller offsets than the one chosen above, which indicates
            // incorrect measurement (e.g. item was deleted or it changed size)
            // correct this by offsetting affected lane back to match currently chosen offset
            for (i in firstItemOffsets.indices) {
                if (
                    firstItemIndices[i] != firstItemIndices[laneIndex] &&
                        firstItemOffsets[i] < firstItemOffsets[laneIndex]
                ) {
                    // If offset of the lane is smaller than currently chosen lane,
                    // offset the lane to be where current value of the chosen index is.
                    firstItemOffsets[i] = firstItemOffsets[laneIndex]
                }
            }

            val previousItemIndex = findPreviousItemIndex(itemIndex, laneIndex)
            if (previousItemIndex < 0) {
                laneToCheckForGaps = laneIndex
                break
            }

            val spanRange = itemProvider.getSpanRange(previousItemIndex, laneIndex)
            laneInfo.setLane(previousItemIndex, spanRange.laneInfo)
            val measuredItem = measuredItemProvider.getAndMeasure(
                index = previousItemIndex,
                span = spanRange
            )

            val offset = firstItemOffsets.maxInRange(spanRange)
            val gaps = if (spanRange.isFullSpan) laneInfo.getGaps(previousItemIndex) else null
            spanRange.forEach { lane ->
                firstItemIndices[lane] = previousItemIndex
                val gap = if (gaps == null) 0 else gaps[lane]
                firstItemOffsets[lane] = offset + measuredItem.sizeWithSpacings + gap
            }
        }
        debugLog {
            "up done. measured items: ${measuredItems.debugRender()}"
        }

        fun misalignedStart(referenceLane: Int): Boolean {
            // If we scrolled past the first item in the lane, we have a point of reference
            // to re-align items.

            // Case 1: Each lane has laid out all items, but offsets do no match
            for (lane in firstItemIndices.indices) {
                val misalignedOffsets =
                    findPreviousItemIndex(firstItemIndices[lane], lane) == Unset &&
                        firstItemOffsets[lane] != firstItemOffsets[referenceLane]

                if (misalignedOffsets) {
                    return true
                }
            }
            // Case 2: Some lanes are still missing items, and there's no space left to place them
            for (lane in firstItemIndices.indices) {
                val moreItemsInOtherLanes =
                    findPreviousItemIndex(firstItemIndices[lane], lane) != Unset &&
                        firstItemOffsets[lane] >= firstItemOffsets[referenceLane]

                if (moreItemsInOtherLanes) {
                    return true
                }
            }
            // Case 3: the first item is in the wrong lane (it should always be in
            // the first one)
            val firstItemLane = laneInfo.getLane(0)
            return firstItemLane != 0 && firstItemLane != Unset && firstItemLane != FullSpan
        }

        // define min offset (currently includes beforeContentPadding)
        val minOffset = -beforeContentPadding

        // we scrolled backward, but there were not enough items to fill the start. this means
        // some amount of scroll should be left over
        if (firstItemOffsets[0] < minOffset) {
            scrollDelta += firstItemOffsets[0]
            firstItemOffsets.offsetBy(minOffset - firstItemOffsets[0])
            debugLog {
                "up, correcting scroll delta from ${firstItemOffsets[0]} to $minOffset"
            }
        }

        // neutralize previously added start padding as we stopped filling the before content padding
        firstItemOffsets.offsetBy(beforeContentPadding)

        laneToCheckForGaps =
            if (laneToCheckForGaps == -1) firstItemIndices.indexOf(0) else laneToCheckForGaps

        // re-check if columns are aligned after measure
        if (laneToCheckForGaps != -1) {
            val lane = laneToCheckForGaps
            if (misalignedStart(lane) && canRestartMeasure) {
                laneInfo.reset()
                return measure(
                    initialScrollDelta = scrollDelta,
                    initialItemIndices = IntArray(firstItemIndices.size) { -1 },
                    initialItemOffsets = IntArray(firstItemOffsets.size) {
                        firstItemOffsets[lane]
                    },
                    canRestartMeasure = false
                )
            }
        }

        // start measuring down from first item indices/offsets decided above to ensure correct
        // arrangement.
        // this means we are calling measure second time on items previously measured in this
        // function, but LazyLayout caches them, so no overhead.
        val currentItemIndices = firstItemIndices.copyOf()
        val currentItemOffsets = IntArray(firstItemOffsets.size) {
            -firstItemOffsets[it]
        }

        val maxOffset = (mainAxisAvailableSize + afterContentPadding).coerceAtLeast(0)

        debugLog {
            "down current, indices: ${currentItemIndices.toList()}, " +
                "offsets: ${currentItemOffsets.toList()}"
        }

        // current item should be pointing to the index of previously measured item below,
        // as lane assignments must be decided based on size and offset of all previous items
        // this loop makes sure to measure items that were initially passed to the current item
        // indices with correct item order
        var initialItemsMeasured = 0
        var initialLaneToMeasure = currentItemIndices.indexOfMinValue()
        while (initialLaneToMeasure != -1 && initialItemsMeasured < laneCount) {
            val itemIndex = currentItemIndices[initialLaneToMeasure]
            val laneIndex = initialLaneToMeasure

            initialLaneToMeasure = currentItemIndices.indexOfMinValue(minBound = itemIndex)
            initialItemsMeasured++

            if (itemIndex < 0) continue

            val spanRange = itemProvider.getSpanRange(itemIndex, laneIndex)
            val measuredItem = measuredItemProvider.getAndMeasure(
                itemIndex,
                spanRange
            )

            laneInfo.setLane(itemIndex, spanRange.laneInfo)
            val offset = currentItemOffsets.maxInRange(spanRange) + measuredItem.sizeWithSpacings
            spanRange.forEach { lane ->
                currentItemOffsets[lane] = offset
                currentItemIndices[lane] = itemIndex
                measuredItems[lane].addLast(measuredItem)
            }

            if (currentItemOffsets[spanRange.start] <= minOffset + mainAxisSpacing) {
                measuredItem.isVisible = false
            }

            if (spanRange.isFullSpan) {
                // full span items overwrite other slots if we measure it here, so skip measuring
                // the rest of the slots
                initialItemsMeasured = laneCount
            }
        }

        debugLog {
            "current filled, measured: ${measuredItems.debugRender()}"
        }
        debugLog {
            "down from indices: ${currentItemIndices.toList()}, " +
                "offsets: ${currentItemOffsets.toList()}"
        }

        // then composing visible items forward until we fill the whole viewport.
        // we want to have at least one item in measuredItems even if in fact all the items are
        // offscreen, this can happen if the content padding is larger than the available size.
        while (
            currentItemOffsets.any {
                it < maxOffset ||
                    it <= 0 // filling beforeContentPadding area
            } || measuredItems.all { it.isEmpty() }
        ) {
            val currentLaneIndex = currentItemOffsets.indexOfMinValue()
            val previousItemIndex = currentItemIndices.max()
            val itemIndex = previousItemIndex + 1

            if (itemIndex >= itemCount) {
                break
            }

            val spanRange = itemProvider.getSpanRange(itemIndex, currentLaneIndex)

            laneInfo.setLane(itemIndex, spanRange.laneInfo)
            val measuredItem = measuredItemProvider.getAndMeasure(itemIndex, spanRange)

            val offset = currentItemOffsets.maxInRange(spanRange)
            val gaps = if (spanRange.isFullSpan) {
                laneInfo.getGaps(itemIndex) ?: IntArray(laneCount)
            } else {
                null
            }
            spanRange.forEach { lane ->
                if (gaps != null) {
                    gaps[lane] = offset - currentItemOffsets[lane]
                }
                currentItemIndices[lane] = itemIndex
                currentItemOffsets[lane] = offset + measuredItem.sizeWithSpacings
                measuredItems[lane].addLast(measuredItem)
            }
            laneInfo.setGaps(itemIndex, gaps)

            if (currentItemOffsets[spanRange.start] <= minOffset + mainAxisSpacing) {
                // We scrolled past measuredItem, and it is not visible anymore. We measured it
                // for correct positioning of other items, but there's no need to place it.
                // Mark it as not visible and filter below.
                measuredItem.isVisible = false
            }
        }

        debugLog {
            "down done. measured items: ${measuredItems.debugRender()}"
        }

        // some measured items are offscreen, remove them from the list and adjust indices/offsets
        for (laneIndex in measuredItems.indices) {
            val laneItems = measuredItems[laneIndex]

            while (laneItems.size > 1 && !laneItems.first().isVisible) {
                val item = laneItems.removeFirst()
                val gaps = if (item.span != 1) laneInfo.getGaps(item.index) else null
                firstItemOffsets[laneIndex] -=
                    item.sizeWithSpacings + if (gaps == null) 0 else gaps[laneIndex]
            }

            firstItemIndices[laneIndex] = laneItems.firstOrNull()?.index ?: Unset
        }

        if (currentItemIndices.any { it == itemCount - 1 }) {
            currentItemOffsets.offsetBy(-mainAxisSpacing)
        }

        debugLog {
            "removed invisible items: ${measuredItems.debugRender()}"
        }
        debugLog {
            "back up, indices: ${firstItemIndices.toList()}, " +
                "offsets: ${firstItemOffsets.toList()}"
        }

        // we didn't fill the whole viewport with items starting from firstVisibleItemIndex.
        // lets try to scroll back if we have enough items before firstVisibleItemIndex.
        if (currentItemOffsets.all { it < mainAxisAvailableSize }) {
            val maxOffsetLane = currentItemOffsets.indexOfMaxValue()
            val toScrollBack = mainAxisAvailableSize - currentItemOffsets[maxOffsetLane]
            firstItemOffsets.offsetBy(-toScrollBack)
            currentItemOffsets.offsetBy(toScrollBack)

            var gapDetected = false
            while (
                firstItemOffsets.any { it < beforeContentPadding }
            ) {
                // We choose the minimum offset value and try to put items on top.
                // Note that it is different from initial pass up where we selected largest index
                // instead. The reason is that we already distributed items on downward pass and
                // gap would be incorrect if those are moved.
                val laneIndex = firstItemOffsets.indexOfMinValue()

                if (laneIndex != firstItemIndices.indexOfMaxValue()) {
                    // If min offset lane doesn't have largest value, it means items are misaligned.
                    // The correct thing here is to restart measure. We will measure up to the end
                    // and restart measure from there after this pass.
                    gapDetected = true
                }

                val currentIndex =
                    if (firstItemIndices[laneIndex] == -1) {
                        itemCount
                    } else {
                        firstItemIndices[laneIndex]
                    }

                val previousIndex =
                    findPreviousItemIndex(currentIndex, laneIndex)

                if (previousIndex < 0) {
                    if ((gapDetected || misalignedStart(laneIndex)) && canRestartMeasure) {
                        laneInfo.reset()
                        return measure(
                            initialScrollDelta = scrollDelta,
                            initialItemIndices = IntArray(firstItemIndices.size) { -1 },
                            initialItemOffsets = IntArray(firstItemOffsets.size) {
                                firstItemOffsets[laneIndex]
                            },
                            canRestartMeasure = false
                        )
                    }
                    break
                }

                val spanRange = itemProvider.getSpanRange(previousIndex, laneIndex)
                laneInfo.setLane(previousIndex, spanRange.laneInfo)
                val measuredItem = measuredItemProvider.getAndMeasure(
                    index = previousIndex,
                    spanRange
                )

                val offset = firstItemOffsets.maxInRange(spanRange)
                val gaps = if (spanRange.isFullSpan) laneInfo.getGaps(previousIndex) else null
                spanRange.forEach { lane ->
                    if (firstItemOffsets[lane] != offset) {
                        // Some items below fully spanned item don't match it exactly. We skip over,
                        // but this should be corrected through remeasure.
                        gapDetected = true
                    }

                    measuredItems[lane].addFirst(measuredItem)
                    firstItemIndices[lane] = previousIndex
                    val gap = if (gaps == null) 0 else gaps[lane]
                    firstItemOffsets[lane] = offset + measuredItem.sizeWithSpacings + gap
                }
            }

            // If incorrectly offset lanes were detected before, restart measure from the current
            // point. Incorrectly offset items will be redistributed to the correct lanes on the
            // downward pass.
            if (gapDetected && canRestartMeasure) {
                laneInfo.reset()
                return measure(
                    initialScrollDelta = scrollDelta,
                    initialItemIndices = firstItemIndices,
                    initialItemOffsets = firstItemOffsets,
                    canRestartMeasure = false
                )
            }

            scrollDelta += toScrollBack

            val minOffsetLane = firstItemOffsets.indexOfMinValue()
            if (firstItemOffsets[minOffsetLane] < 0) {
                val offsetValue = firstItemOffsets[minOffsetLane]
                scrollDelta += offsetValue
                currentItemOffsets.offsetBy(offsetValue)
                firstItemOffsets.offsetBy(-offsetValue)
            }
        }

        debugLog {
            "measured: ${measuredItems.debugRender()}"
        }
        debugLog {
            "first indices: ${firstItemIndices.toList()}, offsets: ${firstItemOffsets.toList()}"
        }

        // report the amount of pixels we consumed. scrollDelta can be smaller than
        // scrollToBeConsumed if there were not enough items to fill the offered space or it
        // can be larger if items were resized, or if, for example, we were previously
        // displaying the item 15, but now we have only 10 items in total in the data set.
        val consumedScroll = if (
            state.scrollToBeConsumed.roundToInt().sign == scrollDelta.sign &&
            abs(state.scrollToBeConsumed.roundToInt()) >= abs(scrollDelta)
        ) {
            scrollDelta.toFloat()
        } else {
            state.scrollToBeConsumed
        }

        val itemScrollOffsets = firstItemOffsets.copyOf().transform { -it }

        // even if we compose items to fill before content padding we should ignore items fully
        // located there for the state's scroll position calculation (first item + first offset)
        debugLog { "adjusting for content padding" }
        if (beforeContentPadding > mainAxisSpacing) {
            for (laneIndex in measuredItems.indices) {
                val laneItems = measuredItems[laneIndex]
                for (i in laneItems.indices) {
                    val item = laneItems[i]
                    val gaps = laneInfo.getGaps(item.index)
                    val size = item.sizeWithSpacings + if (gaps == null) 0 else gaps[laneIndex]
                    if (
                        i != laneItems.lastIndex &&
                        firstItemOffsets[laneIndex] != 0 &&
                        firstItemOffsets[laneIndex] >= size
                    ) {
                        firstItemOffsets[laneIndex] -= size
                        firstItemIndices[laneIndex] = laneItems[i + 1].index
                    } else {
                        break
                    }
                }
            }
        }

        debugLog {
            "final first indices: ${firstItemIndices.toList()}, " +
                "offsets: ${firstItemOffsets.toList()}"
        }

        // end measure

        // start placement

        val contentPadding = beforeContentPadding + afterContentPadding
        val layoutWidth = if (isVertical) {
            constraints.maxWidth
        } else {
            constraints.constrainWidth(currentItemOffsets.max() + contentPadding)
        }
        val layoutHeight = if (isVertical) {
            constraints.constrainHeight(currentItemOffsets.max() + contentPadding)
        } else {
            constraints.maxHeight
        }

        val mainAxisLayoutSize =
            min(if (isVertical) layoutHeight else layoutWidth, mainAxisAvailableSize).let {
                // The offsets are calculated in [-beforePad; size + afterPad] interval
                // Ensure the layout size used for positioning (and reverse layout calculation)
                // is in the same interval.
                it - beforeContentPadding + afterContentPadding
            }

        var extraItemOffset = itemScrollOffsets[0]
        val extraItemsBefore = calculateExtraItems(
            position = {
                extraItemOffset -= it.sizeWithSpacings
                it.position(
                    mainAxis = extraItemOffset,
                    crossAxis = 0,
                    mainAxisLayoutSize = mainAxisLayoutSize
                )
            },
            filter = { itemIndex ->
                val lane = laneInfo.getLane(itemIndex)
                when (lane) {
                    Unset, FullSpan -> {
                        firstItemIndices.all { it > itemIndex }
                    }
                    else -> {
                        firstItemIndices[lane] > itemIndex
                    }
                }
            },
            beforeVisibleBounds = true
        )

        val visibleItems = calculateVisibleItems(
            measuredItems,
            itemScrollOffsets,
            mainAxisLayoutSize,
        )

        extraItemOffset = itemScrollOffsets[0]
        val extraItemsAfter = calculateExtraItems(
            position = {
                it.position(
                    mainAxis = extraItemOffset,
                    crossAxis = 0,
                    mainAxisLayoutSize = mainAxisLayoutSize
                )
                extraItemOffset += it.sizeWithSpacings
            },
            filter = { itemIndex ->
                if (itemIndex >= itemCount) {
                    return@calculateExtraItems false
                }
                val lane = laneInfo.getLane(itemIndex)
                when (lane) {
                    Unset, FullSpan -> {
                        currentItemIndices.all { it < itemIndex }
                    }
                    else -> {
                        currentItemIndices[lane] < itemIndex
                    }
                }
            },
            beforeVisibleBounds = false
        )

        val positionedItems = mutableListOf<LazyStaggeredGridMeasuredItem>()
        positionedItems.addAll(extraItemsBefore)
        positionedItems.addAll(visibleItems)
        positionedItems.addAll(extraItemsAfter)

        debugLog {
            "positioned: $positionedItems"
        }

        state.placementAnimator.onMeasured(
            consumedScroll = consumedScroll.toInt(),
            layoutWidth = layoutWidth,
            layoutHeight = layoutHeight,
            positionedItems = positionedItems,
            itemProvider = measuredItemProvider,
            isVertical = isVertical,
            laneCount = laneCount,
            coroutineScope = coroutineScope
        )

        // end placement

        // only scroll backward if the first item is not on screen or fully visible
        val canScrollBackward = !(firstItemIndices[0] == 0 && firstItemOffsets[0] <= 0)
        // only scroll forward if the last item is not on screen or fully visible
        val canScrollForward = currentItemOffsets.any { it > mainAxisAvailableSize } ||
            currentItemIndices.all { it < itemCount - 1 }

        return LazyStaggeredGridMeasureResult(
            firstVisibleItemIndices = firstItemIndices,
            firstVisibleItemScrollOffsets = firstItemOffsets,
            consumedScroll = consumedScroll,
            measureResult = layout(layoutWidth, layoutHeight) {
                positionedItems.fastForEach { item ->
                    item.place(scope = this, context = this@measure)
                }
            },
            canScrollForward = canScrollForward,
            canScrollBackward = canScrollBackward,
            isVertical = isVertical,
            visibleItemsInfo = visibleItems,
            totalItemsCount = itemCount,
            viewportSize = IntSize(layoutWidth, layoutHeight),
            viewportStartOffset = minOffset,
            viewportEndOffset = maxOffset,
            beforeContentPadding = beforeContentPadding,
            afterContentPadding = afterContentPadding,
            mainAxisItemSpacing = mainAxisSpacing
        )
    }
}

private fun LazyStaggeredGridMeasureContext.calculateVisibleItems(
    measuredItems: Array<ArrayDeque<LazyStaggeredGridMeasuredItem>>,
    itemScrollOffsets: IntArray,
    mainAxisLayoutSize: Int,
): List<LazyStaggeredGridMeasuredItem> {
    val positionedItems = ArrayList<LazyStaggeredGridMeasuredItem>(
        measuredItems.sumOf { it.size }
    )
    while (measuredItems.any { it.isNotEmpty() }) {
        // find the next item to position
        val laneIndex = measuredItems.indexOfMinBy {
            it.firstOrNull()?.index ?: Int.MAX_VALUE
        }
        val item = measuredItems[laneIndex].removeFirst()

        if (item.lane != laneIndex) {
            continue
        }

        val spanRange = SpanRange(item.lane, item.span)
        val mainAxisOffset = itemScrollOffsets.maxInRange(spanRange)
        val crossAxisOffset = resolvedSlots.positions[laneIndex]

        if (item.placeablesCount == 0) {
            // nothing to place, ignore spacings
            continue
        }
        item.position(
            mainAxis = mainAxisOffset,
            crossAxis = crossAxisOffset,
            mainAxisLayoutSize = mainAxisLayoutSize,
        )
        positionedItems += item
        spanRange.forEach { lane ->
            itemScrollOffsets[lane] = mainAxisOffset + item.sizeWithSpacings
        }
    }
    return positionedItems
}

@ExperimentalFoundationApi
private inline fun LazyStaggeredGridMeasureContext.calculateExtraItems(
    position: (LazyStaggeredGridMeasuredItem) -> Unit,
<<<<<<< HEAD
    filter: (itemIndex: Int) -> Boolean
=======
    filter: (itemIndex: Int) -> Boolean,
    beforeVisibleBounds: Boolean
>>>>>>> 4fbd9517
): List<LazyStaggeredGridMeasuredItem> {
    var result: MutableList<LazyStaggeredGridMeasuredItem>? = null

    pinnedItems.fastForEach(beforeVisibleBounds) { index ->
        if (filter(index)) {
            val spanRange = itemProvider.getSpanRange(index, 0)
            if (result == null) {
                result = mutableListOf()
            }
            val measuredItem = measuredItemProvider.getAndMeasure(index, spanRange)
            position(measuredItem)
            result?.add(measuredItem)
        }
    }

    return result ?: emptyList()
}

private inline fun <T> List<T>.fastForEach(reverse: Boolean = false, action: (T) -> Unit) {
    if (reverse) fastForEachReversed(action) else fastForEach(action)
}

@JvmInline
internal value class SpanRange private constructor(val packedValue: Long) {
    constructor(lane: Int, span: Int) : this(packInts(lane, lane + span))

    inline val start get(): Int = unpackInt1(packedValue)
    inline val end get(): Int = unpackInt2(packedValue)
    inline val size get(): Int = end - start
}

private inline fun SpanRange.forEach(block: (Int) -> Unit) {
    for (i in start until end) {
        block(i)
    }
}

private fun IntArray.offsetBy(delta: Int) {
    for (i in indices) {
        this[i] = this[i] + delta
    }
}

private fun IntArray.maxInRange(indexRange: SpanRange): Int {
    var max = Int.MIN_VALUE
    indexRange.forEach {
        max = maxOf(max, this[it])
    }
    return max
}

internal fun IntArray.indexOfMinValue(minBound: Int = Int.MIN_VALUE): Int {
    var result = -1
    var min = Int.MAX_VALUE
    for (i in indices) {
        if (this[i] in (minBound + 1) until min) {
            min = this[i]
            result = i
        }
    }

    return result
}

private inline fun <T> Array<T>.indexOfMinBy(block: (T) -> Int): Int {
    var result = -1
    var min = Int.MAX_VALUE
    for (i in indices) {
        val value = block(this[i])
        if (min > value) {
            min = value
            result = i
        }
    }

    return result
}

private fun IntArray.indexOfMaxValue(): Int {
    var result = -1
    var max = Int.MIN_VALUE
    for (i in indices) {
        if (max < this[i]) {
            max = this[i]
            result = i
        }
    }

    return result
}

private inline fun IntArray.transform(block: (Int) -> Int): IntArray {
    for (i in indices) {
        this[i] = block(this[i])
    }
    return this
}

private fun LazyStaggeredGridMeasureContext.ensureIndicesInRange(
    indices: IntArray,
    itemCount: Int
) {
    // reverse traverse to make sure last items are recorded to the latter lanes
    for (i in indices.indices.reversed()) {
        while (indices[i] >= itemCount || !laneInfo.assignedToLane(indices[i], i)) {
            indices[i] = findPreviousItemIndex(indices[i], i)
        }
        if (indices[i] >= 0) {
            // reserve item for span
            if (!itemProvider.isFullSpan(indices[i])) {
                laneInfo.setLane(indices[i], i)
            }
        }
    }
}

private fun LazyStaggeredGridMeasureContext.findPreviousItemIndex(item: Int, lane: Int): Int =
    laneInfo.findPreviousItemIndex(item, lane)

@OptIn(ExperimentalFoundationApi::class)
internal abstract class LazyStaggeredGridMeasureProvider(
    private val isVertical: Boolean,
    private val itemProvider: LazyStaggeredGridItemProvider,
    private val measureScope: LazyLayoutMeasureScope,
    private val resolvedSlots: LazyStaggeredGridSlots
) {
    private fun childConstraints(requestedSlot: Int, requestedSpan: Int): Constraints {
        val slotCount = resolvedSlots.sizes.size
        val slot = requestedSlot.coerceAtMost(slotCount - 1)
        val span = requestedSpan.coerceAtMost(slotCount - slot)

        // resolved slots contain [offset, size] pair per each slot.
        val crossAxisSize = if (span == 1) {
            resolvedSlots.sizes[slot]
        } else {
            val start = resolvedSlots.positions[slot]
            val endSlot = slot + span - 1
            val end = resolvedSlots.positions[endSlot] + resolvedSlots.sizes[endSlot]
            end - start
        }

        return if (isVertical) {
            Constraints.fixedWidth(crossAxisSize)
        } else {
            Constraints.fixedHeight(crossAxisSize)
        }
    }

    fun getAndMeasure(index: Int, span: SpanRange): LazyStaggeredGridMeasuredItem {
        val key = itemProvider.getKey(index)
        val contentType = itemProvider.getContentType(index)
<<<<<<< HEAD
        val placeables = measureScope.measure(index, childConstraints(span.start, span.size))
=======

        val slotCount = resolvedSlots.sizes.size
        val spanStart = span.start.coerceAtMost(slotCount - 1)
        val spanSize = span.size.coerceAtMost(slotCount - spanStart)

        val placeables = measureScope.measure(index, childConstraints(spanStart, spanSize))
>>>>>>> 4fbd9517
        return createItem(
            index,
            spanStart,
            spanSize,
            key,
            contentType,
            placeables
        )
    }

    val keyIndexMap: LazyLayoutKeyIndexMap get() = itemProvider.keyIndexMap

    abstract fun createItem(
        index: Int,
        lane: Int,
        span: Int,
        key: Any,
        contentType: Any?,
        placeables: List<Placeable>
    ): LazyStaggeredGridMeasuredItem
}

internal class LazyStaggeredGridMeasuredItem(
    override val index: Int,
    override val key: Any,
    private val placeables: List<Placeable>,
    val isVertical: Boolean,
    spacing: Int,
    override val lane: Int,
    val span: Int,
    private val beforeContentPadding: Int,
    private val afterContentPadding: Int,
<<<<<<< HEAD
    override val contentType: Any?
=======
    override val contentType: Any?,
    private val animator: LazyStaggeredGridItemPlacementAnimator
>>>>>>> 4fbd9517
) : LazyStaggeredGridItemInfo {
    var isVisible = true

    val placeablesCount: Int get() = placeables.size

    fun getParentData(index: Int) = placeables[index].parentData

    val mainAxisSize: Int = placeables.fastMaxOfOrNull { placeable ->
        if (isVertical) placeable.height else placeable.width
    } ?: 0

    val sizeWithSpacings: Int = (mainAxisSize + spacing).coerceAtLeast(0)

    val crossAxisSize: Int = placeables.fastMaxOfOrNull {
        if (isVertical) it.width else it.height
    } ?: 0

    private var mainAxisLayoutSize: Int = Unset
    private var minMainAxisOffset: Int = 0
    private var maxMainAxisOffset: Int = 0

    override val size: IntSize = if (isVertical) {
        IntSize(crossAxisSize, mainAxisSize)
    } else {
        IntSize(mainAxisSize, crossAxisSize)
    }
    override var offset: IntOffset = IntOffset.Zero
        private set

    fun position(
        mainAxis: Int,
        crossAxis: Int,
        mainAxisLayoutSize: Int,
    ) {
        this.mainAxisLayoutSize = mainAxisLayoutSize
        minMainAxisOffset = -beforeContentPadding
        maxMainAxisOffset = mainAxisLayoutSize + afterContentPadding
        offset = if (isVertical) {
            IntOffset(crossAxis, mainAxis)
        } else {
            IntOffset(mainAxis, crossAxis)
        }
    }

    val crossAxisOffset get() = if (isVertical) offset.x else offset.y

    fun place(
        scope: Placeable.PlacementScope,
        context: LazyStaggeredGridMeasureContext
    ) = with(context) {
        require(mainAxisLayoutSize != Unset) { "position() should be called first" }
        with(scope) {
            placeables.fastForEachIndexed { index, placeable ->
                val minOffset = minMainAxisOffset - placeable.mainAxisSize
                val maxOffset = maxMainAxisOffset

                var offset = offset
                val animation = animator.getAnimation(key, index)
                if (animation != null) {
                    val animatedOffset = offset + animation.placementDelta
                    // cancel the animation if current and target offsets are both out of the bounds.
                    if ((offset.mainAxis <= minOffset && animatedOffset.mainAxis <= minOffset) ||
                        (offset.mainAxis >= maxOffset && animatedOffset.mainAxis >= maxOffset)
                    ) {
                        animation.cancelPlacementAnimation()
                    }
                    offset = animatedOffset
                }
                if (reverseLayout) {
                    offset = offset.copy { mainAxisOffset ->
                        mainAxisLayoutSize - mainAxisOffset - placeable.mainAxisSize
                    }
                }
                offset += contentOffset
                placeable.placeRelativeWithLayer(offset)
            }
        }
    }

    private val IntOffset.mainAxis get() = if (isVertical) y else x
    private inline val Placeable.mainAxisSize get() = if (isVertical) height else width
    private inline fun IntOffset.copy(mainAxisMap: (Int) -> Int): IntOffset =
        IntOffset(if (isVertical) x else mainAxisMap(x), if (isVertical) mainAxisMap(y) else y)

    override fun toString(): String =
        if (DebugLoggingEnabled) {
            "{$index at $offset}"
        } else {
            super.toString()
        }
}

private const val Unset = Int.MIN_VALUE<|MERGE_RESOLUTION|>--- conflicted
+++ resolved
@@ -888,12 +888,8 @@
 @ExperimentalFoundationApi
 private inline fun LazyStaggeredGridMeasureContext.calculateExtraItems(
     position: (LazyStaggeredGridMeasuredItem) -> Unit,
-<<<<<<< HEAD
-    filter: (itemIndex: Int) -> Boolean
-=======
     filter: (itemIndex: Int) -> Boolean,
     beforeVisibleBounds: Boolean
->>>>>>> 4fbd9517
 ): List<LazyStaggeredGridMeasuredItem> {
     var result: MutableList<LazyStaggeredGridMeasuredItem>? = null
 
@@ -1020,11 +1016,7 @@
     private val measureScope: LazyLayoutMeasureScope,
     private val resolvedSlots: LazyStaggeredGridSlots
 ) {
-    private fun childConstraints(requestedSlot: Int, requestedSpan: Int): Constraints {
-        val slotCount = resolvedSlots.sizes.size
-        val slot = requestedSlot.coerceAtMost(slotCount - 1)
-        val span = requestedSpan.coerceAtMost(slotCount - slot)
-
+    private fun childConstraints(slot: Int, span: Int): Constraints {
         // resolved slots contain [offset, size] pair per each slot.
         val crossAxisSize = if (span == 1) {
             resolvedSlots.sizes[slot]
@@ -1045,16 +1037,12 @@
     fun getAndMeasure(index: Int, span: SpanRange): LazyStaggeredGridMeasuredItem {
         val key = itemProvider.getKey(index)
         val contentType = itemProvider.getContentType(index)
-<<<<<<< HEAD
-        val placeables = measureScope.measure(index, childConstraints(span.start, span.size))
-=======
 
         val slotCount = resolvedSlots.sizes.size
         val spanStart = span.start.coerceAtMost(slotCount - 1)
         val spanSize = span.size.coerceAtMost(slotCount - spanStart)
 
         val placeables = measureScope.measure(index, childConstraints(spanStart, spanSize))
->>>>>>> 4fbd9517
         return createItem(
             index,
             spanStart,
@@ -1087,12 +1075,8 @@
     val span: Int,
     private val beforeContentPadding: Int,
     private val afterContentPadding: Int,
-<<<<<<< HEAD
-    override val contentType: Any?
-=======
     override val contentType: Any?,
     private val animator: LazyStaggeredGridItemPlacementAnimator
->>>>>>> 4fbd9517
 ) : LazyStaggeredGridItemInfo {
     var isVisible = true
 
