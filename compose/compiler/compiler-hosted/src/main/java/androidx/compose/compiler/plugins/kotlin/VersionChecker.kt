/*
 * Copyright 2020 The Android Open Source Project
 *
 * Licensed under the Apache License, Version 2.0 (the "License");
 * you may not use this file except in compliance with the License.
 * You may obtain a copy of the License at
 *
 *      http://www.apache.org/licenses/LICENSE-2.0
 *
 * Unless required by applicable law or agreed to in writing, software
 * distributed under the License is distributed on an "AS IS" BASIS,
 * WITHOUT WARRANTIES OR CONDITIONS OF ANY KIND, either express or implied.
 * See the License for the specific language governing permissions and
 * limitations under the License.
 */

package androidx.compose.compiler.plugins.kotlin

import org.jetbrains.kotlin.backend.common.extensions.IrPluginContext
import org.jetbrains.kotlin.ir.declarations.IrProperty
import org.jetbrains.kotlin.ir.expressions.IrConst
import org.jetbrains.kotlin.ir.expressions.IrConstKind
import org.jetbrains.kotlin.platform.jvm.isJvm

class VersionChecker(val context: IrPluginContext) {

    companion object {
        /**
         * A table of runtime version ints to version strings for compose-runtime.
         * This should be updated every time a new version of the Compose Runtime is released.
         * Typically updated via update_versions_for_release.py
         */
        private val runtimeVersionToMavenVersionTable = mapOf(
            1600 to "0.1.0-dev16",
            1700 to "1.0.0-alpha06",
            1800 to "1.0.0-alpha07",
            1900 to "1.0.0-alpha08",
            2000 to "1.0.0-alpha09",
            2100 to "1.0.0-alpha10",
            2200 to "1.0.0-alpha11",
            2300 to "1.0.0-alpha12",
            2400 to "1.0.0-alpha13",
            2500 to "1.0.0-beta04",
            2600 to "1.0.0-beta05",
            2700 to "1.0.0-beta06",
            2800 to "1.0.0-beta07",
            2900 to "1.0.0-beta08",
            3000 to "1.0.0-beta09",
            3100 to "1.0.0-rc01",
            3200 to "1.0.0-rc02",
            3300 to "1.0.0",
            3301 to "1.0.1",
            3302 to "1.0.2",
            3303 to "1.0.3",
            3304 to "1.0.4",
            3305 to "1.0.5",
            4000 to "1.1.0-alpha01",
            4100 to "1.1.0-alpha02",
            4200 to "1.1.0-alpha03",
            4300 to "1.1.0-alpha04",
            4400 to "1.1.0-alpha05",
            4500 to "1.1.0-alpha06",
            4600 to "1.1.0-beta01",
            4700 to "1.1.0-beta02",
            4800 to "1.1.0-beta03",
            4900 to "1.1.0-beta04",
            5000 to "1.1.0-rc01",
            5001 to "1.1.0-rc02",
            5002 to "1.1.0-rc03",
            5003 to "1.1.0",
            5004 to "1.1.1",
            6000 to "1.2.0-alpha01",
            6100 to "1.2.0-alpha02",
            6200 to "1.2.0-alpha03",
            6300 to "1.2.0-alpha04",
            6400 to "1.2.0-alpha05",
            6500 to "1.2.0-alpha06",
            6600 to "1.2.0-alpha07",
            6700 to "1.2.0-alpha08",
            6800 to "1.2.0-beta01",
            6900 to "1.2.0-beta02",
            7000 to "1.2.0-beta03",
            7100 to "1.2.0-rc01",
            7101 to "1.2.0-rc02",
            7102 to "1.2.0-rc03",
            7103 to "1.2.0",
            7104 to "1.2.1",
            7105 to "1.2.2",
            8000 to "1.3.0-alpha01",
            8100 to "1.3.0-alpha02",
            8200 to "1.3.0-alpha03",
            8300 to "1.3.0-beta01",
            8400 to "1.3.0-beta02",
            8500 to "1.3.0-beta03",
            8600 to "1.3.0-rc01",
            8601 to "1.3.0-rc02",
            8602 to "1.3.0",
            8603 to "1.3.1",
            8604 to "1.3.2",
            8605 to "1.3.3",
            8606 to "1.3.4",
            9000 to "1.4.0-alpha01",
            9001 to "1.4.0-alpha02",
            9100 to "1.4.0-alpha03",
            9200 to "1.4.0-alpha04",
            9300 to "1.4.0-alpha05",
            9400 to "1.4.0-alpha06",
            9500 to "1.4.0-beta01",
            9600 to "1.4.0-beta02",
            9700 to "1.4.0-rc01",
            9701 to "1.4.0-rc02",
            9701 to "1.5.0-alpha01",
            9801 to "1.5.0-alpha02",
            9901 to "1.5.0-alpha03",
            10001 to "1.5.0-alpha04",
            10101 to "1.5.0-alpha05",
            10200 to "1.6.0-alpha01",
        )

        /**
         * The minimum version int that this compiler is guaranteed to be compatible with. Typically
         * this will match the version int that is in ComposeVersion.kt in the runtime.
         */
        private const val minimumRuntimeVersionInt: Int = 3300

        /**
         * The maven version string of this compiler. This string should be updated before/after every
         * release.
         */
<<<<<<< HEAD
        const val compilerVersion: String = "1.5.1"
=======
        const val compilerVersion: String = "1.5.2"
>>>>>>> fd8ab654
        private val minimumRuntimeVersion: String
            get() = runtimeVersionToMavenVersionTable[minimumRuntimeVersionInt] ?: "unknown"
    }

    fun check() {
        // version checker accesses bodies of the functions that are not deserialized in KLIB
        if (!context.platform.isJvm()) return

        val versionClass = context.referenceClass(ComposeClassIds.ComposeVersion)
        if (versionClass == null) {
            // If the version class isn't present, it likely means that compose runtime isn't on the
            // classpath anywhere. But also for dev03-dev15 there wasn't any ComposeVersion class at
            // all, so we check for the presence of the Composer class here to try and check for the
            // case that an older version of Compose runtime is available.
            val composerClass = context.referenceClass(ComposeClassIds.Composer)
            if (composerClass != null) {
                outdatedRuntimeWithUnknownVersionNumber()
            } else {
                noRuntimeOnClasspathError()
            }
        }
        val versionExpr = versionClass
            .owner
            .declarations
            .mapNotNull { it as? IrProperty }
            .firstOrNull { it.name.asString() == "version" }
            ?.backingField
            ?.initializer
            ?.expression
            as? IrConst<*>
        if (versionExpr == null || versionExpr.kind != IrConstKind.Int) {
            outdatedRuntimeWithUnknownVersionNumber()
        }
        val versionInt = versionExpr.value as Int
        if (versionInt < minimumRuntimeVersionInt) {
            outdatedRuntime(runtimeVersionToMavenVersionTable[versionInt] ?: "<unknown>")
        }
        // success. We are compatible with this runtime version!
    }

    private fun noRuntimeOnClasspathError(): Nothing {
        throw IncompatibleComposeRuntimeVersionException(
            """
                The Compose Compiler requires the Compose Runtime to be on the class path, but
                none could be found. The compose compiler plugin you are using (version
                $compilerVersion) expects a minimum runtime version of $minimumRuntimeVersion.
            """.trimIndent().replace('\n', ' ')
        )
    }

    private fun outdatedRuntimeWithUnknownVersionNumber(): Nothing {
        throw IncompatibleComposeRuntimeVersionException(
            """
                You are using an outdated version of Compose Runtime that is not compatible with
                the version of the Compose Compiler plugin you have installed. The compose
                compiler plugin you are using (version $compilerVersion) expects a minimum runtime
                version of $minimumRuntimeVersion.
            """.trimIndent().replace('\n', ' ')
        )
    }

    private fun outdatedRuntime(actualVersion: String): Nothing {
        throw IncompatibleComposeRuntimeVersionException(
            """
                You are using an outdated version of Compose Runtime that is not compatible with
                the version of the Compose Compiler plugin you have installed. The compose
                compiler plugin you are using (version $compilerVersion) expects a minimum runtime
                version of $minimumRuntimeVersion. The version of the runtime on the classpath
                currently is $actualVersion.
            """.trimIndent().replace('\n', ' ')
        )
    }
}

class IncompatibleComposeRuntimeVersionException(override val message: String) : Exception(message)<|MERGE_RESOLUTION|>--- conflicted
+++ resolved
@@ -127,11 +127,7 @@
          * The maven version string of this compiler. This string should be updated before/after every
          * release.
          */
-<<<<<<< HEAD
-        const val compilerVersion: String = "1.5.1"
-=======
         const val compilerVersion: String = "1.5.2"
->>>>>>> fd8ab654
         private val minimumRuntimeVersion: String
             get() = runtimeVersionToMavenVersionTable[minimumRuntimeVersionInt] ?: "unknown"
     }
