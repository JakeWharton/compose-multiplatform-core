/*
 * Copyright 2020 The Android Open Source Project
 *
 * Licensed under the Apache License, Version 2.0 (the "License");
 * you may not use this file except in compliance with the License.
 * You may obtain a copy of the License at
 *
 *      http://www.apache.org/licenses/LICENSE-2.0
 *
 * Unless required by applicable law or agreed to in writing, software
 * distributed under the License is distributed on an "AS IS" BASIS,
 * WITHOUT WARRANTIES OR CONDITIONS OF ANY KIND, either express or implied.
 * See the License for the specific language governing permissions and
 * limitations under the License.
 */

package androidx.build.docs

import androidx.build.SupportConfig
import androidx.build.addToBuildOnServer
import androidx.build.doclava.DacOptions
import androidx.build.doclava.DoclavaTask
import androidx.build.doclava.GENERATE_DOCS_CONFIG
import androidx.build.doclava.androidJarFile
import androidx.build.doclava.createGenerateSdkApiTask
import androidx.build.dokka.Dokka
import androidx.build.getBuildId
import androidx.build.getCheckoutRoot
import androidx.build.getDistributionDirectory
import androidx.build.gradle.getByType
import com.android.build.api.attributes.BuildTypeAttr
import com.android.build.gradle.LibraryExtension
import com.android.build.gradle.LibraryPlugin
import org.gradle.api.Plugin
import org.gradle.api.Project
import org.gradle.api.Task
import org.gradle.api.artifacts.ComponentMetadataContext
import org.gradle.api.artifacts.ComponentMetadataRule
import org.gradle.api.artifacts.Configuration
import org.gradle.api.attributes.Attribute
import org.gradle.api.attributes.Category
import org.gradle.api.attributes.DocsType
import org.gradle.api.attributes.Usage
import org.gradle.api.file.FileCollection
import org.gradle.api.model.ObjectFactory
import org.gradle.api.plugins.ExtraPropertiesExtension
import org.gradle.api.plugins.JavaBasePlugin
import org.gradle.api.tasks.Sync
import org.gradle.api.tasks.TaskProvider
import org.gradle.api.tasks.bundling.Zip
import org.gradle.api.tasks.testing.Test
import org.gradle.kotlin.dsl.all
import org.gradle.kotlin.dsl.named
import org.jetbrains.dokka.gradle.DokkaAndroidTask
import org.jetbrains.dokka.gradle.PackageOptions
import java.io.File
import javax.inject.Inject

/**
 * Plugin that allows to build documentation for a given set of prebuilt and tip of tree projects.
 */
class AndroidXDocsPlugin : Plugin<Project> {
    lateinit var project: Project
    lateinit var docsType: String
    lateinit var docsSourcesConfiguration: Configuration
    lateinit var samplesSourcesConfiguration: Configuration
    lateinit var dependencyClasspath: FileCollection

    override fun apply(project: Project) {
        this.project = project
        docsType = project.name.removePrefix("docs-")
        project.plugins.all { plugin ->
            when (plugin) {
                is LibraryPlugin -> {
                    val libraryExtension = project.extensions.getByType<LibraryExtension>()
                    libraryExtension.compileSdkVersion = SupportConfig.COMPILE_SDK_VERSION
                    libraryExtension.buildToolsVersion = SupportConfig.BUILD_TOOLS_VERSION
                }
            }
        }
        disableUnneededTasks()
        createConfigurations()

        val unzippedSamplesSources = File(project.buildDir, "unzippedSampleSources")
        val unzipSamplesTask = configureUnzipTask(
            "unzipSampleSources",
            unzippedSamplesSources,
            samplesSourcesConfiguration
        )
        val unzippedDocsSources = File(project.buildDir, "unzippedDocsSources")
        val unzipDocsTask = configureUnzipTask(
            "unzipDocsSources",
            unzippedDocsSources,
            docsSourcesConfiguration
        )

        configureDokka(
            unzippedDocsSources,
            unzipDocsTask,
            unzippedSamplesSources,
            unzipSamplesTask,
            dependencyClasspath
        )
        configureDoclava(
            unzippedDocsSources,
            unzipDocsTask,
            dependencyClasspath
        )
    }

    /**
     * Creates and configures a task that will build a list of all sources for projects in
     * [docsConfiguration] configuration, resolve them and put them to [destinationDirectory].
     */
    private fun configureUnzipTask(
        taskName: String,
        destinationDirectory: File,
        docsConfiguration: Configuration
    ): TaskProvider<Sync> {
        @Suppress("UnstableApiUsage")
        return project.tasks.register(
            taskName,
            Sync::class.java
        ) { task ->
            val sources = docsConfiguration.incoming.artifactView { }.files
            task.from(
                sources.elements.map { jars ->
                    jars.map {
                        project.zipTree(it).matching {
                            // Filter out files that documentation tools cannot process.
                            it.exclude("**/*.MF")
                            it.exclude("**/*.aidl")
                            it.exclude("**/META-INF/**")
                            it.exclude("**/OWNERS")
                            it.exclude("**/package.html")
                        }
                    }
                }
            )
            task.into(destinationDirectory)
            // TODO(123020809) remove this filter once it is no longer necessary to prevent Dokka
            //  from failing
            val regex = Regex("@attr ref ([^*]*)styleable#([^_*]*)_([^*]*)$")
            task.filter { line ->
                regex.replace(line, "{@link $1attr#$3}")
            }
        }
    }

    /**
     *  The following configurations are created to build a list of projects that need to be
     * documented and should be used from build.gradle of docs projects for the following:
     * - docs(project(":foo:foo") or docs("androidx.foo:foo:1.0.0") for docs sources
     * - samples(project(":foo:foo-samples") or samples("androidx.foo:foo-samples:1.0.0") for
     *   samples sources
     * - stubs(project(":foo:foo-stubs")) - stubs needed for a documented library
     */
    private fun createConfigurations() {
        project.dependencies.components.all<SourcesVariantRule>()
        val docsConfiguration = project.configurations.create("docs") {
            it.isCanBeResolved = false
            it.isCanBeConsumed = false
        }
        val samplesConfiguration = project.configurations.create("samples") {
            it.isCanBeResolved = false
            it.isCanBeConsumed = false
        }
        val stubsConfiguration = project.configurations.create("stubs") {
            it.isCanBeResolved = false
            it.isCanBeConsumed = false
        }

        fun Configuration.setResolveSources() {
            isTransitive = false
            isCanBeConsumed = false
            attributes {
                it.attribute(Usage.USAGE_ATTRIBUTE, project.objects.named(Usage.JAVA_RUNTIME))
                it.attribute(
                    Category.CATEGORY_ATTRIBUTE, project.objects.named(Category.DOCUMENTATION)
                )
                it.attribute(DocsType.DOCS_TYPE_ATTRIBUTE, project.objects.named(DocsType.SOURCES))
            }
        }
        docsSourcesConfiguration = project.configurations.create("docs-sources") {
            it.setResolveSources()
            it.extendsFrom(docsConfiguration)
        }
        samplesSourcesConfiguration = project.configurations.create("samples-sources") {
            it.setResolveSources()
            it.extendsFrom(samplesConfiguration)
        }

        fun Configuration.setResolveClasspathForUsage(usage: String) {
            isCanBeConsumed = false
            attributes {
                it.attribute(Usage.USAGE_ATTRIBUTE, project.objects.named(usage))
                it.attribute(
                    Category.CATEGORY_ATTRIBUTE, project.objects.named(Category.LIBRARY)
                )
                it.attribute(BuildTypeAttr.ATTRIBUTE, project.objects.named("release"))
            }
            extendsFrom(docsConfiguration, samplesConfiguration, stubsConfiguration)
        }

        // Build a compile & runtime classpaths for needed for documenting the libraries
        // from the configurations above.
        val docsCompileClasspath = project.configurations.create("docs-compile-classpath") {
            it.setResolveClasspathForUsage(Usage.JAVA_API)
        }
        val docsRuntimeClasspath = project.configurations.create("docs-runtime-classpath") {
            it.setResolveClasspathForUsage(Usage.JAVA_RUNTIME)
        }
<<<<<<< HEAD
        docsCompileClasspath.resolutionStrategy {
            val buildVersions = (project.rootProject.property("ext") as ExtraPropertiesExtension)
                .let { it.get("build_versions") as Map<*, *> }
            it.eachDependency { details ->
                if (details.requested.group == "org.jetbrains.kotlin") {
                    details.useVersion(buildVersions["kotlin"] as String)
                }
            }
        }
        docsRuntimeClasspath.resolutionStrategy {
            val buildVersions = (project.rootProject.property("ext") as ExtraPropertiesExtension)
                .let { it.get("build_versions") as Map<*, *> }
            it.eachDependency { details ->
                if (details.requested.group == "org.jetbrains.kotlin") {
                    details.useVersion(buildVersions["kotlin"] as String)
=======
        listOf(docsCompileClasspath, docsRuntimeClasspath).forEach { config ->
            config.resolutionStrategy {
                val versions = (project.rootProject.property("ext") as ExtraPropertiesExtension)
                    .let { it.get("build_versions") as Map<*, *> }
                it.eachDependency { details ->
                    if (details.requested.group == "org.jetbrains.kotlin") {
                        details.useVersion(versions["kotlin"] as String)
                    }
>>>>>>> 86ef5858
                }
            }
        }
        dependencyClasspath = docsCompileClasspath.incoming.artifactView {
            it.attributes.attribute(
                Attribute.of("artifactType", String::class.java),
                "android-classes"
            )
        }.files + docsRuntimeClasspath.incoming.artifactView {
            it.attributes.attribute(
                Attribute.of("artifactType", String::class.java),
                "android-classes"
            )
        }.files
    }

    private fun configureDokka(
        unzippedDocsSources: File,
        unzipDocsTask: TaskProvider<Sync>,
        unzippedSamplesSources: File,
        unzipSamplesTask: TaskProvider<Sync>,
        dependencyClasspath: FileCollection
    ) {
        val dokkaTask = Dokka.createDokkaTask(
            project,
            hiddenPackages,
            "Kotlin",
            "dac",
            "/reference/kotlin"
        )
        dokkaTask.configure { task ->
            task.sourceDirs += unzippedDocsSources
            task.sourceDirs += unzippedSamplesSources
            task.dependsOn(unzipDocsTask)
            task.dependsOn(unzipSamplesTask)

            val androidJar = androidJarFile(project)
            // DokkaTask tries to resolve DokkaTask#classpath right away for jars that might not
            // be there yet. Delay the setting of this property to before we run the task.
            task.inputs.files(androidJar, dependencyClasspath)
            task.doFirst { dokkaTask ->
                dokkaTask as DokkaAndroidTask
                val packages =
                    unzippedSamplesSources.walkTopDown().filter { it.isFile }.mapNotNull { file ->
                        val lines = file.readLines()
                        lines.find { line ->
                            line.startsWith("package ")
                        }?.replace("package ", "")
                    }.distinct()

                packages.forEach { packageName ->
                    val opts = PackageOptions()
                    opts.prefix = packageName
                    opts.suppress = true
                    dokkaTask.perPackageOptions.add(opts)
                }

                dokkaTask.classpath = project.files(dokkaTask.classpath)
                    .plus(project.files(androidJar))
                    .plus(dependencyClasspath)
            }
        }
        val zipTask = project.tasks.register("zipDokkaDocs", Zip::class.java) {
            it.apply {
                it.dependsOn(dokkaTask)
                from(dokkaTask.map { it.outputDirectory }) { copySpec ->
                    copySpec.into("reference/kotlin")
                }
                val baseName = "dokka-$docsType-docs"
                val buildId = getBuildId()
                archiveBaseName.set(baseName)
                archiveVersion.set(buildId)
                destinationDirectory.set(project.getDistributionDirectory())
                group = JavaBasePlugin.DOCUMENTATION_GROUP
                val filePath = "${project.getDistributionDirectory().canonicalPath}/"
                val fileName = "$baseName-$buildId.zip"
                val destinationFile = filePath + fileName
                description = "Zips Java documentation (generated via Doclava in the " +
                    "style of d.android.com) into $destinationFile"
            }
        }
        project.addToBuildOnServer(zipTask)
    }

    private fun configureDoclava(
        unzippedDocsSources: File,
        unzipDocsTask: TaskProvider<Sync>,
        dependencyClasspath: FileCollection,
    ) {
        // Hack to force tools.jar (required by com.sun.javadoc) to be available on the Doclava
        // run-time classpath. Note this breaks the ability to use JDK 9+ for compilation.
        val doclavaConfiguration = project.configurations.create("doclava")
        doclavaConfiguration.dependencies.add(project.dependencies.create(DOCLAVA_DEPENDENCY))
        doclavaConfiguration.dependencies.add(
            project.dependencies.create(
                project.files(System.getenv("JAVA_TOOLS_JAR"))
            )
        )

        val annotationConfiguration = project.configurations.create("annotation")
        annotationConfiguration.dependencies.add(
            project.dependencies.project(
                mapOf("path" to ":fakeannotations")
            )
        )

        val generatedSdk = File(project.buildDir, "generatedsdk")
        val generateSdkApiTask = createGenerateSdkApiTask(
            project, doclavaConfiguration, annotationConfiguration, generatedSdk
        )

        val destDir = File(project.buildDir, "javadoc")
        val offlineOverride = project.findProject("offlineDocs") as String?
        val offline = if (offlineOverride != null) { offlineOverride == "true" } else false
        val dacOptions = DacOptions("androidx", "ANDROIDX_DATA")

        val doclavaTask = project.tasks.register("doclavaDocs", DoclavaTask::class.java) {
            it.apply {
                dependsOn(unzipDocsTask)
                dependsOn(generateSdkApiTask)
                group = JavaBasePlugin.DOCUMENTATION_GROUP
                description = "Generates Java documentation in the style of d.android.com. To " +
                    "generate offline docs use \'-PofflineDocs=true\' parameter.  Places the " +
                    "documentation in $destDir"
                dependsOn(doclavaConfiguration)
                setDocletpath(doclavaConfiguration.resolve())
                destinationDir = destDir
                classpath = androidJarFile(project) + dependencyClasspath
                checksConfig = GENERATE_DOCS_CONFIG
                extraArgumentsBuilder.apply({
                    addStringOption(
                        "templatedir",
                        "${project.getCheckoutRoot()}/external/doclava/res/assets/templates-sdk"
                    )
                    // Note, this is pointing to the root checkout directory.
                    addStringOption(
                        "samplesdir",
                        "${project.rootDir}/samples"
                    )
                    addStringOption(
                        "federate",
                        listOf("Android", "https://developer.android.com")
                    )
                    addStringOption(
                        "federationapi",
                        listOf(
                            "Android",
                            generateSdkApiTask.get().apiFile?.absolutePath.toString()
                        )
                    )
                    addStringOption("hdf", listOf("android.whichdoc", "online"))
                    addStringOption("hdf", listOf("android.hasSamples", "true"))
                    addStringOption("hdf", listOf("dac", "true"))

                    // Specific to reference docs.
                    if (!offline) {
                        addStringOption("toroot", "/")
                        addOption("devsite")
                        addOption("yamlV2")
                        addStringOption("dac_libraryroot", dacOptions.libraryroot)
                        addStringOption("dac_dataname", dacOptions.dataname)
                    }
                })
                it.source(project.fileTree(unzippedDocsSources))
            }
        }
        val zipTask = project.tasks.register("zipDoclavaDocs", Zip::class.java) {
            it.apply {
                it.dependsOn(doclavaTask)
                from(doclavaTask.map { it.destinationDir!! })
                val baseName = "doclava-$docsType-docs"
                val buildId = getBuildId()
                archiveBaseName.set(baseName)
                archiveVersion.set(buildId)
                destinationDirectory.set(project.getDistributionDirectory())
                group = JavaBasePlugin.DOCUMENTATION_GROUP
                val filePath = "${project.getDistributionDirectory().canonicalPath}/"
                val fileName = "$baseName-$buildId.zip"
                val destinationFile = filePath + fileName
                description = "Zips Java documentation (generated via Doclava in the " +
                    "style of d.android.com) into $destinationFile"
            }
        }
        project.addToBuildOnServer(zipTask)
    }

    /**
     * Replace all tests etc with empty task, so we don't run anything
     * it is more effective then task.enabled = false, because we avoid executing deps as well
     */
    private fun disableUnneededTasks() {
        var reentrance = false
        project.tasks.whenTaskAdded { task ->
            if (task is Test || task.name.startsWith("assemble") ||
                task.name == "lint" ||
                task.name == "transformDexArchiveWithExternalLibsDexMergerForPublicDebug" ||
                task.name == "transformResourcesWithMergeJavaResForPublicDebug" ||
                task.name == "checkPublicDebugDuplicateClasses"
            ) {
                if (!reentrance) {
                    reentrance = true
                    project.tasks.named(task.name) {
                        it.actions = emptyList()
                        it.dependsOn(emptyList<Task>())
                    }
                    reentrance = false
                }
            }
        }
    }
}

/**
 * Adapter rule to handles prebuilt dependencies that do not use Gradle Metadata (only pom).
 * We create a new variant sources that we can later use in the same way we do for tip of tree
 * projects and prebuilts with Gradle Metadata.
 */
abstract class SourcesVariantRule : ComponentMetadataRule {
    @get:Inject
    abstract val objects: ObjectFactory
    override fun execute(context: ComponentMetadataContext) {
        context.details.maybeAddVariant("sources", "runtime") {
            it.attributes {
                it.attribute(Usage.USAGE_ATTRIBUTE, objects.named(Usage.JAVA_RUNTIME))
                it.attribute(Category.CATEGORY_ATTRIBUTE, objects.named(Category.DOCUMENTATION))
                it.attribute(DocsType.DOCS_TYPE_ATTRIBUTE, objects.named(DocsType.SOURCES))
            }
            it.withFiles {
                it.removeAllFiles()
                it.addFile("${context.details.id.name}-${context.details.id.version}-sources.jar")
            }
        }
    }
}

private const val DOCLAVA_DEPENDENCY = "com.android:doclava:1.0.6"

private val hiddenPackages = listOf(
    "androidx.camera.camera2.impl",
    "androidx.camera.camera2.internal",
    "androidx.camera.camera2.internal.compat",
    "androidx.camera.camera2.internal.compat.params",
    "androidx.camera.core.impl",
    "androidx.camera.core.impl.annotation",
    "androidx.camera.core.impl.utils",
    "androidx.camera.core.impl.utils.executor",
    "androidx.camera.core.impl.utils.futures",
    "androidx.camera.core.internal",
    "androidx.camera.core.internal.utils",
    "androidx.core.internal",
    "androidx.preference.internal",
    "androidx.wear.internal.widget.drawer",
    "androidx.webkit.internal",
    "androidx.work.impl",
    "androidx.work.impl.background",
    "androidx.work.impl.background.systemalarm",
    "androidx.work.impl.background.systemjob",
    "androidx.work.impl.constraints",
    "androidx.work.impl.constraints.controllers",
    "androidx.work.impl.constraints.trackers",
    "androidx.work.impl.model",
    "androidx.work.impl.utils",
    "androidx.work.impl.utils.futures",
    "androidx.work.impl.utils.taskexecutor"
)<|MERGE_RESOLUTION|>--- conflicted
+++ resolved
@@ -210,23 +210,6 @@
         val docsRuntimeClasspath = project.configurations.create("docs-runtime-classpath") {
             it.setResolveClasspathForUsage(Usage.JAVA_RUNTIME)
         }
-<<<<<<< HEAD
-        docsCompileClasspath.resolutionStrategy {
-            val buildVersions = (project.rootProject.property("ext") as ExtraPropertiesExtension)
-                .let { it.get("build_versions") as Map<*, *> }
-            it.eachDependency { details ->
-                if (details.requested.group == "org.jetbrains.kotlin") {
-                    details.useVersion(buildVersions["kotlin"] as String)
-                }
-            }
-        }
-        docsRuntimeClasspath.resolutionStrategy {
-            val buildVersions = (project.rootProject.property("ext") as ExtraPropertiesExtension)
-                .let { it.get("build_versions") as Map<*, *> }
-            it.eachDependency { details ->
-                if (details.requested.group == "org.jetbrains.kotlin") {
-                    details.useVersion(buildVersions["kotlin"] as String)
-=======
         listOf(docsCompileClasspath, docsRuntimeClasspath).forEach { config ->
             config.resolutionStrategy {
                 val versions = (project.rootProject.property("ext") as ExtraPropertiesExtension)
@@ -235,7 +218,6 @@
                     if (details.requested.group == "org.jetbrains.kotlin") {
                         details.useVersion(versions["kotlin"] as String)
                     }
->>>>>>> 86ef5858
                 }
             }
         }
