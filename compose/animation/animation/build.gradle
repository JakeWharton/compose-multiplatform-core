/*
 * Copyright 2019 The Android Open Source Project
 *
 * Licensed under the Apache License, Version 2.0 (the "License");
 * you may not use this file except in compliance with the License.
 * You may obtain a copy of the License at
 *
 *      http://www.apache.org/licenses/LICENSE-2.0
 *
 * Unless required by applicable law or agreed to in writing, software
 * distributed under the License is distributed on an "AS IS" BASIS,
 * WITHOUT WARRANTIES OR CONDITIONS OF ANY KIND, either express or implied.
 * See the License for the specific language governing permissions and
 * limitations under the License.
 */


import androidx.build.AndroidXComposePlugin
import androidx.build.LibraryType
import org.jetbrains.kotlin.gradle.tasks.KotlinCompile

plugins {
    id("AndroidXPlugin")
    id("com.android.library")
    id("AndroidXComposePlugin")
}

AndroidXComposePlugin.applyAndConfigureKotlinPlugin(project)

dependencies {
    if(!AndroidXComposePlugin.isMultiplatformEnabled(project)) {
        /*
         * When updating dependencies, make sure to make the an an analogous update in the
         * corresponding block below
         */

        api("androidx.annotation:annotation:1.1.0")
        api(project(":compose:animation:animation-core"))
        api("androidx.compose.foundation:foundation-layout:1.2.1")
        api("androidx.compose.runtime:runtime:1.2.1")
        api("androidx.compose.ui:ui:1.2.1")
        api("androidx.compose.ui:ui-geometry:1.2.1")

        implementation("androidx.compose.ui:ui-util:1.2.1")
        implementation(libs.kotlinStdlibCommon)

        testImplementation(libs.testRules)
        testImplementation(libs.testRunner)
        testImplementation(libs.junit)

        androidTestImplementation("androidx.compose.foundation:foundation:1.2.1")
        androidTestImplementation("androidx.compose.ui:ui-test-junit4:1.2.1")
        androidTestImplementation(project(":compose:test-utils"))
        androidTestImplementation(libs.testRules)
        androidTestImplementation(libs.testRunner)
        androidTestImplementation(libs.junit)
        androidTestImplementation(libs.truth)

        lintPublish project(":compose:animation:animation-lint")

        samples(project(":compose:animation:animation:animation-samples"))
    }
}

if(AndroidXComposePlugin.isMultiplatformEnabled(project)) {
    androidXComposeMultiplatform {
        android()
        desktop()
        darwin()
        js()
        wasm()
    }

    kotlin {
        /*
         * When updating dependencies, make sure to make the an an analogous update in the
         * corresponding block above
         */
        sourceSets {
            commonMain.dependencies {
                implementation(libs.kotlinStdlibCommon)

                api(project(":compose:animation:animation-core"))
                api(project(":compose:foundation:foundation-layout"))
                api(project(":compose:runtime:runtime"))
                api(project(":compose:ui:ui"))
                api(project(":compose:ui:ui-geometry"))

                implementation(project(":compose:ui:ui-util"))
            }

            androidMain.dependencies {
                api("androidx.annotation:annotation:1.1.0")
            }

            desktopMain.dependencies {
                implementation(libs.kotlinStdlib)
            }
            jsNativeMain.dependsOn(commonMain)
            nativeMain.dependsOn(jsNativeMain)
            jsWasmMain.dependsOn(jsNativeMain)

            jsMain {
                dependsOn(jsWasmMain)
                dependencies {
                    implementation(kotlin("stdlib-js"))
                }
            }

            wasmMain {
                dependsOn(jsWasmMain)
                dependencies {
                    implementation(kotlin("stdlib-wasm"))
                }
            }

            // TODO(b/214407011): These dependencies leak into instrumented tests as well. If you
            //  need to add Robolectric (which must be kept out of androidAndroidTest), use a top
            //  level dependencies block instead:
            //  `dependencies { testImplementation(libs.robolectric) }`
            androidTest.dependencies {
                implementation(libs.testRules)
                implementation(libs.testRunner)
                implementation(libs.junit)
            }

            androidAndroidTest.dependencies {
                implementation(libs.testRules)
                implementation(libs.testRunner)
                implementation(libs.junit)
                implementation(libs.truth)
                implementation(project(":compose:foundation:foundation"))
                implementation(project(":compose:ui:ui-test-junit4"))
                implementation(project(":compose:test-utils"))
            }
        }
    }
    dependencies {
        samples(project(":compose:animation:animation:animation-samples"))
    }
}

androidx {
    name = "Compose Animation"
    type = LibraryType.PUBLISHED_LIBRARY
    inceptionYear = "2019"
    description = "Compose animation library"
    legacyDisableKotlinStrictApiMode = true
}

android {
    namespace "androidx.compose.animation"
<<<<<<< HEAD
}

tasks.withType(KotlinCompile).configureEach {
    kotlinOptions {
        freeCompilerArgs += [
                "-Xjvm-default=all",
        ]
    }
}

project.afterEvaluate {
    //Disable jsWasmMain intermediate sourceset publication
    tasks.named("compileJsWasmMainKotlinMetadata") {
        enabled = false
    }
=======
>>>>>>> 4633bf1d
}<|MERGE_RESOLUTION|>--- conflicted
+++ resolved
@@ -150,15 +150,6 @@
 
 android {
     namespace "androidx.compose.animation"
-<<<<<<< HEAD
-}
-
-tasks.withType(KotlinCompile).configureEach {
-    kotlinOptions {
-        freeCompilerArgs += [
-                "-Xjvm-default=all",
-        ]
-    }
 }
 
 project.afterEvaluate {
@@ -166,6 +157,4 @@
     tasks.named("compileJsWasmMainKotlinMetadata") {
         enabled = false
     }
-=======
->>>>>>> 4633bf1d
 }