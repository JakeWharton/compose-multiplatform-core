/*
 * Copyright 2023 The Android Open Source Project
 *
 * Licensed under the Apache License, Version 2.0 (the "License");
 * you may not use this file except in compliance with the License.
 * You may obtain a copy of the License at
 *
 *      http://www.apache.org/licenses/LICENSE-2.0
 *
 * Unless required by applicable law or agreed to in writing, software
 * distributed under the License is distributed on an "AS IS" BASIS,
 * WITHOUT WARRANTIES OR CONDITIONS OF ANY KIND, either express or implied.
 * See the License for the specific language governing permissions and
 * limitations under the License.
 */

import androidx.build.AndroidXComposePlugin
import org.jetbrains.kotlin.gradle.plugin.mpp.NativeBuildType
import org.jetbrains.kotlin.gradle.tasks.KotlinCompile

plugins {
    id("AndroidXPlugin")
    id("AndroidXComposePlugin")
    id("kotlin-multiplatform")
<<<<<<< HEAD
    id("application")
//    kotlin("plugin.serialization") version "1.8.0"
=======
//  [1.4 Update]  id("application")
    kotlin("plugin.serialization") version "1.8.0"
>>>>>>> 4633bf1d
}

AndroidXComposePlugin.applyAndConfigureKotlinPlugin(project)

dependencies {

}

val resourcesDir = "$buildDir/resources"
val skikoWasm by configurations.creating

dependencies {
    skikoWasm(libs.skikoWasm)
}

val unzipTask = tasks.register("unzipWasm", Copy::class) {
    destinationDir = file(resourcesDir)
    from(skikoWasm.map { zipTree(it) })
}

repositories {
    mavenLocal()
}

kotlin {
    jvm("desktop")
    js(IR) {
        browser()
        binaries.executable()
    }
    wasm() {
        browser()
        binaries.executable()
    }
    macosX64() {
        binaries {
            executable() {
                entryPoint = "androidx.compose.mpp.demo.main"
                freeCompilerArgs += listOf(
                    "-linker-option", "-framework", "-linker-option", "Metal"
                )
                // TODO: the current release binary surprises LLVM, so disable checks for now.
                freeCompilerArgs += "-Xdisable-phases=VerifyBitcode"
            }
        }
    }
    macosArm64() {
        binaries {
            executable() {
                entryPoint = "androidx.compose.mpp.demo.main"
                freeCompilerArgs += listOf(
                    "-linker-option", "-framework", "-linker-option", "Metal"
                )
                // TODO: the current release binary surprises LLVM, so disable checks for now.
                freeCompilerArgs += "-Xdisable-phases=VerifyBitcode"
            }
        }
    }
    iosX64("uikitX64") {
        binaries {
            executable() {
                entryPoint = "androidx.compose.mpp.demo.main"
                freeCompilerArgs += listOf(
                    "-linker-option", "-framework", "-linker-option", "Metal",
                    "-linker-option", "-framework", "-linker-option", "CoreText",
                    "-linker-option", "-framework", "-linker-option", "CoreGraphics"
                )
                // TODO: the current compose binary surprises LLVM, so disable checks for now.
                freeCompilerArgs += "-Xdisable-phases=VerifyBitcode"
            }
        }
    }
    iosArm64("uikitArm64") {
        binaries {
            executable() {
                entryPoint = "androidx.compose.mpp.demo.main"
                freeCompilerArgs += listOf(
                    "-linker-option", "-framework", "-linker-option", "Metal",
                    "-linker-option", "-framework", "-linker-option", "CoreText",
                    "-linker-option", "-framework", "-linker-option", "CoreGraphics"
                )
                // TODO: the current compose binary surprises LLVM, so disable checks for now.
                freeCompilerArgs += "-Xdisable-phases=VerifyBitcode"
            }
        }
    }
    iosSimulatorArm64("uikitSimArm64") {
        binaries {
            executable() {
                entryPoint = "androidx.compose.mpp.demo.main"
                freeCompilerArgs += listOf(
                    "-linker-option", "-framework", "-linker-option", "Metal",
                    "-linker-option", "-framework", "-linker-option", "CoreText",
                    "-linker-option", "-framework", "-linker-option", "CoreGraphics"
                )
                // TODO: the current compose binary surprises LLVM, so disable checks for now.
                freeCompilerArgs += "-Xdisable-phases=VerifyBitcode"
            }
        }
    }
    sourceSets {
        val commonMain by getting {
             dependencies {
                implementation(project(":compose:foundation:foundation"))
                implementation(project(":compose:foundation:foundation-layout"))
                implementation(project(":compose:material:material"))
                implementation(project(":compose:mpp"))
                implementation(project(":compose:runtime:runtime"))
                implementation(project(":compose:ui:ui"))
                implementation(project(":compose:ui:ui-graphics"))
                implementation(project(":compose:ui:ui-text"))
                implementation(libs.kotlinCoroutinesCore)
//                 api("org.jetbrains.kotlinx:kotlinx-serialization-core:1.4.1")
            }
        }

        val skikoMain by creating {
            dependsOn(commonMain)
            dependencies {
                implementation(libs.skikoCommon)
            }
        }

        val desktopMain by getting {
            dependsOn(skikoMain)
            dependencies {
                implementation(libs.skikoCurrentOs)
                implementation(project(":compose:desktop:desktop"))
            }
        }

        val jsMain by getting {
            dependsOn(skikoMain)
            resources.setSrcDirs(resources.srcDirs)
            resources.srcDirs(unzipTask.map { it.destinationDir })
            dependencies {
                implementation(kotlin("stdlib-js"))
            }
        }

        val wasmMain by getting {
            dependsOn(skikoMain)
            resources.setSrcDirs(resources.srcDirs)
            resources.srcDirs(unzipTask.map { it.destinationDir })
            dependencies {
                implementation(kotlin("stdlib-wasm"))
            }
        }

        val nativeMain by creating { dependsOn(skikoMain) }
        val darwinMain by creating { dependsOn(nativeMain) }
        val macosMain by creating { dependsOn(darwinMain) }
        val macosX64Main by getting { dependsOn(macosMain) }
        val macosArm64Main by getting { dependsOn(macosMain) }
        val uikitMain by creating { dependsOn(darwinMain) }
        val uikitX64Main by getting { dependsOn(uikitMain) }
        val uikitArm64Main by getting { dependsOn(uikitMain) }
        val uikitSimArm64Main by getting { dependsOn(uikitMain) }
    }
}

enum class Target(val simulator: Boolean, val key: String) {
    UIKIT_X64(true, "uikitX64"), UIKIT_ARM64(false, "uikitArm64"), UIKIT_SIM_ARM64(true, "uikitSimArm64"),
}

if (System.getProperty("os.name") == "Mac OS X") {
// Create Xcode integration tasks.
    val sdkName: String? = System.getenv("SDK_NAME")

    val target = sdkName.orEmpty().let {
        when {
            it.startsWith("iphoneos") -> Target.UIKIT_ARM64
            it.startsWith("iphonesimulator") -> {
                if (System.getProperty("os.arch") == "aarch64") {
                    Target.UIKIT_SIM_ARM64
                } else {
                    Target.UIKIT_X64
                }
            }
            else -> Target.UIKIT_X64
        }
    }

    val targetBuildDir: String? = System.getenv("TARGET_BUILD_DIR")
    val executablePath: String? = System.getenv("EXECUTABLE_PATH")
    val buildType = System.getenv("CONFIGURATION")?.let {
        org.jetbrains.kotlin.gradle.plugin.mpp.NativeBuildType.valueOf(it.toUpperCase())
    } ?: org.jetbrains.kotlin.gradle.plugin.mpp.NativeBuildType.DEBUG

    val currentTarget = kotlin.targets[target.key] as org.jetbrains.kotlin.gradle.plugin.mpp.KotlinNativeTarget
    val kotlinBinary = currentTarget.binaries.getExecutable(buildType)
    val xcodeIntegrationGroup = "Xcode integration"

    val packForXCode = if (sdkName == null || targetBuildDir == null || executablePath == null) {
        // The build is launched not by Xcode ->
        // We cannot create a copy task and just show a meaningful error message.
        tasks.create("packForXCode").doLast {
            throw IllegalStateException("Please run the task from Xcode")
        }
    } else {
        // Otherwise copy the executable into the Xcode output directory.
        tasks.create("packForXCode", Copy::class.java) {
            dependsOn(kotlinBinary.linkTask)

            destinationDir = file(targetBuildDir)

            val dsymSource = kotlinBinary.outputFile.absolutePath + ".dSYM"
            val dsymDestination = File(executablePath).parentFile.name + ".dSYM"
            val oldExecName = kotlinBinary.outputFile.name
            val newExecName = File(executablePath).name

            from(dsymSource) {
                into(dsymDestination)
                rename(oldExecName, newExecName)
            }

            from(kotlinBinary.outputFile) {
                rename { executablePath }
            }
        }
    }
}

tasks.create("runDesktop", JavaExec::class.java) {
    dependsOn(":compose:desktop:desktop:jar")
    mainClass.set("androidx.compose.mpp.demo.Main_desktopKt")
    args = listOfNotNull(project.findProperty("args")?.toString())
    systemProperty("skiko.fps.enabled", "true")
    val compilation = kotlin.jvm("desktop").compilations["main"]
    classpath =
        compilation.output.allOutputs +
            compilation.runtimeDependencyFiles
}

project.tasks.withType<org.jetbrains.kotlin.gradle.dsl.KotlinJsCompile>().configureEach {
    kotlinOptions.freeCompilerArgs += listOf(
//        "-Xklib-enable-signature-clash-checks=false",
        //"-Xplugin=${project.properties["compose.plugin.path"]}",
        "-Xir-dce",
        "-Xwasm-generate-wat",
        "-Xwasm-enable-array-range-checks"
    )
}<|MERGE_RESOLUTION|>--- conflicted
+++ resolved
@@ -22,13 +22,8 @@
     id("AndroidXPlugin")
     id("AndroidXComposePlugin")
     id("kotlin-multiplatform")
-<<<<<<< HEAD
-    id("application")
+//  [1.4 Update]  id("application")
 //    kotlin("plugin.serialization") version "1.8.0"
-=======
-//  [1.4 Update]  id("application")
-    kotlin("plugin.serialization") version "1.8.0"
->>>>>>> 4633bf1d
 }
 
 AndroidXComposePlugin.applyAndConfigureKotlinPlugin(project)
