--- conflicted
+++ resolved
@@ -270,14 +270,10 @@
         onNeedRender?.invoke()
     }
 
-<<<<<<< HEAD
-    override fun measureAndLayout(sendPointerUpdate: Boolean) {
-=======
     var contentSize = IntSize.Zero
         private set
 
-    override fun measureAndLayout() {
->>>>>>> 34b25ed7
+    override fun measureAndLayout(sendPointerUpdate: Boolean) {
         measureAndLayoutDelegate.updateRootConstraints(constraints)
         if (
             measureAndLayoutDelegate.measureAndLayout(
