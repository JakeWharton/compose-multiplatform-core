/*
 * Copyright 2020 The Android Open Source Project
 *
 * Licensed under the Apache License, Version 2.0 (the "License");
 * you may not use this file except in compliance with the License.
 * You may obtain a copy of the License at
 *
 *      http://www.apache.org/licenses/LICENSE-2.0
 *
 * Unless required by applicable law or agreed to in writing, software
 * distributed under the License is distributed on an "AS IS" BASIS,
 * WITHOUT WARRANTIES OR CONDITIONS OF ANY KIND, either express or implied.
 * See the License for the specific language governing permissions and
 * limitations under the License.
 */
package androidx.compose.ui.platform

import androidx.compose.runtime.Composable
import androidx.compose.runtime.Composition
import androidx.compose.runtime.CompositionContext
import androidx.compose.runtime.CompositionLocalContext
import androidx.compose.runtime.CompositionLocalProvider
import androidx.compose.runtime.LaunchedEffect
<<<<<<< HEAD
=======
import androidx.compose.runtime.ReusableComposition
>>>>>>> fdff00cc
import androidx.compose.runtime.remember
import androidx.compose.ui.ExperimentalComposeUiApi
import androidx.compose.ui.node.LayoutNode
import androidx.compose.ui.node.Owner
import androidx.compose.ui.node.RootNodeOwner

/**
 * Composes the given composable into [RootNodeOwner]
 *
 * @param parent The parent composition reference to coordinate scheduling of composition updates
 *        If null then default root composition will be used.
 * @param getCompositionLocalContext getter for retrieving the top-level composition local context.
 * Can be backed by `mutableStateOf` to dynamically change top-level locals.
 * @param content A `@Composable` function declaring the UI contents
 */
@OptIn(ExperimentalComposeUiApi::class)
internal fun RootNodeOwner.setContent(
    parent: CompositionContext,
    getCompositionLocalContext: () -> CompositionLocalContext? = { null },
    content: @Composable () -> Unit
): Composition {
    val composition = Composition(DefaultUiApplier(owner.root), parent)
    composition.setContent {
        getCompositionLocalContext().provide {
            ProvideCommonCompositionLocals(
                owner = owner,
                uriHandler = remember { PlatformUriHandler() },
                content = content
            )
<<<<<<< HEAD
            LaunchedEffect(owner) { accessibilityController.syncLoop() }
=======
>>>>>>> fdff00cc
        }
    }
    return composition
}

@Composable
private fun CompositionLocalContext?.provide(content: @Composable () -> Unit) {
    if (this != null) {
        CompositionLocalProvider(this, content = content)
    } else {
        content()
    }
}

internal actual fun createSubcomposition(
    container: LayoutNode,
    parent: CompositionContext
): ReusableComposition = ReusableComposition(
    DefaultUiApplier(container),
    parent
)<|MERGE_RESOLUTION|>--- conflicted
+++ resolved
@@ -21,10 +21,7 @@
 import androidx.compose.runtime.CompositionLocalContext
 import androidx.compose.runtime.CompositionLocalProvider
 import androidx.compose.runtime.LaunchedEffect
-<<<<<<< HEAD
-=======
 import androidx.compose.runtime.ReusableComposition
->>>>>>> fdff00cc
 import androidx.compose.runtime.remember
 import androidx.compose.ui.ExperimentalComposeUiApi
 import androidx.compose.ui.node.LayoutNode
@@ -54,10 +51,6 @@
                 uriHandler = remember { PlatformUriHandler() },
                 content = content
             )
-<<<<<<< HEAD
-            LaunchedEffect(owner) { accessibilityController.syncLoop() }
-=======
->>>>>>> fdff00cc
         }
     }
     return composition
