--- conflicted
+++ resolved
@@ -25,6 +25,7 @@
 import android.os.Handler
 import android.os.Looper
 import android.os.SystemClock
+import android.text.SpannableString
 import android.util.Log
 import android.util.LongSparseArray
 import android.view.MotionEvent
@@ -45,11 +46,7 @@
 import androidx.annotation.IntRange
 import androidx.annotation.RequiresApi
 import androidx.annotation.VisibleForTesting
-<<<<<<< HEAD
-import androidx.annotation.VisibleForTesting.Companion.PRIVATE
-=======
 import androidx.collection.ArrayMap
->>>>>>> fdff00cc
 import androidx.collection.ArraySet
 import androidx.collection.SparseArrayCompat
 import androidx.compose.ui.ExperimentalComposeUiApi
@@ -58,7 +55,6 @@
 import androidx.compose.ui.geometry.Rect
 import androidx.compose.ui.graphics.toComposeRect
 import androidx.compose.ui.layout.boundsInParent
-import androidx.compose.ui.layout.boundsInWindow
 import androidx.compose.ui.layout.positionInRoot
 import androidx.compose.ui.node.HitTestResult
 import androidx.compose.ui.node.LayoutNode
@@ -90,17 +86,15 @@
 import androidx.compose.ui.text.InternalTextApi
 import androidx.compose.ui.text.TextLayoutResult
 import androidx.compose.ui.text.font.FontFamily
+import androidx.compose.ui.text.platform.URLSpanCache
 import androidx.compose.ui.text.platform.toAccessibilitySpannableString
 import androidx.compose.ui.unit.LayoutDirection
 import androidx.compose.ui.unit.toSize
 import androidx.compose.ui.util.fastForEach
 import androidx.compose.ui.util.fastForEachIndexed
-<<<<<<< HEAD
-=======
 import androidx.compose.ui.util.fastJoinToString
 import androidx.compose.ui.util.fastMap
 import androidx.core.util.keyIterator
->>>>>>> fdff00cc
 import androidx.core.view.AccessibilityDelegateCompat
 import androidx.core.view.ViewCompat
 import androidx.core.view.ViewCompat.ACCESSIBILITY_LIVE_REGION_ASSERTIVE
@@ -109,23 +103,19 @@
 import androidx.core.view.accessibility.AccessibilityNodeInfoCompat
 import androidx.core.view.accessibility.AccessibilityNodeInfoCompat.AccessibilityActionCompat
 import androidx.core.view.accessibility.AccessibilityNodeProviderCompat
-<<<<<<< HEAD
-import androidx.lifecycle.Lifecycle
-import kotlinx.coroutines.channels.Channel
-import kotlinx.coroutines.delay
-=======
 import androidx.lifecycle.DefaultLifecycleObserver
 import androidx.lifecycle.Lifecycle
 import androidx.lifecycle.LifecycleOwner
 import java.util.function.Consumer
->>>>>>> fdff00cc
 import kotlin.math.abs
 import kotlin.math.ceil
 import kotlin.math.floor
+import kotlin.math.max
+import kotlin.math.min
 import kotlin.math.roundToInt
 import kotlin.math.sign
-import kotlin.math.max
-import kotlin.math.min
+import kotlinx.coroutines.channels.Channel
+import kotlinx.coroutines.delay
 
 private fun LayoutNode.findClosestParentNode(selector: (LayoutNode) -> Boolean): LayoutNode? {
     var currentParent = this.parent
@@ -140,12 +130,9 @@
     return null
 }
 
-<<<<<<< HEAD
-=======
 // TODO(b/272068594): Fix the primitive usage after completing the semantics refactor.
 @Suppress("PrimitiveInCollection", "NullAnnotationGroup")
 @OptIn(InternalTextApi::class)
->>>>>>> fdff00cc
 internal class AndroidComposeViewAccessibilityDelegateCompat(val view: AndroidComposeView) :
     AccessibilityDelegateCompat(),
     DefaultLifecycleObserver {
@@ -262,14 +249,6 @@
         accessibilityManager.getEnabledAccessibilityServiceList(FEEDBACK_ALL_MASK)
 
     /**
-<<<<<<< HEAD
-     * True if any accessibility service enabled in the system, except the UIAutomator (as it
-     * doesn't appear in the list of enabled services)
-     */
-    @VisibleForTesting
-    internal val isEnabled: Boolean
-        get() {
-=======
      * True if any accessibility service enabled in the system, or if any content capture service
      * enabled in the system.
      */
@@ -282,13 +261,10 @@
      */
     internal val isEnabledForAccessibility: Boolean
         get() = accessibilityForceEnabledForTesting ||
->>>>>>> fdff00cc
             // checking the list allows us to filter out the UIAutomator which doesn't appear in it
             (accessibilityManager.isEnabled && enabledServices.isNotEmpty())
 
     /**
-<<<<<<< HEAD
-=======
      * True if any content capture service enabled in the system.
      */
     @OptIn(ExperimentalComposeUiApi::class)
@@ -306,7 +282,6 @@
     private var translateStatus = TranslateStatus.SHOW_ORIGINAL
 
     /**
->>>>>>> fdff00cc
      * True if accessibility service with the touch exploration (e.g. Talkback) is enabled in the
      * system.
      * Note that UIAutomator doesn't request touch exploration therefore returns false
@@ -337,15 +312,12 @@
     private val subtreeChangedLayoutNodes = ArraySet<LayoutNode>()
     private val boundsUpdateChannel = Channel<Unit>(1)
     private var currentSemanticsNodesInvalidated = true
-<<<<<<< HEAD
-=======
     @VisibleForTesting
     internal var contentCaptureForceEnabledForTesting = false
     @VisibleForTesting
     internal var contentCaptureSession: ContentCaptureSessionCompat? = null
     private val bufferedContentCaptureAppearedNodes = ArrayMap<Int, ViewStructureCompat>()
     private val bufferedContentCaptureDisappearedNodes = ArraySet<Int>()
->>>>>>> fdff00cc
 
     private class PendingTextTraversedEvent(
         val node: SemanticsNode,
@@ -383,6 +355,8 @@
     internal val ExtraDataTestTraversalAfterVal =
         "android.view.accessibility.extra.EXTRA_DATA_TEST_TRAVERSALAFTER_VAL"
 
+    private val urlSpanCache = URLSpanCache()
+
     /**
      * A snapshot of the semantics node. The children here is fixed and are taken from the time
      * this node is constructed. While a SemanticsNode always contains the up-to-date children.
@@ -418,12 +392,6 @@
         // Remove callbacks that rely on view being attached to a window when we become detached.
         view.addOnAttachStateChangeListener(object : View.OnAttachStateChangeListener {
             override fun onViewAttachedToWindow(view: View) {
-<<<<<<< HEAD
-                accessibilityManager.addAccessibilityStateChangeListener(enabledStateListener)
-                accessibilityManager.addTouchExplorationStateChangeListener(
-                    touchExplorationStateListener
-                )
-=======
                 with(accessibilityManager) {
                     addAccessibilityStateChangeListener(enabledStateListener)
                     addTouchExplorationStateChangeListener(touchExplorationStateListener)
@@ -431,24 +399,15 @@
                 if (!contentCaptureForceEnabledForTesting) {
                     contentCaptureSession = view.getContentCaptureSessionCompat()
                 }
->>>>>>> fdff00cc
             }
 
             override fun onViewDetachedFromWindow(view: View) {
                 handler.removeCallbacks(semanticsChangeChecker)
-<<<<<<< HEAD
-
-                accessibilityManager.removeAccessibilityStateChangeListener(enabledStateListener)
-                accessibilityManager.removeTouchExplorationStateChangeListener(
-                    touchExplorationStateListener
-                )
-=======
                 with(accessibilityManager) {
                     removeAccessibilityStateChangeListener(enabledStateListener)
                     removeTouchExplorationStateChangeListener(touchExplorationStateListener)
                 }
                 contentCaptureSession = null
->>>>>>> fdff00cc
             }
         })
     }
@@ -567,26 +526,6 @@
         )
     }
 
-<<<<<<< HEAD
-    private fun semanticComparator(
-        layoutIsRtl: Boolean,
-    ): Comparator<SemanticsNode> {
-        // First compare the coordinates LTR
-        var comparator = compareBy<SemanticsNode>(
-            { it.layoutNode.coordinates.boundsInWindow().left },
-            { it.layoutNode.coordinates.boundsInWindow().top },
-            { it.layoutNode.coordinates.boundsInWindow().bottom },
-            { it.layoutNode.coordinates.boundsInWindow().right })
-        // Modify comparison if we're not using LTR comparison strategy to use RTL instead
-        if (layoutIsRtl) {
-            comparator = compareBy(
-                { it.layoutNode.coordinates.boundsInWindow().right },
-                { it.layoutNode.coordinates.boundsInWindow().top },
-                { it.layoutNode.coordinates.boundsInWindow().bottom },
-                { it.layoutNode.coordinates.boundsInWindow().left })
-        }
-        return comparator
-=======
     private object TopBottomBoundsComparator : Comparator<Pair<Rect, MutableList<SemanticsNode>>> {
         override fun compare(
             a: Pair<Rect, MutableList<SemanticsNode>>,
@@ -642,7 +581,6 @@
     @Suppress("NOTHING_TO_INLINE")
     private inline fun semanticComparator(layoutIsRtl: Boolean): Comparator<SemanticsNode> {
         return (if (layoutIsRtl) RtlBoundsComparator else LtrBoundsComparator)
->>>>>>> fdff00cc
             // then compare by layoutNode's zIndex and placement order
             .thenBy(LayoutNode.ZComparator) { it.layoutNode }
             // then compare by semanticsId to break the tie somehow
@@ -674,15 +612,9 @@
             node: SemanticsNode
         ): Boolean {
             // Conversion to long is needed in order to utilize `until`, which has no float ver
-<<<<<<< HEAD
-            val entryTopCoord = node.layoutNode.coordinates.boundsInWindow().top
-            val entryBottomCoord = node.layoutNode.coordinates.boundsInWindow().bottom
-            val entryRange = entryTopCoord.rangeUntil(entryBottomCoord)
-=======
             val entryTopCoord = node.boundsInWindow.top
             val entryBottomCoord = node.boundsInWindow.bottom
             val entryIsEmpty = entryTopCoord >= entryBottomCoord
->>>>>>> fdff00cc
 
             for (currIndex in 0..rowGroupings.lastIndex) {
                 val currRect = rowGroupings[currIndex].first
@@ -715,7 +647,7 @@
             val currEntry = parentListToSort[entryIndex]
             // If this is the first entry, or vertical groups don't overlap
             if (entryIndex == 0 || !placedEntryRowOverlaps(currEntry)) {
-                val newRect = currEntry.layoutNode.coordinates.boundsInWindow()
+                val newRect = currEntry.boundsInWindow
                 rowGroupings.add(Pair(newRect, mutableListOf(currEntry)))
             } // otherwise, we've already iterated through, found and placed it in a matching group
         }
@@ -837,9 +769,6 @@
         }
     }
 
-<<<<<<< HEAD
-    @VisibleForTesting
-=======
     private fun isScreenReaderFocusable(
         node: SemanticsNode
     ): Boolean {
@@ -851,22 +780,12 @@
             node.isUnmergedLeafNode && isSpeakingNode
     }
 
->>>>>>> fdff00cc
     @OptIn(ExperimentalComposeUiApi::class)
     private fun populateAccessibilityNodeInfoProperties(
         virtualViewId: Int,
         info: AccessibilityNodeInfoCompat,
         semanticsNode: SemanticsNode
     ) {
-        val isUnmergedLeafNode =
-            !semanticsNode.isFake &&
-                semanticsNode.replacedChildren.isEmpty() &&
-                semanticsNode.layoutNode.findClosestParentNode {
-                    it.outerSemantics
-                        ?.collapsedSemanticsConfiguration()
-                        ?.isMergingSemanticsOfDescendants == true
-                } == null
-
         // set classname
         info.className = ClassName
         val role = semanticsNode.unmergedConfig.getOrNull(SemanticsProperties.Role)
@@ -877,18 +796,11 @@
                 } else if (role == Role.Switch) {
                     info.roleDescription = view.context.resources.getString(R.string.switch_role)
                 } else {
-                    val className = when (it) {
-                        Role.Button -> "android.widget.Button"
-                        Role.Checkbox -> "android.widget.CheckBox"
-                        Role.RadioButton -> "android.widget.RadioButton"
-                        Role.Image -> "android.widget.ImageView"
-                        Role.DropdownList -> "android.widget.Spinner"
-                        else -> null
-                    }
+                    val className = role.toLegacyClassName()
                     // Images are often minor children of larger widgets, so we only want to
                     // announce the Image role when the image itself is focusable.
                     if (role != Role.Image ||
-                        isUnmergedLeafNode ||
+                        semanticsNode.isUnmergedLeafNode ||
                         semanticsNode.unmergedConfig.isMergingSemanticsOfDescendants
                     ) {
                         info.className = className
@@ -937,39 +849,17 @@
 
         setText(semanticsNode, info)
         setContentInvalid(semanticsNode, info)
-
-        info.stateDescription =
-            semanticsNode.unmergedConfig.getOrNull(SemanticsProperties.StateDescription)
+        setStateDescription(semanticsNode, info)
+        setIsCheckable(semanticsNode, info)
+
         val toggleState = semanticsNode.unmergedConfig.getOrNull(
             SemanticsProperties.ToggleableState
         )
         toggleState?.let {
-            info.isCheckable = true
-            when (it) {
-                ToggleableState.On -> {
-                    info.isChecked = true
-                    // Unfortunately, talback has a bug of using "checked", so we set state
-                    // description here
-                    if (role == Role.Switch && info.stateDescription == null) {
-                        info.stateDescription = view.context.resources.getString(R.string.on)
-                    }
-                }
-
-                ToggleableState.Off -> {
-                    info.isChecked = false
-                    // Unfortunately, talkback has a bug of using "not checked", so we set state
-                    // description here
-                    if (role == Role.Switch && info.stateDescription == null) {
-                        info.stateDescription = view.context.resources.getString(R.string.off)
-                    }
-                }
-
-                ToggleableState.Indeterminate -> {
-                    if (info.stateDescription == null) {
-                        info.stateDescription =
-                            view.context.resources.getString(R.string.indeterminate)
-                    }
-                }
+            if (toggleState == ToggleableState.On) {
+                info.isChecked = true
+            } else if (toggleState == ToggleableState.Off) {
+                info.isChecked = false
             }
         }
         semanticsNode.unmergedConfig.getOrNull(SemanticsProperties.Selected)?.let {
@@ -977,18 +867,7 @@
                 // Tab in native android uses selected property
                 info.isSelected = it
             } else {
-                info.isCheckable = true
                 info.isChecked = it
-                if (info.stateDescription == null) {
-                    // If a radio entry (radio button + text) is selectable, it won't have the role
-                    // RadioButton, so if we use info.isCheckable/info.isChecked, talkback will say
-                    // "checked/not checked" instead "selected/note selected".
-                    info.stateDescription = if (it) {
-                        view.context.resources.getString(R.string.selected)
-                    } else {
-                        view.context.resources.getString(R.string.not_selected)
-                    }
-                }
             }
         }
 
@@ -1041,16 +920,7 @@
         }
 
         // Mark invisible nodes
-        val wrapperToCheckTransparency = if (semanticsNode.isFake) {
-            // when node is fake, its parent that is the original semantics node should define the
-            // alpha value
-            semanticsNode.parent?.findCoordinatorToGetBounds()
-        } else {
-            semanticsNode.findCoordinatorToGetBounds()
-        }
-        val isTransparent = wrapperToCheckTransparency?.isTransparent() ?: false
-        info.isVisibleToUser = !isTransparent &&
-            semanticsNode.unmergedConfig.getOrNull(SemanticsProperties.InvisibleToUser) == null
+        info.isVisibleToUser = semanticsNode.isVisible
 
         semanticsNode.unmergedConfig.getOrNull(SemanticsProperties.LiveRegion)?.let {
             info.liveRegion = when (it) {
@@ -1106,8 +976,6 @@
                 )
             }
 
-<<<<<<< HEAD
-=======
             semanticsNode.unmergedConfig.getOrNull(SemanticsActions.OnImeAction)?.let {
                 info.addAction(
                     AccessibilityActionCompat(
@@ -1117,7 +985,6 @@
                 )
             }
 
->>>>>>> fdff00cc
             // The config will contain this action only if there is a text selection at the moment.
             semanticsNode.unmergedConfig.getOrNull(SemanticsActions.CutText)?.let {
                 info.addAction(
@@ -1212,29 +1079,6 @@
                     rangeInfo.range.endInclusive,
                     rangeInfo.current
                 )
-                // let's set state description here and use state description change events.
-                // otherwise, we need to send out type_view_selected event, as the old android
-                // versions do. But the support for type_view_selected event for progress bars
-                // maybe deprecated in talkback in the future.
-                if (info.stateDescription == null) {
-                    val valueRange = rangeInfo.range
-                    val progress = (
-                        if (valueRange.endInclusive - valueRange.start == 0f) 0f
-                        else (rangeInfo.current - valueRange.start) /
-                            (valueRange.endInclusive - valueRange.start)
-                        ).coerceIn(0f, 1f)
-
-                    // We only display 0% or 100% when it is exactly 0% or 100%.
-                    val percent = when (progress) {
-                        0f -> 0
-                        1f -> 100
-                        else -> (progress * 100).roundToInt().coerceIn(1, 99)
-                    }
-                    info.stateDescription =
-                        view.context.resources.getString(R.string.template_percent, percent)
-                }
-            } else if (info.stateDescription == null) {
-                info.stateDescription = view.context.resources.getString(R.string.in_progress)
             }
             if (semanticsNode.unmergedConfig.contains(SemanticsActions.SetProgress) &&
                 semanticsNode.enabled()
@@ -1410,12 +1254,7 @@
             }
         }
 
-        val isSpeakingNode = info.contentDescription != null || info.text != null ||
-            info.hintText != null || info.stateDescription != null || info.isCheckable
-
-        info.isScreenReaderFocusable =
-            semanticsNode.unmergedConfig.isMergingSemanticsOfDescendants ||
-                isUnmergedLeafNode && isSpeakingNode
+        info.isScreenReaderFocusable = isScreenReaderFocusable(semanticsNode)
 
         // `beforeId` refers to the semanticsId that should be read before this `virtualViewId`.
         val beforeId = idToBeforeMap[virtualViewId]
@@ -1457,25 +1296,159 @@
         }
     }
 
+    private fun getInfoStateDescriptionOrNull(
+        node: SemanticsNode
+    ): String? {
+        var stateDescription = node.unmergedConfig.getOrNull(SemanticsProperties.StateDescription)
+        val toggleState = node.unmergedConfig.getOrNull(SemanticsProperties.ToggleableState)
+        val role = node.unmergedConfig.getOrNull(SemanticsProperties.Role)
+
+        // Check toggle state and retrieve description accordingly
+        toggleState?.let {
+            when (it) {
+                ToggleableState.On -> {
+                    // Unfortunately, talkback has a bug of using "checked", so we set state
+                    // description here
+                    if (role == Role.Switch && stateDescription == null) {
+                        stateDescription = view.context.resources.getString(R.string.on)
+                    }
+                }
+
+                ToggleableState.Off -> {
+                    // Unfortunately, talkback has a bug of using "not checked", so we set state
+                    // description here
+                    if (role == Role.Switch && stateDescription == null) {
+                        stateDescription = view.context.resources.getString(R.string.off)
+                    }
+                }
+
+                ToggleableState.Indeterminate -> {
+                    if (stateDescription == null) {
+                        stateDescription =
+                            view.context.resources.getString(R.string.indeterminate)
+                    }
+                }
+            }
+        }
+
+        // Check Selected property and retrieve description accordingly
+        node.unmergedConfig.getOrNull(SemanticsProperties.Selected)?.let {
+            if (role != Role.Tab) {
+                if (stateDescription == null) {
+                    // If a radio entry (radio button + text) is selectable, it won't have the role
+                    // RadioButton, so if we use info.isCheckable/info.isChecked, talkback will say
+                    // "checked/not checked" instead "selected/note selected".
+                    stateDescription = if (it) {
+                        view.context.resources.getString(R.string.selected)
+                    } else {
+                        view.context.resources.getString(R.string.not_selected)
+                    }
+                }
+            }
+        }
+
+        // Check if a node has progress bar range info and retrieve description accordingly
+        val rangeInfo =
+            node.unmergedConfig.getOrNull(SemanticsProperties.ProgressBarRangeInfo)
+        rangeInfo?.let {
+            // let's set state description here and use state description change events.
+            // otherwise, we need to send out type_view_selected event, as the old android
+            // versions do. But the support for type_view_selected event for progress bars
+            // maybe deprecated in talkback in the future.
+            if (rangeInfo !== ProgressBarRangeInfo.Indeterminate) {
+                if (stateDescription == null) {
+                    val valueRange = rangeInfo.range
+                    val progress = (
+                        if (valueRange.endInclusive - valueRange.start == 0f) 0f
+                        else (rangeInfo.current - valueRange.start) /
+                            (valueRange.endInclusive - valueRange.start)
+                        ).coerceIn(0f, 1f)
+
+                    // We only display 0% or 100% when it is exactly 0% or 100%.
+                    val percent = when (progress) {
+                        0f -> 0
+                        1f -> 100
+                        else -> (progress * 100).roundToInt().coerceIn(1, 99)
+                    }
+                    stateDescription =
+                        view.context.resources.getString(R.string.template_percent, percent)
+                }
+            } else if (stateDescription == null) {
+                stateDescription = view.context.resources.getString(R.string.in_progress)
+            }
+        }
+
+        return stateDescription
+    }
+
+    private fun setStateDescription(
+        node: SemanticsNode,
+        info: AccessibilityNodeInfoCompat,
+    ) {
+        info.stateDescription = getInfoStateDescriptionOrNull(node)
+    }
+
+    private fun getInfoIsCheckable(
+        node: SemanticsNode
+    ): Boolean {
+        var isCheckable = false
+        val toggleState = node.unmergedConfig.getOrNull(SemanticsProperties.ToggleableState)
+        val role = node.unmergedConfig.getOrNull(SemanticsProperties.Role)
+
+        toggleState?.let {
+            isCheckable = true
+        }
+
+        node.unmergedConfig.getOrNull(SemanticsProperties.Selected)?.let {
+            if (role != Role.Tab) {
+                isCheckable = true
+            }
+        }
+
+        return isCheckable
+    }
+
+    private fun setIsCheckable(
+        node: SemanticsNode,
+        info: AccessibilityNodeInfoCompat
+    ) {
+        info.isCheckable = getInfoIsCheckable(node)
+    }
+
+    // This needs to be here instead of around line 3000 because we need access to the `view`
+    // that is inside the `AndroidComposeViewAccessibilityDelegateCompat` class
     @OptIn(InternalTextApi::class)
+    private fun getInfoText(
+        node: SemanticsNode
+    ): SpannableString? {
+        val fontFamilyResolver: FontFamily.Resolver = view.fontFamilyResolver
+        val editableTextToAssign = trimToSize(
+            node.unmergedConfig.getTextForTextField()
+                ?.toAccessibilitySpannableString(
+                    density = view.density,
+                    fontFamilyResolver,
+                    urlSpanCache
+                ),
+            ParcelSafeTextLength
+        )
+
+        val textToAssign = trimToSize(
+            node.unmergedConfig.getOrNull(SemanticsProperties.Text)?.firstOrNull()
+                ?.toAccessibilitySpannableString(
+                    density = view.density,
+                    fontFamilyResolver,
+                    urlSpanCache
+                ),
+            ParcelSafeTextLength
+        )
+        return editableTextToAssign ?: textToAssign
+    }
+
     private fun setText(
         node: SemanticsNode,
         info: AccessibilityNodeInfoCompat,
     ) {
-        val fontFamilyResolver: FontFamily.Resolver = view.fontFamilyResolver
-        val editableTextToAssign = trimToSize(
-            node.unmergedConfig.getTextForTextField()
-                ?.toAccessibilitySpannableString(density = view.density, fontFamilyResolver),
-            ParcelSafeTextLength
-        )
-
-        val textToAssign = trimToSize(
-            node.unmergedConfig.getOrNull(SemanticsProperties.Text)?.firstOrNull()
-                ?.toAccessibilitySpannableString(density = view.density, fontFamilyResolver),
-            ParcelSafeTextLength
-        )
-
-        info.text = editableTextToAssign ?: textToAssign
+        info.text = getInfoText(node)
     }
 
     /**
@@ -1575,7 +1548,7 @@
      */
     private fun sendEvent(event: AccessibilityEvent): Boolean {
         // only send an event if there's an enabled service listening for events of this type
-        if (!isEnabled) {
+        if (!isEnabledForAccessibility) {
             return false
         }
 
@@ -1879,14 +1852,11 @@
                     ?.action?.invoke(AnnotatedString(text ?: "")) ?: false
             }
 
-<<<<<<< HEAD
-=======
             android.R.id.accessibilityActionImeEnter -> {
                 return node.unmergedConfig.getOrNull(SemanticsActions.OnImeAction)
                     ?.action?.invoke() ?: false
             }
 
->>>>>>> fdff00cc
             AccessibilityNodeInfoCompat.ACTION_PASTE -> {
                 return node.unmergedConfig.getOrNull(
                     SemanticsActions.PasteText
@@ -2144,23 +2114,11 @@
 
             // The node below is not added to the tree; it's a wrapper around outer semantics to
             // use the methods available to the SemanticsNode
-<<<<<<< HEAD
-            val semanticsNode = SemanticsNode(wrapper, false)
-            val wrapperToCheckAlpha = semanticsNode.findCoordinatorToGetBounds()
-
-            // Do not 'find' invisible nodes when exploring by touch. This will prevent us from
-            // sending events for invisible nodes
-            if (!semanticsNode.unmergedConfig.contains(SemanticsProperties.InvisibleToUser) &&
-                !wrapperToCheckAlpha.isTransparent()
-            ) {
-                val layoutNode = wrapper.requireLayoutNode()
-=======
             val semanticsNode = SemanticsNode(layoutNode, false)
 
             // Do not 'find' invisible nodes when exploring by touch. This will prevent us from
             // sending events for invisible nodes
             if (semanticsNode.isVisible) {
->>>>>>> fdff00cc
                 val androidView = view
                     .androidViewsHandler
                     .layoutNodeToHolder[layoutNode]
@@ -2246,14 +2204,17 @@
 
     /**
      * This suspend function loops for the entire lifetime of the Compose instance: it consumes
-     * recent layout changes and sends events to the accessibility framework in batches separated
-     * by a 100ms delay.
+     * recent layout changes and sends events to the accessibility and content capture framework in
+     * batches separated by a 100ms delay.
      */
     internal suspend fun boundsUpdatesEventLoop() {
         try {
             val subtreeChangedSemanticsNodesIds = ArraySet<Int>()
             for (notification in boundsUpdateChannel) {
-                if (isEnabled) {
+                if (isEnabledForContentCapture) {
+                    notifyContentCaptureChanges()
+                }
+                if (isEnabledForAccessibility) {
                     for (i in subtreeChangedLayoutNodes.indices) {
                         val layoutNode = subtreeChangedLayoutNodes.valueAt(i)
                         sendSubtreeChangeAccessibilityEvents(
@@ -2393,12 +2354,6 @@
 
     private fun checkForSemanticsChanges() {
         // Structural change
-<<<<<<< HEAD
-        sendSemanticsStructureChangeEvents(
-            view.semanticsOwner.unmergedRootSemanticsNode,
-            previousSemanticsRoot
-        )
-=======
         if (isEnabledForAccessibility) {
             sendAccessibilitySemanticsStructureChangeEvents(
                 view.semanticsOwner.unmergedRootSemanticsNode,
@@ -2411,7 +2366,6 @@
                 previousSemanticsRoot
             )
         }
->>>>>>> fdff00cc
         // Property change
         sendSemanticsPropertyChangeEvents(currentSemanticsNodes)
         updateSemanticsNodesCopyAndPanes()
@@ -2493,8 +2447,6 @@
                 }
                 @Suppress("UNCHECKED_CAST")
                 when (entry.key) {
-<<<<<<< HEAD
-=======
                     SemanticsProperties.Text -> {
                         val oldText = oldNode.unmergedConfig.getOrNull(SemanticsProperties.Text)
                             ?.firstOrNull()
@@ -2507,7 +2459,6 @@
                             sendContentCaptureTextUpdateEvent(newNode.id, newText.toString())
                         }
                     }
->>>>>>> fdff00cc
                     SemanticsProperties.PaneTitle -> {
                         val paneTitle = entry.value as String
                         // If oldNode doesn't have pane title, it will be handled in
@@ -2790,6 +2741,17 @@
         }
     }
 
+    private fun sendContentCaptureTextUpdateEvent(id: Int, newText: String) {
+        val session = contentCaptureSession ?: return
+        if (Build.VERSION.SDK_INT < Build.VERSION_CODES.Q) {
+            return
+        }
+        // TODO: consider having a `newContentCaptureId` function to improve readability.
+        val autofillId = session.newAutofillId(id.toLong())
+        checkNotNull(autofillId) { "Invalid content capture ID" }
+        session.notifyViewTextChanged(autofillId, newText)
+    }
+
     // List of visible scrollable nodes (which are observing scroll state snapshot writes).
     private val scrollObservationScopes = mutableListOf<ScrollObservationScope>()
 
@@ -2912,9 +2874,6 @@
         sendEvent(event)
     }
 
-<<<<<<< HEAD
-    private fun sendSemanticsStructureChangeEvents(
-=======
     private fun View.getContentCaptureSessionCompat(): ContentCaptureSessionCompat? {
         ViewCompatShims.setImportantForContentCapture(
             this,
@@ -3116,7 +3075,6 @@
     }
 
     private fun sendAccessibilitySemanticsStructureChangeEvents(
->>>>>>> fdff00cc
         newNode: SemanticsNode,
         oldNode: SemanticsNodeCopy
     ) {
@@ -3143,9 +3101,6 @@
 
         newNode.replacedChildren.fastForEach { child ->
             if (currentSemanticsNodes.contains(child.id)) {
-<<<<<<< HEAD
-                sendSemanticsStructureChangeEvents(child, previousSemanticsNodes[child.id]!!)
-=======
                 sendAccessibilitySemanticsStructureChangeEvents(
                     child, previousSemanticsNodes[child.id]!!)
             }
@@ -3184,7 +3139,6 @@
                 previousSemanticsNodes.contains(child.id)) {
                 sendContentCaptureSemanticsStructureChangeEvents(
                     child, previousSemanticsNodes[child.id]!!)
->>>>>>> fdff00cc
             }
         }
     }
@@ -3593,12 +3547,6 @@
 
 private fun SemanticsNode.enabled() = (config.getOrNull(SemanticsProperties.Disabled) == null)
 
-<<<<<<< HEAD
-private fun SemanticsNode.propertiesDeleted(
-    oldNode: AndroidComposeViewAccessibilityDelegateCompat.SemanticsNodeCopy
-): Boolean {
-    for (entry in oldNode.unmergedConfig) {
-=======
 private fun SemanticsNode.isImportantForAccessibility() =
     unmergedConfig.isMergingSemanticsOfDescendants ||
     unmergedConfig.containsImportantForAccessibility()
@@ -3609,7 +3557,6 @@
 
 private fun SemanticsNode.propertiesDeleted(oldConfig: SemanticsConfiguration): Boolean {
     for (entry in oldConfig) {
->>>>>>> fdff00cc
         if (!config.contains(entry.key)) {
             return true
         }
@@ -3618,32 +3565,6 @@
 }
 
 private fun SemanticsNode.hasPaneTitle() = config.contains(SemanticsProperties.PaneTitle)
-<<<<<<< HEAD
-private val SemanticsNode.isPassword: Boolean get() = config.contains(SemanticsProperties.Password)
-private val SemanticsNode.isTextField get() = this.unmergedConfig.contains(SemanticsActions.SetText)
-private val SemanticsNode.isRtl get() = layoutInfo.layoutDirection == LayoutDirection.Rtl
-private val SemanticsNode.isContainer get() = config.getOrNull(SemanticsProperties.IsContainer)
-private val SemanticsNode.hasCollectionInfo
-    get() =
-        config.contains(SemanticsProperties.CollectionInfo)
-private val SemanticsNode.isScrollable get() = config.contains(SemanticsActions.ScrollBy)
-
-private val SemanticsNode.semanticsNodeIsStructurallySignificant: Boolean
-    get() {
-        // We check if `isContainer == false` first to ensure if this flag is set, the node is not
-        // considered structural, even if it is a collection or a scrollable.
-        if (this.isContainer == false) {
-            return false
-        } else if (this.isContainer == true ||
-            this.hasCollectionInfo || this.isScrollable
-        ) {
-            return true
-        }
-        return false
-    }
-
-@OptIn(ExperimentalComposeUiApi::class)
-=======
 private inline val SemanticsNode.isPassword: Boolean get() =
     config.contains(SemanticsProperties.Password)
 private inline val SemanticsNode.isTextField get() =
@@ -3659,7 +3580,6 @@
 private fun SemanticsNode.getTextForTranslation(): String? = this.unmergedConfig.getOrNull(
     SemanticsProperties.Text)?.fastJoinToString("\n")
 
->>>>>>> fdff00cc
 private fun SemanticsNode.excludeLineAndPageGranularities(): Boolean {
     // text field that is not in focus
     if (isTextField && unmergedConfig.getOrNull(SemanticsProperties.Focused) != true) return true
@@ -3818,9 +3738,6 @@
         }
     }
     return null
-<<<<<<< HEAD
-}
-=======
 }
 
 private fun Role.toLegacyClassName(): String? =
@@ -3855,5 +3772,4 @@
 @get:ExperimentalComposeUiApi
 @set:ExperimentalComposeUiApi
 @ExperimentalComposeUiApi
-var DisableContentCapture: Boolean = false
->>>>>>> fdff00cc
+var DisableContentCapture: Boolean = false