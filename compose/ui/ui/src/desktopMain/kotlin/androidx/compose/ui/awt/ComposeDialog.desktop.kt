--- conflicted
+++ resolved
@@ -24,17 +24,10 @@
 import androidx.compose.ui.semantics.dialog
 import androidx.compose.ui.semantics.semantics
 import androidx.compose.ui.window.DialogWindowScope
-<<<<<<< HEAD
-import androidx.compose.ui.window.WindowExceptionHandler
-import org.jetbrains.skiko.GraphicsApi
-import java.awt.Component
-import java.awt.Dialog
-=======
 import androidx.compose.ui.window.UndecoratedWindowResizer
 import androidx.compose.ui.window.WindowExceptionHandler
 import java.awt.Component
 import java.awt.ComponentOrientation
->>>>>>> fdff00cc
 import java.awt.Frame
 import java.awt.GraphicsConfiguration
 import java.awt.Window
@@ -43,10 +36,7 @@
 import java.awt.event.MouseWheelListener
 import java.util.*
 import javax.swing.JDialog
-<<<<<<< HEAD
-=======
 import org.jetbrains.skiko.GraphicsApi
->>>>>>> fdff00cc
 import org.jetbrains.skiko.SkiaLayerAnalytics
 
 /**
@@ -55,9 +45,6 @@
  */
 class ComposeDialog : JDialog {
     private val skiaLayerAnalytics: SkiaLayerAnalytics
-<<<<<<< HEAD
-    private val delegate: ComposeWindowDelegate
-=======
     private val composePanel: ComposeWindowPanel
 
     internal var rootForTestListener
@@ -69,7 +56,6 @@
         isUndecorated = ::isUndecorated,
         skiaLayerAnalytics = skiaLayerAnalytics,
     )
->>>>>>> fdff00cc
 
     constructor(
         owner: Window?,
@@ -77,13 +63,8 @@
         graphicsConfiguration: GraphicsConfiguration? = null
     ) : super(owner, "", modalityType, graphicsConfiguration) {
         skiaLayerAnalytics = SkiaLayerAnalytics.Empty
-<<<<<<< HEAD
-        delegate = ComposeWindowDelegate(this, ::isUndecorated, skiaLayerAnalytics)
-        contentPane.add(delegate.pane)
-=======
-        composePanel = createComposePanel()
-        contentPane.add(composePanel)
->>>>>>> fdff00cc
+        composePanel = createComposePanel()
+        contentPane.add(composePanel)
     }
 
     /**
@@ -102,13 +83,8 @@
         skiaLayerAnalytics: SkiaLayerAnalytics = SkiaLayerAnalytics.Empty
     ) : super(owner, "", modalityType, graphicsConfiguration) {
         this.skiaLayerAnalytics = skiaLayerAnalytics
-<<<<<<< HEAD
-        delegate = ComposeWindowDelegate(this, ::isUndecorated, skiaLayerAnalytics)
-        contentPane.add(delegate.pane)
-=======
-        composePanel = createComposePanel()
-        contentPane.add(composePanel)
->>>>>>> fdff00cc
+        composePanel = createComposePanel()
+        contentPane.add(composePanel)
     }
 
     /**
@@ -124,13 +100,8 @@
         skiaLayerAnalytics: SkiaLayerAnalytics = SkiaLayerAnalytics.Empty
     ) : super() {
         this.skiaLayerAnalytics = skiaLayerAnalytics
-<<<<<<< HEAD
-        delegate = ComposeWindowDelegate(this, ::isUndecorated, skiaLayerAnalytics)
-        contentPane.add(delegate.pane)
-=======
-        composePanel = createComposePanel()
-        contentPane.add(composePanel)
->>>>>>> fdff00cc
+        composePanel = createComposePanel()
+        contentPane.add(composePanel)
     }
 
     @Deprecated("Use the constructor with setting owner explicitly. Will be removed in 1.3")
@@ -138,25 +109,15 @@
         modalityType: ModalityType = ModalityType.MODELESS
     ) : super(null, modalityType) {
         skiaLayerAnalytics = SkiaLayerAnalytics.Empty
-<<<<<<< HEAD
-        delegate = ComposeWindowDelegate(this, ::isUndecorated, skiaLayerAnalytics)
-        contentPane.add(delegate.pane)
-=======
-        composePanel = createComposePanel()
-        contentPane.add(composePanel)
->>>>>>> fdff00cc
+        composePanel = createComposePanel()
+        contentPane.add(composePanel)
     }
 
     constructor(graphicsConfiguration: GraphicsConfiguration? = null) :
         super(null as Frame?, "", false, graphicsConfiguration) {
         skiaLayerAnalytics = SkiaLayerAnalytics.Empty
-<<<<<<< HEAD
-        delegate = ComposeWindowDelegate(this, ::isUndecorated, skiaLayerAnalytics)
-        contentPane.add(delegate.pane)
-=======
-        composePanel = createComposePanel()
-        contentPane.add(composePanel)
->>>>>>> fdff00cc
+        composePanel = createComposePanel()
+        contentPane.add(composePanel)
     }
 
     // don't replace super() by super(null, ModalityType.MODELESS), because
@@ -164,13 +125,8 @@
     // Dialog's shouldn't be appeared in the taskbar.
     constructor() : super() {
         skiaLayerAnalytics = SkiaLayerAnalytics.Empty
-<<<<<<< HEAD
-        delegate = ComposeWindowDelegate(this, ::isUndecorated, skiaLayerAnalytics)
-        contentPane.add(delegate.pane)
-=======
-        composePanel = createComposePanel()
-        contentPane.add(composePanel)
->>>>>>> fdff00cc
+        composePanel = createComposePanel()
+        contentPane.add(composePanel)
     }
 
     private val undecoratedWindowResizer = UndecoratedWindowResizer(this)
@@ -214,15 +170,9 @@
      */
     @ExperimentalComposeUiApi
     var exceptionHandler: WindowExceptionHandler?
-<<<<<<< HEAD
-        get() = delegate.exceptionHandler
-        set(value) {
-            delegate.exceptionHandler = value
-=======
         get() = composePanel.exceptionHandler
         set(value) {
             composePanel.exceptionHandler = value
->>>>>>> fdff00cc
         }
 
     /**
@@ -231,15 +181,9 @@
      * `null` if no composition locals should be provided.
      */
     var compositionLocalContext: CompositionLocalContext?
-<<<<<<< HEAD
-        get() = delegate.compositionLocalContext
-        set(value) {
-            delegate.compositionLocalContext = value
-=======
         get() = composePanel.compositionLocalContext
         set(value) {
             composePanel.compositionLocalContext = value
->>>>>>> fdff00cc
         }
 
     /**
@@ -297,15 +241,9 @@
      * `true`, otherwise AWT will throw an exception.
      */
     var isTransparent: Boolean
-<<<<<<< HEAD
-        get() = delegate.isTransparent
-        set(value) {
-            delegate.isTransparent = value
-=======
         get() = composePanel.isWindowTransparent
         set(value) {
             composePanel.isWindowTransparent = value
->>>>>>> fdff00cc
         }
 
     /**
