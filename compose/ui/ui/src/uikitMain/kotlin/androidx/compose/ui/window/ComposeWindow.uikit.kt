--- conflicted
+++ resolved
@@ -62,18 +62,13 @@
 import platform.UIKit.UIViewAutoresizingFlexibleWidth
 import platform.UIKit.UIViewController
 import platform.UIKit.UIViewControllerTransitionCoordinatorProtocol
-<<<<<<< HEAD
-//import platform.UIKit.addSubview
-=======
 import platform.UIKit.addSubview
 import platform.UIKit.backgroundColor
->>>>>>> 4633bf1d
 import platform.UIKit.reloadInputViews
-//import platform.UIKit.setAutoresizesSubviews
-//import platform.UIKit.setAutoresizingMask
-//import platform.UIKit.setClipsToBounds
-//import platform.UIKit.setNeedsDisplay
-import platform.UIKit.window
+import platform.UIKit.setAutoresizesSubviews
+import platform.UIKit.setAutoresizingMask
+import platform.UIKit.setClipsToBounds
+import platform.UIKit.setNeedsDisplay
 import platform.darwin.NSObject
 
 fun ComposeUIViewController(content: @Composable () -> Unit): UIViewController =
@@ -135,7 +130,7 @@
                     } else {
                         maxOf(focusedTop, 0f).toDouble()
                     }
-//                    view.setClipsToBounds(true)
+                    view.setClipsToBounds(true)
                     val (width, height) = getViewFrameSize()
                     view.layer.setBounds(
                         CGRectMake(
@@ -159,7 +154,7 @@
         @Suppress("unused")
         @ObjCAction
         fun keyboardDidHide(arg: NSNotification) {
-//            view.setClipsToBounds(false)
+            view.setClipsToBounds(false)
         }
     }
 
@@ -172,20 +167,12 @@
             },
         ).load()
         val rootView = UIView() // rootView needs to interop with UIKit
-<<<<<<< HEAD
-//        rootView.addSubview(skikoUIView)
-//        rootView.setAutoresizesSubviews(true)
-//        skikoUIView.setAutoresizingMask(
-//            UIViewAutoresizingFlexibleWidth or UIViewAutoresizingFlexibleHeight
-//        )
-=======
         rootView.backgroundColor = UIColor.whiteColor
         rootView.addSubview(skikoUIView)
         rootView.setAutoresizesSubviews(true)
         skikoUIView.setAutoresizingMask(
             UIViewAutoresizingFlexibleWidth or UIViewAutoresizingFlexibleHeight
         )
->>>>>>> 4633bf1d
         view = rootView
         val uiKitTextInputService = UIKitTextInputService(
             showSoftwareKeyboard = {
@@ -195,7 +182,7 @@
                 skikoUIView.hideScreenKeyboard()
             },
             updateView = {
-//                skikoUIView.setNeedsDisplay() // redraw on next frame
+                skikoUIView.setNeedsDisplay() // redraw on next frame
                 platform.QuartzCore.CATransaction.flush() // clear all animations
                 skikoUIView.reloadInputViews() // update input (like screen keyboard)
             },
