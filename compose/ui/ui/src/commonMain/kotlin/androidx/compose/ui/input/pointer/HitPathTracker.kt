/*
 * Copyright 2020 The Android Open Source Project
 *
 * Licensed under the Apache License, Version 2.0 (the "License");
 * you may not use this file except in compliance with the License.
 * You may obtain a copy of the License at
 *
 *      http://www.apache.org/licenses/LICENSE-2.0
 *
 * Unless required by applicable law or agreed to in writing, software
 * distributed under the License is distributed on an "AS IS" BASIS,
 * WITHOUT WARRANTIES OR CONDITIONS OF ANY KIND, either express or implied.
 * See the License for the specific language governing permissions and
 * limitations under the License.
 */

package androidx.compose.ui.input.pointer

import androidx.compose.runtime.collection.MutableVector
import androidx.compose.runtime.collection.mutableVectorOf
import androidx.compose.ui.ExperimentalComposeUiApi
import androidx.compose.ui.layout.LayoutCoordinates
import androidx.compose.ui.node.InternalCoreApi
import androidx.compose.ui.node.PointerInputModifierNode
import androidx.compose.ui.node.isAttached
import androidx.compose.ui.node.layoutCoordinates
import androidx.compose.ui.util.fastFirstOrNull
import androidx.compose.ui.util.fastForEach

/**
 * Organizes pointers and the [PointerInputFilter]s that they hit into a hierarchy such that
 * [PointerInputChange]s can be dispatched to the [PointerInputFilter]s in a hierarchical fashion.
 *
 * @property rootCoordinates the root [LayoutCoordinates] that [PointerInputChange]s will be
 * relative to.
 */
@OptIn(InternalCoreApi::class, ExperimentalComposeUiApi::class)
internal class HitPathTracker(private val rootCoordinates: LayoutCoordinates) {

    /*@VisibleForTesting*/
    internal val root: NodeParent = NodeParent()

    /**
     * Associates a [pointerId] to a list of hit [pointerInputNodes] and keeps track of them.
     *
     * This enables future calls to [dispatchChanges] to dispatch the correct [PointerInputChange]s
     * to the right [PointerInputFilter]s at the right time.
     *
     * If [pointerInputNodes] is empty, nothing will be added.
     *
     * @param pointerId The id of the pointer that was hit tested against [PointerInputFilter]s
     * @param pointerInputNodes The [PointerInputFilter]s that were hit by [pointerId].  Must be
     * ordered from ancestor to descendant.
     */
    fun addHitPath(pointerId: PointerId, pointerInputNodes: List<PointerInputModifierNode>) {
        var parent: NodeParent = root
        var merging = true
        eachPin@ for (i in pointerInputNodes.indices) {
            val pointerInputNode = pointerInputNodes[i]
            if (merging) {
                val node = parent.children.firstOrNull {
                    it.pointerInputNode == pointerInputNode
                }
                if (node != null) {
                    node.markIsIn()
                    if (pointerId !in node.pointerIds) node.pointerIds.add(pointerId)
                    parent = node
                    continue@eachPin
                } else {
                    merging = false
                }
            }
            // TODO(lmr): i wonder if Node here and PointerInputNode ought to be the same thing?
            val node = Node(pointerInputNode).apply {
                pointerIds.add(pointerId)
            }
            parent.children.add(node)
            parent = node
        }
    }

    /**
     * Dispatches [internalPointerEvent] through the hierarchy.
     *
     * @param internalPointerEvent The change to dispatch.
     *
     * @return whether this event was dispatched to a [PointerInputFilter]
     */
    fun dispatchChanges(
        internalPointerEvent: InternalPointerEvent,
        isInBounds: Boolean = true
    ): Boolean {
        var dispatchHit = root.dispatchMainEventPass(
            internalPointerEvent.changes,
            rootCoordinates,
            internalPointerEvent,
            isInBounds
        )
        dispatchHit = root.dispatchFinalEventPass(internalPointerEvent) || dispatchHit

        return dispatchHit
    }

    /**
     * Dispatches cancel events to all tracked [PointerInputFilter]s to notify them that
     * [PointerInputFilter.onPointerEvent] will not be called again until all pointers have been
     * removed from the application and then at least one is added again, and removes all tracked
     * data.
     */
    fun processCancel() {
        root.dispatchCancel()
        root.clear()
    }

    /**
     * Removes [PointerInputFilter]s that have been removed from the component tree.
     */
    // TODO(shepshapard): Ideally, we can process the detaching of PointerInputFilters at the time
    //  that either their associated LayoutNode is removed from the three, or their
    //  associated PointerInputModifier is removed from a LayoutNode.
    fun removeDetachedPointerInputFilters() {
        root.removeDetachedPointerInputFilters()
    }
}

/**
 * Represents a parent node in the [HitPathTracker]'s tree.  This primarily exists because the tree
 * necessarily has a root that is very similar to all other nodes, except that it does not track any
 * pointer or [PointerInputFilter] information.
 */
/*@VisibleForTesting*/
@OptIn(InternalCoreApi::class, ExperimentalComposeUiApi::class)
internal open class NodeParent {
    val children: MutableVector<Node> = mutableVectorOf()

    /**
     * Dispatches [changes] down the tree, for the initial and main pass.
     *
     * [changes] and other properties needed in all passes should be cached inside this method so
     * they can be reused in [dispatchFinalEventPass], since the passes happen consecutively.
     *
     * @param changes the map containing [PointerInputChange]s that will be dispatched to
     * relevant [PointerInputFilter]s
     * @param parentCoordinates the [LayoutCoordinates] the positional information in [changes]
     * is relative to
     * @param internalPointerEvent the [InternalPointerEvent] needed to construct [PointerEvent]s
     */
    open fun dispatchMainEventPass(
        changes: Map<PointerId, PointerInputChange>,
        parentCoordinates: LayoutCoordinates,
        internalPointerEvent: InternalPointerEvent,
        isInBounds: Boolean
    ): Boolean {
        var dispatched = false
        children.forEach {
            dispatched = it.dispatchMainEventPass(
                changes,
                parentCoordinates,
                internalPointerEvent,
                isInBounds
            ) || dispatched
        }
        return dispatched
    }

    /**
     * Dispatches the final event pass down the tree.
     *
     * Properties cached in [dispatchMainEventPass] should be reset after this method, to ensure
     * clean state for a future pass where pointer IDs / positions might be different.
     */
    open fun dispatchFinalEventPass(internalPointerEvent: InternalPointerEvent): Boolean {
        var dispatched = false
        children.forEach {
            dispatched = it.dispatchFinalEventPass(internalPointerEvent) || dispatched
        }
        cleanUpHits(internalPointerEvent)
        return dispatched
    }

    /**
     * Dispatches the cancel event to all child [Node]s.
     */
    open fun dispatchCancel() {
        children.forEach { it.dispatchCancel() }
    }

    /**
     * Removes all child nodes.
     */
    fun clear() {
        children.clear()
    }

    /**
     * Removes all child [Node]s that are no longer attached to the compose tree.
     */
    fun removeDetachedPointerInputFilters() {
        var index = 0
        while (index < children.size) {
            val child = children[index]
            if (!child.pointerInputNode.isAttached) {
                children.removeAt(index)
                child.dispatchCancel()
            } else {
                index++
                child.removeDetachedPointerInputFilters()
            }
        }
    }

    open fun cleanUpHits(internalPointerEvent: InternalPointerEvent) {
        for (i in children.lastIndex downTo 0) {
            val child = children[i]
            if (child.pointerIds.isEmpty()) {
                children.removeAt(i)
            }
        }
    }
}

/**
 * Represents a single Node in the tree that also tracks a [PointerInputFilter] and which pointers
 * hit it (tracked as [PointerId]s).
 */
/*@VisibleForTesting*/
@OptIn(InternalCoreApi::class, ExperimentalComposeUiApi::class)
internal class Node(val pointerInputNode: PointerInputModifierNode) : NodeParent() {

    // Note: this is essentially a set, and writes should be guarded accordingly. We use a
    // MutableVector here instead since a set ends up being quite heavy, and calls to
    // set.contains() show up noticeably (~1%) in traces. Since the maximum size of this vector
    // is small (due to the limited amount of concurrent PointerIds there _could_ be), iterating
    // through the small vector in most cases should have a lower performance impact than using a
    // set.
    val pointerIds: MutableVector<PointerId> = mutableVectorOf()

    /**
     * Cached properties that will be set before the main event pass, and reset after the final
     * pass. Since we know that these won't change within the entire pass, we don't need to
     * calculate / create these for each pass / multiple times during a pass.
     *
     * @see buildCache
     * @see clearCache
     */
    private val relevantChanges: MutableMap<PointerId, PointerInputChange> = mutableMapOf()
    private var coordinates: LayoutCoordinates? = null
    private var pointerEvent: PointerEvent? = null
    private var isIn = true
    private var hasEntered = false

    override fun dispatchMainEventPass(
        changes: Map<PointerId, PointerInputChange>,
        parentCoordinates: LayoutCoordinates,
        internalPointerEvent: InternalPointerEvent,
        isInBounds: Boolean
    ): Boolean {
        // Build the cache that will be used for both the main and final pass
        buildCache(changes, parentCoordinates, internalPointerEvent, isInBounds)

        // TODO(b/158243568): The below dispatching operations may cause the pointerInputFilter to
        //  become detached. Currently, they just no-op if it becomes detached and the detached
        //  pointerInputFilters are removed from being tracked with the next event. I currently
        //  believe they should be detached immediately. Though, it is possible they should be
        //  detached after the conclusion of dispatch (so onCancel isn't called during calls
        //  to onPointerEvent). As a result we guard each successive dispatch with the same check.
        return dispatchIfNeeded {
            val event = pointerEvent!!
            val size = coordinates!!.size
            // Dispatch on the tunneling pass.
            pointerInputNode.onPointerEvent(event, PointerEventPass.Initial, size)

            // Dispatch to children.
            if (pointerInputNode.isAttached) {
                children.forEach {
                    it.dispatchMainEventPass(
                        // Pass only the already-filtered and position-translated changes down to
                        // children
                        relevantChanges,
                        coordinates!!,
                        internalPointerEvent,
                        isInBounds
                    )
                }
            }

            if (pointerInputNode.isAttached) {
                // Dispatch on the bubbling pass.
                pointerInputNode.onPointerEvent(event, PointerEventPass.Main, size)
            }
        }
    }

    override fun dispatchFinalEventPass(internalPointerEvent: InternalPointerEvent): Boolean {
        // TODO(b/158243568): The below dispatching operations may cause the pointerInputFilter to
        //  become detached. Currently, they just no-op if it becomes detached and the detached
        //  pointerInputFilters are removed from being tracked with the next event. I currently
        //  believe they should be detached immediately. Though, it is possible they should be
        //  detached after the conclusion of dispatch (so onCancel isn't called during calls
        //  to onPointerEvent). As a result we guard each successive dispatch with the same check.
        val result = dispatchIfNeeded {
            val event = pointerEvent!!
            val size = coordinates!!.size
            // Dispatch on the tunneling pass.
            pointerInputNode.onPointerEvent(event, PointerEventPass.Final, size)

            // Dispatch to children.
            if (pointerInputNode.isAttached) {
                children.forEach { it.dispatchFinalEventPass(internalPointerEvent) }
            }
        }
        cleanUpHits(internalPointerEvent)
        clearCache()
        return result
    }

    /**
     * Calculates cached properties that will be stored in this [Node] for the duration of both
     * [dispatchMainEventPass] and [dispatchFinalEventPass]. This allows us to avoid repeated
     * work between passes, and within passes, as these properties won't change during the
     * overall dispatch.
     *
     * @see clearCache
     */
    private fun buildCache(
        changes: Map<PointerId, PointerInputChange>,
        parentCoordinates: LayoutCoordinates,
        internalPointerEvent: InternalPointerEvent,
        isInBounds: Boolean
    ) {
        // Avoid future work if we know this node will no-op
<<<<<<< HEAD
        if (!pointerInputFilter.isAttached) return
=======
        if (!pointerInputNode.isAttached) return true
>>>>>>> 199c61b4

        coordinates = pointerInputNode.layoutCoordinates

        @OptIn(ExperimentalComposeUiApi::class)
        for ((key, change) in changes) {
            // Filter for changes that are associated with pointer ids that are relevant to this
            // node
            if (key in pointerIds) {
                // And translate their position relative to the parent coordinates, to give us a
                // change local to the PointerInputFilter's coordinates
                val historical = mutableListOf<HistoricalChange>()
                change.historical.fastForEach {
                    historical.add(
                        HistoricalChange(
                            it.uptimeMillis,
                            coordinates!!.localPositionOf(parentCoordinates, it.position)
                        )
                    )
                }

                relevantChanges[key] = change.copy(
                    previousPosition = coordinates!!.localPositionOf(
                        parentCoordinates,
                        change.previousPosition
                    ),
                    currentPosition = coordinates!!.localPositionOf(
                        parentCoordinates,
                        change.position
                    ),
                    historical = historical
                )
            }
        }

        if (relevantChanges.isEmpty()) {
            pointerIds.clear()
            children.clear()
            return
        }

        // Clean up any pointerIds that weren't dispatched
        for (i in pointerIds.lastIndex downTo 0) {
            val pointerId = pointerIds[i]
            if (!changes.containsKey(pointerId)) {
                pointerIds.removeAt(i)
            }
        }

        val event = PointerEvent(relevantChanges.values.toList(), internalPointerEvent)
        val enterExitChange = event.changes.fastFirstOrNull {
            internalPointerEvent.issuesEnterExitEvent(it.id)
        }
        if (enterExitChange != null) {
            if (!isInBounds) {
                isIn = false
            } else if (!isIn && (enterExitChange.pressed || enterExitChange.previousPressed)) {
                // We have to recalculate isIn because we didn't redo hit testing
                val size = coordinates!!.size
                @Suppress("DEPRECATION")
                isIn = !enterExitChange.isOutOfBounds(size)
            }
            if (event.type == PointerEventType.Move ||
                event.type == PointerEventType.Enter ||
                event.type == PointerEventType.Exit
            ) {
                event.type = when {
                    !hasEntered && isIn -> PointerEventType.Enter
                    hasEntered && !isIn -> PointerEventType.Exit
                    else -> PointerEventType.Move
                }
            }

            if (event.type == PointerEventType.Enter) hasEntered = true
            if (event.type == PointerEventType.Exit) hasEntered = false
        }
        pointerEvent = event
    }

    /**
     * Resets cached properties in case this node will continue to track different [pointerIds]
     * than the ones we built the cache for, instead of being removed.
     *
     * @see buildCache
     */
    private fun clearCache() {
        relevantChanges.clear()
        coordinates = null
        pointerEvent = null
    }

    /**
     * Calls [block] if there are relevant changes, and if [pointerInputNode] is attached
     *
     * @return whether [block] was called
     */
    private inline fun dispatchIfNeeded(
        block: () -> Unit
    ): Boolean {
        // If there are no relevant changes, there is nothing to process so return false.
        if (relevantChanges.isEmpty()) return false
        // If the input filter is not attached, avoid dispatching
        if (!pointerInputNode.isAttached) return false

        block()

        // We dispatched to at least one pointer input filter so return true.
        return true
    }

    // TODO(shepshapard): Should some order of cancel dispatch be guaranteed? I think the answer is
    //  essentially "no", but given that an order can be consistent... maybe we might as well
    //  set an arbitrary standard and stick to it so user expectations are maintained.
    /**
     * Does a depth first traversal and invokes [PointerInputFilter.onCancel] during
     * backtracking.
     */
    override fun dispatchCancel() {
        children.forEach { it.dispatchCancel() }
        pointerInputNode.onCancelPointerInput()
    }

    fun markIsIn() {
        isIn = true
    }

    override fun cleanUpHits(internalPointerEvent: InternalPointerEvent) {
        super.cleanUpHits(internalPointerEvent)

        val event = pointerEvent ?: return

        event.changes.fastForEach { change ->
            // If the pointer is released and doesn't support hover OR
            // the pointer supports over and is released outside the area
            val remove = !change.pressed &&
                (!internalPointerEvent.issuesEnterExitEvent(change.id) || !isIn)
            if (remove) {
                pointerIds.remove(change.id)
            }
        }

        isIn = false
    }

    override fun toString(): String {
        return "Node(pointerInputFilter=$pointerInputNode, children=$children, " +
            "pointerIds=$pointerIds)"
    }
}<|MERGE_RESOLUTION|>--- conflicted
+++ resolved
@@ -329,11 +329,7 @@
         isInBounds: Boolean
     ) {
         // Avoid future work if we know this node will no-op
-<<<<<<< HEAD
-        if (!pointerInputFilter.isAttached) return
-=======
-        if (!pointerInputNode.isAttached) return true
->>>>>>> 199c61b4
+        if (!pointerInputNode.isAttached) return
 
         coordinates = pointerInputNode.layoutCoordinates
 
