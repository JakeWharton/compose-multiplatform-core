--- conflicted
+++ resolved
@@ -304,8 +304,6 @@
     val SetText = ActionPropertyKey<(AnnotatedString) -> Boolean>("SetText")
 
     /**
-<<<<<<< HEAD
-=======
      * @see SemanticsPropertyReceiver.setTextSubstitution
      */
     val SetTextSubstitution = ActionPropertyKey<(AnnotatedString) -> Boolean>("SetTextSubstitution")
@@ -331,7 +329,6 @@
     val OnImeAction = ActionPropertyKey<() -> Boolean>("PerformImeAction")
 
     /**
->>>>>>> fdff00cc
      * @see SemanticsPropertyReceiver.copyText
      */
     val CopyText = ActionPropertyKey<() -> Boolean>("CopyText")
@@ -986,12 +983,9 @@
  * Contains the IME action provided by the node.
  *
  * For example, "go to next form field" or "submit".
-<<<<<<< HEAD
-=======
  *
  * A node that specifies an action should also specify a callback to perform the action via
  * [onImeAction].
->>>>>>> fdff00cc
  */
 @Deprecated("Pass the ImeAction to onImeAction instead.")
 @get:Deprecated("Pass the ImeAction to onImeAction instead.")
@@ -1149,7 +1143,7 @@
  * Expected to be used on editable text fields.
  *
  * @param label Optional label for this action.
- * @param action Action to be performed when the [SemanticsActions.SetText] is called.
+ * @param action Action to be performed when [SemanticsActions.SetText] is called.
  */
 fun SemanticsPropertyReceiver.setText(
     label: String? = null,
@@ -1159,8 +1153,6 @@
 }
 
 /**
-<<<<<<< HEAD
-=======
  * Action to set the text substitution of this node.
  *
  * Expected to be used on non-editable text.
@@ -1249,7 +1241,6 @@
 }
 
 /**
->>>>>>> fdff00cc
  * Action to set text selection by character index range.
  *
  * If this action is provided, the selection data must be provided
