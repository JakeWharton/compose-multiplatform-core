/*
 * Copyright 2020 The Android Open Source Project
 *
 * Licensed under the Apache License, Version 2.0 (the "License");
 * you may not use this file except in compliance with the License.
 * You may obtain a copy of the License at
 *
 *      http://www.apache.org/licenses/LICENSE-2.0
 *
 * Unless required by applicable law or agreed to in writing, software
 * distributed under the License is distributed on an "AS IS" BASIS,
 * WITHOUT WARRANTIES OR CONDITIONS OF ANY KIND, either express or implied.
 * See the License for the specific language governing permissions and
 * limitations under the License.
 */

package androidx.compose.ui.input.nestedscroll

import androidx.compose.runtime.remember
import androidx.compose.runtime.rememberCoroutineScope
import androidx.compose.ui.ExperimentalComposeUiApi
import androidx.compose.ui.Modifier
import androidx.compose.ui.composed
import androidx.compose.ui.geometry.Offset
<<<<<<< HEAD
import androidx.compose.ui.platform.debugInspectorInfo
=======
import androidx.compose.ui.internal.JvmDefaultWithCompatibility
import androidx.compose.ui.modifier.ModifierLocalModifierNode
import androidx.compose.ui.node.ModifierNodeElement
import androidx.compose.ui.platform.InspectorInfo
>>>>>>> fdff00cc
import androidx.compose.ui.unit.Velocity
import kotlinx.coroutines.CoroutineScope
import androidx.compose.ui.internal.JvmDefaultWithCompatibility

/**
 * Interface to connect to the nested scroll system.
 *
 * Pass this connection to the [nestedScroll] modifier to participate in the nested scroll
 * hierarchy and to receive nested scroll events when they are dispatched by the scrolling child
 * (scrolling child - the element that actually receives scrolling events and dispatches them via
 * [NestedScrollDispatcher]).
 *
 * @see NestedScrollDispatcher to learn how to dispatch nested scroll events to become a
 * scrolling child
 * @see nestedScroll to attach this connection to the nested scroll system
 */
@JvmDefaultWithCompatibility
interface NestedScrollConnection {

    /**
     * Pre scroll event chain. Called by children to allow parents to consume a portion of a drag
     * event beforehand
     *
     * @param available the delta available to consume for pre scroll
     * @param source the source of the scroll event
     *
     * @see NestedScrollSource
     *
     * @return the amount this connection consumed
     */
    fun onPreScroll(available: Offset, source: NestedScrollSource): Offset = Offset.Zero

    /**
     * Post scroll event pass. This pass occurs when the dispatching (scrolling) descendant made
     * their consumption and notifies ancestors with what's left for them to consume.
     *
     * @param consumed the amount that was consumed by all nested scroll nodes below the hierarchy
     * @param available the amount of delta available for this connection to consume
     * @param source source of the scroll
     *
     * @see NestedScrollSource
     *
     * @return the amount that was consumed by this connection
     */
    fun onPostScroll(
        consumed: Offset,
        available: Offset,
        source: NestedScrollSource
    ): Offset = Offset.Zero

    /**
     * Pre fling event chain. Called by children when they are about to perform fling to
     * allow parents to intercept and consume part of the initial velocity
     *
     * @param available the velocity which is available to pre consume and with which the child
     * is about to fling
     *
     * @return the amount this connection wants to consume and take from the child
     */
    suspend fun onPreFling(available: Velocity): Velocity = Velocity.Zero

    /**
     * Post fling event chain. Called by the child when it is finished flinging (and sending
     * [onPreScroll] & [onPostScroll] events)
     *
     * @param consumed the amount of velocity consumed by the child
     * @param available the amount of velocity left for a parent to fling after the child (if
     * desired)
     * @return the amount of velocity consumed by the fling operation in this connection
     */
    suspend fun onPostFling(consumed: Velocity, available: Velocity): Velocity {
        return Velocity.Zero
    }
}

/**
 * Nested scroll events dispatcher to notify the nested scroll system about the scrolling events
 * that are happening on the element.
 *
 * If the element/modifier itself is able to receive scroll events (from the touch, fling,
 * mouse, etc) and it would like to respect nested scrolling by notifying elements above, it should
 * properly dispatch nested scroll events when being scrolled
 *
 * It is important to dispatch these events at the right time, provide valid information to the
 * parents and react to the feedback received from them in order to provide good user experience
 * with other nested scrolling nodes.
 *
 * @see nestedScroll for the reference of the nested scroll process and more details
 * @see NestedScrollConnection to connect to the nested scroll system
 */
class NestedScrollDispatcher {

<<<<<<< HEAD
=======
    internal var modifierLocalNode: ModifierLocalModifierNode? = null

>>>>>>> fdff00cc
    // lambda to calculate the most outer nested scroll scope for this dispatcher on demand
    internal var calculateNestedScrollScope: () -> CoroutineScope? = { originNestedScrollScope }

    // the original nested scroll scope for this dispatcher (immediate scope it was created in)
    internal var originNestedScrollScope: CoroutineScope? = null

    /**
     * Get the outer coroutine scope to dispatch nested fling on.
     *
     * There might be situations when then component that is dispatching preFling or postFling to
     * parent can be disposed together with its scope, so it's recommended to use launch nested
     * fling dispatch using this scope to prevent abrupt scrolling user experience.
     *
     * **Note:** this scope is retrieved from the parent nestedScroll participants, unless the node
     * knows its parent (which is usually after first composition commits), this will throw
     * [IllegalStateException].
     *
     * @throws IllegalStateException when this field is accessed before the [nestedScroll] modifier
     * with this [NestedScrollDispatcher] provided knows its nested scroll parent. Should be safe
     * to access after the initial composition commits.
     */
    val coroutineScope: CoroutineScope
        /**
         * @throws IllegalStateException when this field is accessed before the [nestedScroll] modifier
         * with this [NestedScrollDispatcher] provided knows its nested scroll parent. Should be safe
         * to access after the initial composition commits.
         */
        get() = calculateNestedScrollScope.invoke() ?: throw IllegalStateException(
            "in order to access nested coroutine scope you need to attach dispatcher to the " +
                "`Modifier.nestedScroll` first."
        )

    /**
     * Parent to be set when attached to nested scrolling chain. `null` is valid and means there no
     * nested scrolling parent above
     */
    internal var parent: NestedScrollConnection? = null

    /**
     * Dispatch pre scroll pass. This triggers [NestedScrollConnection.onPreScroll] on all the
     * ancestors giving them possibility to pre-consume delta if they desire so.
     *
     * @param available the delta arrived from a scroll event
     * @param source the source of the scroll event
     *
     * @return total delta that is pre-consumed by all ancestors in the chain. This delta is
     * unavailable for this node to consume, so it should adjust the consumption accordingly
     */
    fun dispatchPreScroll(available: Offset, source: NestedScrollSource): Offset {
        return parent?.onPreScroll(available, source) ?: Offset.Zero
    }

    /**
     * Dispatch nested post-scrolling pass. This triggers [NestedScrollConnection.onPostScroll] on
     * all the ancestors giving them possibility to react of the scroll deltas that are left
     * after the dispatching node itself and other [NestedScrollConnection]s below consumed the
     * desired amount.
     *
     * @param consumed the amount that this node consumed already
     * @param available the amount of delta left for ancestors
     * @param source source of the scroll
     *
     * @return the amount of scroll that was consumed by all ancestors
     */
    fun dispatchPostScroll(
        consumed: Offset,
        available: Offset,
        source: NestedScrollSource
    ): Offset {
        return parent?.onPostScroll(consumed, available, source) ?: Offset.Zero
    }

    /**
     * Dispatch pre fling pass and suspend until all the interested participants performed
     * velocity pre consumption. This triggers [NestedScrollConnection.onPreFling] on all the
     * ancestors giving them a possibility to react on the fling that is about to happen and
     * consume part of the velocity.
     *
     * @param available velocity from the scroll evens that this node is about to fling with
     *
     * @return total velocity that is pre-consumed by all ancestors in the chain. This velocity is
     * unavailable for this node to consume, so it should adjust the consumption accordingly
     */
    suspend fun dispatchPreFling(available: Velocity): Velocity {
        return parent?.onPreFling(available) ?: Velocity.Zero
    }

    /**
     * Dispatch post fling pass and suspend until all the interested participants performed
     * velocity process. This triggers [NestedScrollConnection.onPostFling] on all the ancestors,
     * giving them possibility to react of the velocity that is left after the dispatching node
     * itself flung with the desired amount.
     *
     * @param consumed velocity already consumed by this node
     * @param available velocity that is left for ancestors to consume
     *
     * @return velocity that has been consumed by all the ancestors
     */
    suspend fun dispatchPostFling(consumed: Velocity, available: Velocity): Velocity {
        return parent?.onPostFling(consumed, available) ?: Velocity.Zero
    }
}

/**
 * Possible sources of scroll events in the [NestedScrollConnection]
 */
@kotlin.jvm.JvmInline
value class NestedScrollSource internal constructor(
    @Suppress("unused") private val value: Int
) {
    override fun toString(): String {
        @Suppress("DEPRECATION")
        return when (this) {
            Drag -> "Drag"
            Fling -> "Fling"
            @OptIn(ExperimentalComposeUiApi::class)
            Relocate -> "Relocate"
<<<<<<< HEAD
=======
            Wheel -> "Wheel"
>>>>>>> fdff00cc
            else -> "Invalid"
        }
    }

    companion object {
        /**
         * Dragging via mouse/touch/etc events.
         */
        val Drag: NestedScrollSource = NestedScrollSource(1)

        /**
         * Flinging after the drag has ended with velocity.
         */
        val Fling: NestedScrollSource = NestedScrollSource(2)

        /**
         * Relocating when a component asks parents to scroll to bring it into view.
         */
        @Suppress("OPT_IN_MARKER_ON_WRONG_TARGET")
        @get:ExperimentalComposeUiApi
        @ExperimentalComposeUiApi
        @Deprecated("Do not use. Will be removed in the future.")
        val Relocate: NestedScrollSource = NestedScrollSource(3)

        /**
         * Scrolling via mouse wheel.
         */
        val Wheel: NestedScrollSource = NestedScrollSource(4)
    }
}

/**
 * Modify element to make it participate in the nested scrolling hierarchy.
 *
 * There are two ways to participate in the nested scroll: as a scrolling child by dispatching
 * scrolling events via [NestedScrollDispatcher] to the nested scroll chain; and as a member of
 * nested scroll chain by providing [NestedScrollConnection], which will be called when another
 * nested scrolling child below dispatches scrolling events.
 *
 * It's mandatory to participate as a [NestedScrollConnection] in the chain, but dispatching
 * scrolling events is optional since there are cases where an element wants to participate in
 * nested scrolling without being directly scrollable.
 *
 * Here's the collapsing toolbar example that participates in a chain, but doesn't dispatch:
 * @sample androidx.compose.ui.samples.NestedScrollConnectionSample
 *
 * On the other side, dispatch via [NestedScrollDispatcher] is optional. It's needed if a component
 * is able to receive and react to the drag/fling events and you want this components to be able to
 * notify parents when scroll occurs, resulting in better overall coordination.
 *
 * Here's the example of the component that is draggable and dispatches nested scroll to
 * participate in the nested scroll chain:
 * @sample androidx.compose.ui.samples.NestedScrollDispatcherSample
 *
 * **Note:** It is recommended to reuse [NestedScrollConnection] and [NestedScrollDispatcher]
 * objects
 * between recompositions since different object will cause nested scroll graph to be
 * recalculated unnecessary.
 *
 * There are 4 main phases in nested scrolling system:
 *
 * 1. Pre-scroll. This callback is triggered when the descendant is about to perform a scroll
 * operation and gives parent an opportunity to consume part of child's delta beforehand. This
 * pass should happen every time scrollable components receives delta and dispatches it via
 * [NestedScrollDispatcher]. Dispatching child should take into account how much all ancestors
 * above the hierarchy consumed and adjust the consumption accordingly.
 *
 * 2. Post-scroll. This callback is triggered when the descendant consumed the delta already
 * (after taking into account what parents pre-consumed in 1.) and wants to notify the ancestors
 * with the amount of delta unconsumed. This pass should happen every time scrollable components
 * receives delta and dispatches it via [NestedScrollDispatcher]. Any parent that receives
 * [NestedScrollConnection.onPostScroll] should consume no more than `left` and return the amount
 * consumed.
 *
 * 3. Pre-fling. Pass that happens when the scrolling descendant stopped dragging and about to
 * fling with the some velocity. This callback allows ancestors to consume part of the velocity.
 * This pass should happen before the fling itself happens. Similar to pre-scroll, parent can
 * consume part of the velocity and nodes below (including the dispatching child) should adjust
 * their logic to accommodate only the velocity left.
 *
 * 4. Post-fling. Pass that happens after the scrolling descendant stopped flinging and wants to
 * notify ancestors about that fact, providing velocity left to consume as a part of this. This
 * pass should happen after the fling itself happens on the scrolling child. Ancestors of the
 * dispatching node will have opportunity to fling themselves with the `velocityLeft` provided.
 * Parent must call `notifySelfFinish` callback in order to continue the propagation of the
 * velocity that is left to ancestors above.
 *
 * [androidx.compose.foundation.lazy.LazyColumn], [androidx.compose.foundation.verticalScroll] and
 * [androidx.compose.foundation.gestures.scrollable] have build in support for nested scrolling,
 * however, it's desirable to be able to react and influence their scroll via nested scroll system.
 *
 * **Note:** The nested scroll system is orientation independent. This mean it is based off the
 * screen direction (x and y coordinates) rather than being locked to a specific orientation.
 *
 * @param connection connection to the nested scroll system to participate in the event chaining,
 * receiving events when scrollable descendant is being scrolled.
 * @param dispatcher object to be attached to the nested scroll system on which `dispatch*`
 * methods can be called to notify ancestors within nested scroll system about scrolling happening
 */
fun Modifier.nestedScroll(
    connection: NestedScrollConnection,
    dispatcher: NestedScrollDispatcher? = null
<<<<<<< HEAD
): Modifier = composed(
    inspectorInfo = debugInspectorInfo {
=======
): Modifier = this then NestedScrollElement(connection, dispatcher)

private class NestedScrollElement(
    val connection: NestedScrollConnection,
    val dispatcher: NestedScrollDispatcher?
) : ModifierNodeElement<NestedScrollNode>() {
    override fun create(): NestedScrollNode {
        return NestedScrollNode(connection, dispatcher)
    }

    override fun update(node: NestedScrollNode) {
        node.updateNode(connection, dispatcher)
    }

    override fun hashCode(): Int {
        var result = connection.hashCode()
        result = 31 * result + dispatcher.hashCode()
        return result
    }

    override fun equals(other: Any?): Boolean {
        if (other !is NestedScrollElement) return false
        if (other.connection != connection) return false
        if (other.dispatcher != dispatcher) return false
        return true
    }

    override fun InspectorInfo.inspectableProperties() {
>>>>>>> fdff00cc
        name = "nestedScroll"
        properties["connection"] = connection
        properties["dispatcher"] = dispatcher
    }
) {
    val scope = rememberCoroutineScope()
    // provide noop dispatcher if needed
    val resolvedDispatcher = dispatcher ?: remember { NestedScrollDispatcher() }
    remember(connection, resolvedDispatcher, scope) {
        resolvedDispatcher.originNestedScrollScope = scope
        NestedScrollModifierLocal(resolvedDispatcher, connection)
    }
}<|MERGE_RESOLUTION|>--- conflicted
+++ resolved
@@ -16,23 +16,15 @@
 
 package androidx.compose.ui.input.nestedscroll
 
-import androidx.compose.runtime.remember
-import androidx.compose.runtime.rememberCoroutineScope
 import androidx.compose.ui.ExperimentalComposeUiApi
 import androidx.compose.ui.Modifier
-import androidx.compose.ui.composed
 import androidx.compose.ui.geometry.Offset
-<<<<<<< HEAD
-import androidx.compose.ui.platform.debugInspectorInfo
-=======
 import androidx.compose.ui.internal.JvmDefaultWithCompatibility
 import androidx.compose.ui.modifier.ModifierLocalModifierNode
 import androidx.compose.ui.node.ModifierNodeElement
 import androidx.compose.ui.platform.InspectorInfo
->>>>>>> fdff00cc
 import androidx.compose.ui.unit.Velocity
 import kotlinx.coroutines.CoroutineScope
-import androidx.compose.ui.internal.JvmDefaultWithCompatibility
 
 /**
  * Interface to connect to the nested scroll system.
@@ -122,16 +114,13 @@
  */
 class NestedScrollDispatcher {
 
-<<<<<<< HEAD
-=======
     internal var modifierLocalNode: ModifierLocalModifierNode? = null
 
->>>>>>> fdff00cc
     // lambda to calculate the most outer nested scroll scope for this dispatcher on demand
-    internal var calculateNestedScrollScope: () -> CoroutineScope? = { originNestedScrollScope }
+    internal var calculateNestedScrollScope: () -> CoroutineScope? = { scope }
 
     // the original nested scroll scope for this dispatcher (immediate scope it was created in)
-    internal var originNestedScrollScope: CoroutineScope? = null
+    internal var scope: CoroutineScope? = null
 
     /**
      * Get the outer coroutine scope to dispatch nested fling on.
@@ -163,7 +152,10 @@
      * Parent to be set when attached to nested scrolling chain. `null` is valid and means there no
      * nested scrolling parent above
      */
-    internal var parent: NestedScrollConnection? = null
+    internal val parent: NestedScrollConnection?
+        get() = modifierLocalNode?.run {
+            ModifierLocalNestedScroll.current
+        }
 
     /**
      * Dispatch pre scroll pass. This triggers [NestedScrollConnection.onPreScroll] on all the
@@ -244,10 +236,7 @@
             Fling -> "Fling"
             @OptIn(ExperimentalComposeUiApi::class)
             Relocate -> "Relocate"
-<<<<<<< HEAD
-=======
             Wheel -> "Wheel"
->>>>>>> fdff00cc
             else -> "Invalid"
         }
     }
@@ -350,10 +339,6 @@
 fun Modifier.nestedScroll(
     connection: NestedScrollConnection,
     dispatcher: NestedScrollDispatcher? = null
-<<<<<<< HEAD
-): Modifier = composed(
-    inspectorInfo = debugInspectorInfo {
-=======
 ): Modifier = this then NestedScrollElement(connection, dispatcher)
 
 private class NestedScrollElement(
@@ -382,17 +367,8 @@
     }
 
     override fun InspectorInfo.inspectableProperties() {
->>>>>>> fdff00cc
         name = "nestedScroll"
         properties["connection"] = connection
         properties["dispatcher"] = dispatcher
     }
-) {
-    val scope = rememberCoroutineScope()
-    // provide noop dispatcher if needed
-    val resolvedDispatcher = dispatcher ?: remember { NestedScrollDispatcher() }
-    remember(connection, resolvedDispatcher, scope) {
-        resolvedDispatcher.originNestedScrollScope = scope
-        NestedScrollModifierLocal(resolvedDispatcher, connection)
-    }
 }