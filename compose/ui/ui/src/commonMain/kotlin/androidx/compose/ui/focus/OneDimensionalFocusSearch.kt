--- conflicted
+++ resolved
@@ -223,12 +223,6 @@
         focusTarget1: FocusTargetNode,
         focusTarget2: FocusTargetNode
     ): Int {
-<<<<<<< HEAD
-=======
-        requireNotNull(focusTarget1) { "compare requires non-null focus targets" }
-        requireNotNull(focusTarget2) { "compare requires non-null focus targets" }
-
->>>>>>> 96900c9f
         // Ignore focus modifiers that won't be considered during focus search.
         if (!focusTarget1.isEligibleForFocusSearch || !focusTarget2.isEligibleForFocusSearch) {
             if (focusTarget1.isEligibleForFocusSearch) return -1
