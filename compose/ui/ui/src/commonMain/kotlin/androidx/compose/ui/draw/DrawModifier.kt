--- conflicted
+++ resolved
@@ -16,25 +16,14 @@
 
 package androidx.compose.ui.draw
 
-<<<<<<< HEAD
-import androidx.compose.runtime.remember
-import androidx.compose.ui.ExperimentalComposeUiApi
-=======
->>>>>>> fdff00cc
 import androidx.compose.ui.Modifier
-import androidx.compose.ui.composed
 import androidx.compose.ui.geometry.Size
 import androidx.compose.ui.graphics.Canvas
 import androidx.compose.ui.graphics.drawscope.ContentDrawScope
 import androidx.compose.ui.graphics.drawscope.DrawScope
-import androidx.compose.ui.platform.debugInspectorInfo
-import androidx.compose.ui.unit.Density
-import androidx.compose.ui.unit.LayoutDirection
 import androidx.compose.ui.internal.JvmDefaultWithCompatibility
 import androidx.compose.ui.node.DrawModifierNode
 import androidx.compose.ui.node.ModifierNodeElement
-<<<<<<< HEAD
-=======
 import androidx.compose.ui.node.Nodes
 import androidx.compose.ui.node.ObserverModifierNode
 import androidx.compose.ui.node.invalidateDraw
@@ -42,8 +31,10 @@
 import androidx.compose.ui.node.requireCoordinator
 import androidx.compose.ui.node.requireDensity
 import androidx.compose.ui.node.requireLayoutDirection
->>>>>>> fdff00cc
 import androidx.compose.ui.platform.InspectorInfo
+import androidx.compose.ui.unit.Density
+import androidx.compose.ui.unit.LayoutDirection
+import androidx.compose.ui.unit.toSize
 
 /**
  * A [Modifier.Element] that draws into the space of the layout.
@@ -144,16 +135,6 @@
  */
 fun Modifier.drawWithCache(
     onBuildDrawCache: CacheDrawScope.() -> DrawResult
-<<<<<<< HEAD
-) = composed(
-    inspectorInfo = debugInspectorInfo {
-        name = "drawWithCache"
-        properties["onBuildDrawCache"] = onBuildDrawCache
-    }
-) {
-    val cacheDrawScope = remember { CacheDrawScope() }
-    this.then(DrawContentCacheModifier(cacheDrawScope, onBuildDrawCache))
-=======
 ) = this then DrawWithCacheElement(onBuildDrawCache)
 
 private data class DrawWithCacheElement(
@@ -239,7 +220,6 @@
     override fun ContentDrawScope.draw() {
         getOrBuildCachedDrawBlock().block(this)
     }
->>>>>>> fdff00cc
 }
 
 /**
@@ -293,47 +273,6 @@
 }
 
 /**
- * DrawCacheModifier implementation that is used to construct objects that are dependent on
- * the drawing area and re-used across draw calls
- */
-private data class DrawContentCacheModifier(
-    val cacheDrawScope: CacheDrawScope,
-    val onBuildDrawCache: CacheDrawScope.() -> DrawResult
-) : DrawCacheModifier {
-
-    override fun onBuildCache(params: BuildDrawCacheParams) {
-        cacheDrawScope.apply {
-            cacheParams = params
-            drawResult = null
-            onBuildDrawCache()
-            checkNotNull(drawResult) {
-                "DrawResult not defined, did you forget to call onDraw?"
-            }
-        }
-    }
-
-    override fun ContentDrawScope.draw() {
-        cacheDrawScope.drawResult!!.block(this)
-    }
-
-    override fun equals(other: Any?): Boolean {
-        if (this === other) return true
-        if (other !is DrawContentCacheModifier) return false
-
-        if (cacheDrawScope != other.cacheDrawScope) return false
-        if (onBuildDrawCache != other.onBuildDrawCache) return false
-
-        return true
-    }
-
-    override fun hashCode(): Int {
-        var result = cacheDrawScope.hashCode()
-        result = 31 * result + onBuildDrawCache.hashCode()
-        return result
-    }
-}
-
-/**
  * Holder to a callback to be invoked during draw operations. This lambda
  * captures and reuses parameters defined within the CacheDrawScope receiver scope lambda.
  */
