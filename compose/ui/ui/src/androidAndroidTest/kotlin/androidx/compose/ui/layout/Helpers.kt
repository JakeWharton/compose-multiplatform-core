--- conflicted
+++ resolved
@@ -54,31 +54,7 @@
     firstMeasureCompleted: Boolean = true
 ): MeasureAndLayoutDelegate {
     val delegate = MeasureAndLayoutDelegate(root)
-<<<<<<< HEAD
-    root.attach(
-        mock {
-            on { measureIteration } doAnswer {
-                delegate.measureIteration
-            }
-            on { onRequestMeasure(any()) } doAnswer {
-                delegate.requestRemeasure(it.arguments[0] as LayoutNode)
-                Unit
-            }
-            on { measureAndLayout() } doAnswer {
-                delegate.measureAndLayout()
-                Unit
-            }
-            on { snapshotObserver } doAnswer {
-                OwnerSnapshotObserver { it.invoke() }
-            }
-            on { forceMeasureTheSubtree(any()) } doAnswer {
-                delegate.forceMeasureTheSubtree(it.arguments[0] as LayoutNode)
-            }
-        }
-    )
-=======
     root.attach(FakeOwner(delegate))
->>>>>>> 80fe7a4a
     if (firstMeasureCompleted) {
         delegate.updateRootConstraints(
             defaultRootConstraints()
