/*
 * Copyright 2023 The Android Open Source Project
 *
 * Licensed under the Apache License, Version 2.0 (the "License");
 * you may not use this file except in compliance with the License.
 * You may obtain a copy of the License at
 *
 *      http://www.apache.org/licenses/LICENSE-2.0
 *
 * Unless required by applicable law or agreed to in writing, software
 * distributed under the License is distributed on an "AS IS" BASIS,
 * WITHOUT WARRANTIES OR CONDITIONS OF ANY KIND, either express or implied.
 * See the License for the specific language governing permissions and
 * limitations under the License.
 */

@file:OptIn(ExperimentalComposeUiApi::class)

package androidx.compose.ui.modifier

import androidx.compose.runtime.Composable
import androidx.compose.runtime.ReusableContent
import androidx.compose.runtime.ReusableContentHost
import androidx.compose.runtime.getValue
import androidx.compose.runtime.mutableStateOf
import androidx.compose.runtime.rememberUpdatedState
import androidx.compose.runtime.setValue
import androidx.compose.ui.ExperimentalComposeUiApi
import androidx.compose.ui.Modifier
import androidx.compose.ui.draw.DrawModifier
import androidx.compose.ui.graphics.drawscope.ContentDrawScope
import androidx.compose.ui.layout.Layout
import androidx.compose.ui.layout.LayoutModifier
import androidx.compose.ui.layout.Measurable
import androidx.compose.ui.layout.MeasurePolicy
import androidx.compose.ui.layout.MeasureResult
import androidx.compose.ui.layout.MeasureScope
import androidx.compose.ui.node.DelegatingNode
import androidx.compose.ui.node.DrawModifierNode
import androidx.compose.ui.node.LayoutModifierNode
import androidx.compose.ui.node.ModifierNodeElement
import androidx.compose.ui.node.ObserverNode
import androidx.compose.ui.node.observeReads
import androidx.compose.ui.platform.testTag
import androidx.compose.ui.test.assertLeftPositionInRootIsEqualTo
import androidx.compose.ui.test.junit4.createComposeRule
import androidx.compose.ui.test.onNodeWithTag
import androidx.compose.ui.unit.Constraints
import androidx.test.ext.junit.runners.AndroidJUnit4
import androidx.test.filters.MediumTest
import com.google.common.truth.Truth.assertThat
import org.junit.Rule
import org.junit.Test
import org.junit.runner.RunWith

@MediumTest
@RunWith(AndroidJUnit4::class)
class ModifierNodeReuseAndDeactivationTest {

    @get:Rule
    val rule = createComposeRule()

    @Test
    fun reusingCallsResetOnModifier() {
        var reuseKey by mutableStateOf(0)

        var resetCalls = 0

        rule.setContent {
            ReusableContent(reuseKey) {
                TestLayout(onReset = { resetCalls++ })
            }
        }

        rule.runOnIdle {
            assertThat(resetCalls).isEqualTo(0)
            reuseKey = 1
        }

        rule.runOnIdle {
            assertThat(resetCalls).isEqualTo(1)
        }
    }

    @Test
    fun nodeIsNotRecreatedWhenReused() {
        var reuseKey by mutableStateOf(0)

        var createCalls = 0

        rule.setContent {
            ReusableContent(reuseKey) {
                TestLayout(onCreate = { createCalls++ })
            }
        }

        rule.runOnIdle {
            assertThat(createCalls).isEqualTo(1)
            reuseKey = 1
        }

        rule.runOnIdle {
            assertThat(createCalls).isEqualTo(1)
        }
    }

    @Test
    fun resetIsCalledWhenContentIsDeactivated() {
        var active by mutableStateOf(true)
        var resetCalls = 0

        rule.setContent {
            ReusableContentHost(active) {
                ReusableContent(0) {
                    TestLayout(onReset = { resetCalls++ })
                }
            }
        }

        rule.runOnIdle {
            assertThat(resetCalls).isEqualTo(0)
            active = false
        }

        rule.runOnIdle {
            assertThat(resetCalls).isEqualTo(1)
        }
    }

    @Test
    fun resetIsCalledAgainWhenContentIsReactivated() {
        var active by mutableStateOf(true)
        var resetCalls = 0

        rule.setContent {
            ReusableContentHost(active) {
                ReusableContent(0) {
                    TestLayout(onReset = { resetCalls++ })
                }
            }
        }

        rule.runOnIdle {
            active = false
        }

        rule.runOnIdle {
            active = true
        }

        rule.runOnIdle {
            assertThat(resetCalls).isEqualTo(1)
        }
    }

    @Test
    fun updateIsNotCalledWhenReusedWithTheSameParams() {
        var reuseKey by mutableStateOf(0)
        var updateCalls = 0

        rule.setContent {
            ReusableContent(reuseKey) {
                TestLayout(
                    key = 1,
                    onUpdate = { updateCalls++ }
                )
            }
        }

        rule.runOnIdle {
            assertThat(updateCalls).isEqualTo(0)
            reuseKey++
        }

        rule.runOnIdle {
            assertThat(updateCalls).isEqualTo(0)
        }
    }

    @Test
    fun updateIsCalledWhenReusedWithDifferentParam() {
        var reuseKey by mutableStateOf(0)
        var updateCalls = 0

        rule.setContent {
            ReusableContent(reuseKey) {
                TestLayout(
                    key = reuseKey,
                    onUpdate = { updateCalls++ }
                )
            }
        }

        rule.runOnIdle {
            assertThat(updateCalls).isEqualTo(0)
            reuseKey++
        }

        rule.runOnIdle {
            assertThat(updateCalls).isEqualTo(1)
        }
    }

    @Test
    fun nodesAreDetachedWhenReused() {
        var reuseKey by mutableStateOf(0)

        var onResetCalls = 0
        var onAttachCalls = 0
        var onResetCallsWhenDetached: Int? = null

        rule.setContent {
            ReusableContent(reuseKey) {
                TestLayout(
                    onAttach = { onAttachCalls++ },
                    onReset = { onResetCalls++ },
                    onDetach = { onResetCallsWhenDetached = onResetCalls }
                )
            }
        }

        rule.runOnIdle {
            assertThat(onAttachCalls).isEqualTo(1)
            assertThat(onResetCallsWhenDetached).isNull()
            reuseKey = 1
        }

        rule.runOnIdle {
            assertThat(onResetCalls).isEqualTo(1)
            // makes sure onReset is called before detach:
            assertThat(onResetCallsWhenDetached).isEqualTo(1)
            assertThat(onAttachCalls).isEqualTo(2)
        }
    }

    @Test
    fun nodesAreDetachedAndAttachedWhenDeactivatedAndReactivated() {
        var active by mutableStateOf(true)

        var onResetCalls = 0
        var onAttachCalls = 0
        var onResetCallsWhenDetached: Int? = null

        rule.setContent {
            ReusableContentHost(active) {
                ReusableContent(0) {
                    TestLayout(
                        onAttach = { onAttachCalls++ },
                        onReset = { onResetCalls++ },
                        onDetach = { onResetCallsWhenDetached = onResetCalls }
                    )
                }
            }
        }

        rule.runOnIdle {
            assertThat(onAttachCalls).isEqualTo(1)
            assertThat(onResetCallsWhenDetached).isNull()
            active = false
        }

        rule.runOnIdle {
            assertThat(onResetCalls).isEqualTo(1)
            // makes sure onReset is called before detach:
            assertThat(onResetCallsWhenDetached).isEqualTo(1)
            assertThat(onAttachCalls).isEqualTo(1)
            active = true
        }

        rule.runOnIdle {
            assertThat(onAttachCalls).isEqualTo(2)
        }
    }

    @Test
    fun reusingStatelessModifierNotCausingInvalidation() {
        var active by mutableStateOf(true)
        var reuseKey by mutableStateOf(0)

        var invalidations = 0
        val onInvalidate: () -> Unit = {
            invalidations++
        }

        rule.setContent {
            ReusableContentHost(active) {
                ReusableContent(reuseKey) {
                    Layout(
                        modifier = StatelessModifierElement(onInvalidate),
                        measurePolicy = MeasurePolicy
                    )
                }
            }
        }

        rule.runOnIdle {
            assertThat(invalidations).isEqualTo(1)
            active = false
        }

        rule.runOnIdle {
            active = true
            reuseKey = 1
        }

        rule.runOnIdle {
            assertThat(invalidations).isEqualTo(1)
        }
    }

    @Test
    fun reusingStatelessModifierWithUpdatedInputCausingInvalidation() {
        var active by mutableStateOf(true)
        var reuseKey by mutableStateOf(0)
        var size by mutableStateOf(10)

        var invalidations = 0
        val onInvalidate: () -> Unit = {
            invalidations++
        }

        rule.setContent {
            ReusableContentHost(active) {
                ReusableContent(reuseKey) {
                    Layout(
                        modifier = StatelessModifierElement(onInvalidate, size),
                        measurePolicy = MeasurePolicy
                    )
                }
            }
        }

        rule.runOnIdle {
            assertThat(invalidations).isEqualTo(1)
            active = false
        }

        rule.runOnIdle {
            active = true
            reuseKey = 1
            size = 20
        }

        rule.runOnIdle {
            assertThat(invalidations).isEqualTo(2)
        }
    }

    @Test
    fun reusingModifierCausingInvalidationOnDelegatedInnerNode() {
        var reuseKey by mutableStateOf(0)

        var resetCalls = 0
        val onReset: () -> Unit = {
            resetCalls++
        }

        rule.setContent {
            ReusableContent(reuseKey) {
                Layout(
                    modifier = DelegatingModifierElement(onReset),
                    measurePolicy = MeasurePolicy
                )
            }
        }

        rule.runOnIdle {
            assertThat(resetCalls).isEqualTo(0)
            reuseKey = 1
        }

        rule.runOnIdle {
            assertThat(resetCalls).isEqualTo(1)
        }
    }

    @Test
    fun reusingModifierReadingStateInLayerBlock() {
        var active by mutableStateOf(true)
        var counter by mutableStateOf(0)

        var invalidations = 0
        val layerBlock: () -> Unit = {
            // state read
            counter.toString()
            invalidations++
        }

        rule.setContent {
            ReusableContentHost(active) {
                ReusableContent(0) {
                    Layout(
                        modifier = LayerModifierElement(layerBlock),
                        measurePolicy = MeasurePolicy
                    )
                }
            }
        }

        rule.runOnIdle {
            assertThat(invalidations).isEqualTo(1)
            active = false
        }

        rule.runOnIdle {
            assertThat(invalidations).isEqualTo(1)
            counter++
        }

        rule.runOnIdle {
            active = true
        }

        rule.runOnIdle {
            assertThat(invalidations).isEqualTo(2)
            counter++
        }

        rule.runOnIdle {
            assertThat(invalidations).isEqualTo(3)
        }
    }

    @Test
    fun reusingModifierReadingStateInMeasureBlock() {
        var active by mutableStateOf(true)
        var counter by mutableStateOf(0)

        var invalidations = 0
        val measureBlock: () -> Unit = {
            // state read
            counter.toString()
            invalidations++
        }

        rule.setContent {
            ReusableContentHost(active) {
                ReusableContent(0) {
                    Layout(
                        modifier = LayoutModifierElement(measureBlock),
                        measurePolicy = MeasurePolicy
                    )
                }
            }
        }

        rule.runOnIdle {
            assertThat(invalidations).isEqualTo(1)
            active = false
        }

        rule.runOnIdle {
            assertThat(invalidations).isEqualTo(1)
            counter++
        }

        rule.runOnIdle {
            active = true
        }

        rule.runOnIdle {
            assertThat(invalidations).isEqualTo(2)
            counter++
        }

        rule.runOnIdle {
            assertThat(invalidations).isEqualTo(3)
        }
    }

    @Test
    fun reusingModifierReadingStateInMeasureBlock_oldModifiers() {
        var active by mutableStateOf(true)
        var counter by mutableStateOf(0)

        var invalidations = 0
        val measureBlock: () -> Unit = {
            // state read
            counter.toString()
            invalidations++
        }

        rule.setContent {
            ReusableContentHost(active) {
                ReusableContent(0) {
                    Layout(
                        modifier = OldLayoutModifier(measureBlock),
                        measurePolicy = MeasurePolicy
                    )
                }
            }
        }

        rule.runOnIdle {
            assertThat(invalidations).isEqualTo(1)
            active = false
        }

        rule.runOnIdle {
            assertThat(invalidations).isEqualTo(1)
            counter++
        }

        rule.runOnIdle {
            active = true
        }

        rule.runOnIdle {
            assertThat(invalidations).isEqualTo(2)
            counter++
        }

        rule.runOnIdle {
            assertThat(invalidations).isEqualTo(3)
        }
    }

    @Test
    fun reusingModifierWithoutDeactivation_ReadingStateInMeasurelock_oldModifiers() {
        var key by mutableStateOf(0)
        var counter by mutableStateOf(0)

        var invalidations = 0
        val drawBlock: () -> Unit = {
            // state read
            counter.toString()
            invalidations++
        }

        rule.setContent {
            ReusableContent(key) {
                Layout(
                    modifier = OldLayoutModifier(drawBlock),
                    measurePolicy = MeasurePolicy
                )
            }
        }

        rule.runOnIdle {
            assertThat(invalidations).isEqualTo(1)
            key = 1
        }

        rule.runOnIdle {
            assertThat(invalidations).isEqualTo(1)
            counter++
        }

        rule.runOnIdle {
            assertThat(invalidations).isEqualTo(2)
        }
    }

    @Test
    fun reusingModifierReadingStateInDrawBlock() {
        var active by mutableStateOf(true)
        var counter by mutableStateOf(0)

        var invalidations = 0
        val drawBlock: () -> Unit = {
            // state read
            counter.toString()
            invalidations++
        }

        rule.setContent {
            ReusableContentHost(active) {
                ReusableContent(0) {
                    Layout(
                        modifier = DrawModifierElement(drawBlock),
                        measurePolicy = MeasurePolicy
                    )
                }
            }
        }

        rule.runOnIdle {
            assertThat(invalidations).isEqualTo(1)
            active = false
        }

        rule.runOnIdle {
            assertThat(invalidations).isEqualTo(1)
            counter++
        }

        rule.runOnIdle {
            active = true
        }

        rule.runOnIdle {
            assertThat(invalidations).isEqualTo(2)
            counter++
        }

        rule.runOnIdle {
            assertThat(invalidations).isEqualTo(3)
        }
    }

    @Test
    fun reusingModifierReadingStateInDrawBlock_oldModifiers() {
        var active by mutableStateOf(true)
        var counter by mutableStateOf(0)

        var invalidations = 0
        val drawBlock: () -> Unit = {
            // state read
            counter.toString()
            invalidations++
        }

        rule.setContent {
            ReusableContentHost(active) {
                ReusableContent(0) {
                    Layout(
                        modifier = OldDrawModifier(drawBlock),
                        measurePolicy = MeasurePolicy
                    )
                }
            }
        }

        rule.runOnIdle {
            assertThat(invalidations).isEqualTo(1)
            active = false
        }

        rule.runOnIdle {
            assertThat(invalidations).isEqualTo(1)
            counter++
        }

        rule.runOnIdle {
            active = true
        }

        rule.runOnIdle {
            assertThat(invalidations).isEqualTo(2)
            counter++
        }

        rule.runOnIdle {
            assertThat(invalidations).isEqualTo(3)
        }
    }

    @Test
    fun reusingModifierWithoutDeactivation_ReadingStateInDrawBlock_oldModifiers() {
        var key by mutableStateOf(0)
        var counter by mutableStateOf(0)

        var invalidations = 0
        val drawBlock: () -> Unit = {
            // state read
            counter.toString()
            invalidations++
        }

        rule.setContent {
                ReusableContent(key) {
                    Layout(
                        modifier = OldDrawModifier(drawBlock),
                        measurePolicy = MeasurePolicy
                    )
                }
        }

        rule.runOnIdle {
            assertThat(invalidations).isEqualTo(1)
            key = 1
        }

        rule.runOnIdle {
            assertThat(invalidations).isEqualTo(1)
            counter++
        }

        rule.runOnIdle {
            assertThat(invalidations).isEqualTo(2)
        }
    }

    @Test
    fun reusingModifierObservingState() {
        var active by mutableStateOf(true)
        var counter by mutableStateOf(0)

        var invalidations = 0
        val observedBlock: () -> Unit = {
            // state read
            counter.toString()
            invalidations++
        }

        rule.setContent {
            ReusableContentHost(active) {
                ReusableContent(0) {
                    Layout(
                        modifier = ObserverModifierElement(observedBlock),
                        measurePolicy = MeasurePolicy
                    )
                }
            }
        }

        rule.runOnIdle {
            assertThat(invalidations).isEqualTo(1)
            active = false
        }

        rule.runOnIdle {
            assertThat(invalidations).isEqualTo(1)
            counter++
        }

        rule.runOnIdle {
            active = true
        }

        rule.runOnIdle {
            assertThat(invalidations).isEqualTo(2)
            counter++
        }

        rule.runOnIdle {
            assertThat(invalidations).isEqualTo(3)
        }
    }

    @Test
    fun reusingModifierLocalProviderAndConsumer() {
        val key = modifierLocalOf { -1 }
        var active by mutableStateOf(true)
        var providedValue by mutableStateOf(0)

        var receivedValue: Int? = null

        rule.setContent {
            ReusableContentHost(active) {
                ReusableContent(0) {
                    Layout(
                        modifier = Modifier
                            .modifierLocalProvider(key) { providedValue }
                            .modifierLocalConsumer { receivedValue = key.current },
                        measurePolicy = MeasurePolicy
                    )
                }
            }
        }

        rule.runOnIdle {
            assertThat(receivedValue).isEqualTo(0)
            active = false
        }

        rule.runOnIdle {
            providedValue = 1
        }

        rule.runOnIdle {
            active = true
        }

        rule.runOnIdle {
            assertThat(receivedValue).isEqualTo(1)
        }
    }

    @Test
    fun placingChildWithReusedUnchangedModifier() {
        // regression test for b/271430143
        var active by mutableStateOf(true)
        var modifier by mutableStateOf(StatelessLayoutElement1.then(StatelessLayoutElement2))
        var childX by mutableStateOf(0)

        rule.setContent {
            ReusableContentHost(active) {
                ReusableContent(0) {
                    Layout(content = {
                        Layout(
                            modifier = modifier.testTag("child"),
                            measurePolicy = MeasurePolicy
                        )
                    }) { measurables, constraints ->
                        val placeable = measurables.first().measure(constraints)
                        layout(placeable.width, placeable.height) {
                            childX.toString()
                            placeable.place(childX, 0)
                        }
                    }
                }
            }
        }

        rule.runOnIdle {
            active = false
        }

        rule.runOnIdle {
            active = true
            modifier = StatelessLayoutElement1
            // force relayout parent
            childX = 10
        }

        rule.onNodeWithTag("child")
            .assertLeftPositionInRootIsEqualTo(with(rule.density) { 10.toDp() })
    }
}

@Composable
private fun TestLayout(
    key: Any? = null,
    onReset: () -> Unit = {},
    onCreate: () -> Unit = {},
    onUpdate: () -> Unit = {},
    onDetach: () -> Unit = {},
    onAttach: () -> Unit = {}
) {
    val currentOnReset by rememberUpdatedState(onReset)
    val currentOnCreate by rememberUpdatedState(onCreate)
    val currentOnUpdate by rememberUpdatedState(onUpdate)
    val currentOnDetach by rememberUpdatedState(onDetach)
    val currentOnAttach by rememberUpdatedState(onAttach)
    Layout(
        modifier = createModifier(
            key = key,
            onCreate = { currentOnCreate.invoke() },
            onUpdate = { currentOnUpdate.invoke() },
            onReset = { currentOnReset.invoke() },
            onDetach = { currentOnDetach.invoke() },
            onAttach = { currentOnAttach.invoke() },
        ),
        measurePolicy = MeasurePolicy
    )
}

private fun createModifier(
    key: Any? = null,
    onCreate: () -> Unit = {},
    onUpdate: () -> Unit = {},
    onReset: () -> Unit = {},
    onDetach: () -> Unit = {},
    onAttach: () -> Unit = {},
): Modifier {
    class GenericModifierWithLifecycle(
        val key: Any?
    ) : ModifierNodeElement<Modifier.Node>() {
        override fun create(): Modifier.Node {
            onCreate()
            return object : Modifier.Node() {
                override fun onReset() = onReset()
                override fun onAttach() = onAttach()
                override fun onDetach() = onDetach()
            }
        }

        override fun update(node: Modifier.Node) = node.apply { onUpdate() }

        override fun hashCode(): Int = "ModifierNodeReuseAndDeactivationTest".hashCode()

        override fun equals(other: Any?) = (other === this) ||
            (other is GenericModifierWithLifecycle && other.key == this.key)
    }
    return GenericModifierWithLifecycle(key)
}

private val MeasurePolicy = MeasurePolicy { _, _ ->
    layout(100, 100) { }
}

private data class StatelessModifierElement(
    private val onInvalidate: () -> Unit,
    private val size: Int = 10
) : ModifierNodeElement<StatelessModifierElement.Node>() {
    override fun create() = Node(size, onInvalidate)

    override fun update(node: Node) = node.also {
        it.size = size
        it.onMeasure = onInvalidate
    }

    class Node(var size: Int, var onMeasure: () -> Unit) : Modifier.Node(), LayoutModifierNode {
        override fun MeasureScope.measure(
            measurable: Measurable,
            constraints: Constraints
        ): MeasureResult {
            val placeable = measurable.measure(Constraints.fixed(size, size))
            onMeasure()
            return layout(placeable.width, placeable.height) {
                placeable.place(0, 0)
            }
        }
    }
}

private data class DelegatingModifierElement(
    private val onDelegatedNodeReset: () -> Unit,
) : ModifierNodeElement<DelegatingModifierElement.Node>() {
    override fun create() = Node(onDelegatedNodeReset)

    override fun update(node: Node) = node.also {
        it.onReset = onDelegatedNodeReset
    }

    class Node(var onReset: () -> Unit) : DelegatingNode() {
        private val inner = delegated {
            object : Modifier.Node() {
                override fun onReset() {
                    this@Node.onReset.invoke()
                }
            }
        }
    }
}

private data class LayerModifierElement(
    private val layerBlock: () -> Unit,
) : ModifierNodeElement<LayerModifierElement.Node>() {
    override fun create() = Node(layerBlock)

    override fun update(node: Node) = node.also {
        it.layerBlock = layerBlock
    }

    class Node(var layerBlock: () -> Unit) : Modifier.Node(), LayoutModifierNode {
        override fun MeasureScope.measure(
            measurable: Measurable,
            constraints: Constraints
        ): MeasureResult {
            val placeable = measurable.measure(constraints)
            return layout(placeable.width, placeable.height) {
                placeable.placeWithLayer(0, 0) {
                    layerBlock.invoke()
                }
            }
        }
    }
}

private data class ObserverModifierElement(
    private val observedBlock: () -> Unit,
) : ModifierNodeElement<ObserverModifierElement.Node>() {
    override fun create() = Node(observedBlock)

    override fun update(node: Node) = node.also {
        it.observedBlock = observedBlock
    }

    class Node(var observedBlock: () -> Unit) : Modifier.Node(), ObserverNode {

        override fun onAttach() {
            observe()
        }

        private fun observe() {
            observeReads {
                observedBlock()
            }
        }

        override fun onObservedReadsChanged() {
            observe()
        }
    }
}

<<<<<<< HEAD
=======
private data class LayoutModifierElement(
    private val measureBlock: () -> Unit,
) : ModifierNodeElement<LayoutModifierElement.Node>() {
    override fun create() = Node(measureBlock)

    override fun update(node: Node) = node.also {
        it.measureBlock = measureBlock
    }

    class Node(var measureBlock: () -> Unit) : Modifier.Node(), LayoutModifierNode {
        override fun MeasureScope.measure(
            measurable: Measurable,
            constraints: Constraints
        ): MeasureResult {
            val placeable = measurable.measure(constraints)
            measureBlock.invoke()
            return layout(placeable.width, placeable.height) {
                placeable.place(0, 0)
            }
        }
    }
}

private data class OldLayoutModifier(
    private val measureBlock: () -> Unit,
) : LayoutModifier {
    override fun MeasureScope.measure(
        measurable: Measurable,
        constraints: Constraints
    ): MeasureResult {
        val placeable = measurable.measure(constraints)
        measureBlock.invoke()
        return layout(placeable.width, placeable.height) {
            placeable.place(0, 0)
        }
    }
}

private data class DrawModifierElement(
    private val drawBlock: () -> Unit,
) : ModifierNodeElement<DrawModifierElement.Node>() {
    override fun create() = Node(drawBlock)

    override fun update(node: Node) = node.also {
        it.drawBlock = drawBlock
    }

    class Node(var drawBlock: () -> Unit) : Modifier.Node(), DrawModifierNode {
        override fun ContentDrawScope.draw() {
            drawBlock.invoke()
        }
    }
}

private data class OldDrawModifier(
    private val measureBlock: () -> Unit,
) : DrawModifier {

    override fun ContentDrawScope.draw() {
        measureBlock.invoke()
    }
}

>>>>>>> 366a32a0
private object StatelessLayoutElement1 : ModifierNodeElement<StatelessLayoutModifier1>() {
    override fun create() = StatelessLayoutModifier1()
    override fun update(node: StatelessLayoutModifier1) = node
    override fun hashCode(): Int = 241
    override fun equals(other: Any?) = other === this
}

private class StatelessLayoutModifier1 : Modifier.Node(), LayoutModifierNode {
    override fun MeasureScope.measure(
        measurable: Measurable,
        constraints: Constraints
    ): MeasureResult {
        val placeable = measurable.measure(constraints)
        return layout(placeable.width, placeable.height) {
            placeable.place(0, 0)
        }
    }
}

private object StatelessLayoutElement2 : ModifierNodeElement<StatelessLayoutModifier2>() {
    override fun create() = StatelessLayoutModifier2()
    override fun update(node: StatelessLayoutModifier2) = node
    override fun hashCode(): Int = 242
    override fun equals(other: Any?) = other === this
}

private class StatelessLayoutModifier2 : Modifier.Node(), LayoutModifierNode {
    override fun MeasureScope.measure(
        measurable: Measurable,
        constraints: Constraints
    ): MeasureResult {
        val placeable = measurable.measure(constraints)
        return layout(placeable.width, placeable.height) {
            placeable.place(0, 0)
        }
    }
}<|MERGE_RESOLUTION|>--- conflicted
+++ resolved
@@ -966,8 +966,6 @@
     }
 }
 
-<<<<<<< HEAD
-=======
 private data class LayoutModifierElement(
     private val measureBlock: () -> Unit,
 ) : ModifierNodeElement<LayoutModifierElement.Node>() {
@@ -1031,7 +1029,6 @@
     }
 }
 
->>>>>>> 366a32a0
 private object StatelessLayoutElement1 : ModifierNodeElement<StatelessLayoutModifier1>() {
     override fun create() = StatelessLayoutModifier1()
     override fun update(node: StatelessLayoutModifier1) = node
