--- conflicted
+++ resolved
@@ -18,32 +18,14 @@
 
 import androidx.compose.foundation.interaction.HoverInteraction
 import androidx.compose.foundation.interaction.MutableInteractionSource
-<<<<<<< HEAD
-import androidx.compose.runtime.DisposableEffect
-import androidx.compose.runtime.LaunchedEffect
-import androidx.compose.runtime.getValue
-import androidx.compose.runtime.mutableStateOf
-import androidx.compose.runtime.remember
-import androidx.compose.runtime.setValue
-=======
->>>>>>> e3773526
 import androidx.compose.ui.Modifier
 import androidx.compose.ui.input.pointer.PointerEvent
 import androidx.compose.ui.input.pointer.PointerEventPass
 import androidx.compose.ui.input.pointer.PointerEventType
-<<<<<<< HEAD
-import androidx.compose.ui.input.pointer.pointerInput
-import androidx.compose.ui.platform.debugInspectorInfo
-import kotlinx.coroutines.CoroutineStart
-import kotlinx.coroutines.coroutineScope
-import kotlinx.coroutines.currentCoroutineContext
-import kotlinx.coroutines.isActive
-=======
 import androidx.compose.ui.node.ModifierNodeElement
 import androidx.compose.ui.node.PointerInputModifierNode
 import androidx.compose.ui.platform.InspectorInfo
 import androidx.compose.ui.unit.IntSize
->>>>>>> e3773526
 import kotlinx.coroutines.launch
 
 /**
@@ -84,10 +66,6 @@
         name = "hoverable"
         properties["interactionSource"] = interactionSource
     }
-<<<<<<< HEAD
-) {
-    var hoverInteraction by remember { mutableStateOf<HoverInteraction.Enter?>(null) }
-=======
 }
 
 private class HoverableNode(
@@ -123,7 +101,6 @@
     override fun onDetach() {
         tryEmitExit()
     }
->>>>>>> e3773526
 
     suspend fun emitEnter() {
         if (hoverInteraction == null) {
@@ -148,45 +125,4 @@
             hoverInteraction = null
         }
     }
-<<<<<<< HEAD
-
-    DisposableEffect(interactionSource) {
-        onDispose { tryEmitExit() }
-    }
-    LaunchedEffect(enabled) {
-        if (!enabled) {
-            emitExit()
-        }
-    }
-
-    if (enabled) {
-        Modifier
-            .pointerInput(interactionSource) {
-                coroutineScope {
-                    val currentContext = currentCoroutineContext()
-                    val outerScope = this
-                    awaitPointerEventScope {
-                        while (currentContext.isActive) {
-                            val event = awaitPointerEvent()
-                            when (event.type) {
-                                PointerEventType.Enter -> outerScope.launch(
-                                    start = CoroutineStart.UNDISPATCHED
-                                ) {
-                                    emitEnter()
-                                }
-                                PointerEventType.Exit -> outerScope.launch(
-                                    start = CoroutineStart.UNDISPATCHED
-                                ) {
-                                    emitExit()
-                                }
-                            }
-                        }
-                    }
-                }
-            }
-    } else {
-        Modifier
-    }
-=======
->>>>>>> e3773526
 }