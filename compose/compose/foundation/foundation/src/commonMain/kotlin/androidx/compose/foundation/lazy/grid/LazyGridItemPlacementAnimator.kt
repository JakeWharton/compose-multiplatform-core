--- conflicted
+++ resolved
@@ -22,7 +22,6 @@
 import androidx.compose.animation.core.VectorConverter
 import androidx.compose.animation.core.VisibilityThreshold
 import androidx.compose.animation.core.spring
-import androidx.compose.foundation.ExperimentalFoundationApi
 import androidx.compose.runtime.getValue
 import androidx.compose.runtime.mutableStateOf
 import androidx.compose.runtime.setValue
@@ -297,66 +296,6 @@
         firstVisibleIndex = -1
     }
 
-<<<<<<< HEAD
-    /**
-     * Estimates the outside of the viewport offset for the item. Used to understand from
-     * where to start animation for the item which wasn't visible previously or where it should
-     * end for the item which is not going to be visible in the end.
-     */
-    private fun calculateExpectedOffset(
-        index: Int,
-        mainAxisSizeWithSpacings: Int,
-        averageLineMainAxisSize: Int,
-        scrolledBy: IntOffset,
-        reverseLayout: Boolean,
-        mainAxisLayoutSize: Int,
-        fallback: Int,
-        visibleItems: List<LazyGridPositionedItem>,
-        spanLayoutProvider: LazyGridSpanLayoutProvider
-    ): Int {
-        val afterViewportEnd =
-            if (!reverseLayout) viewportEndItemIndex < index else viewportEndItemIndex > index
-        val beforeViewportStart =
-            if (!reverseLayout) viewportStartItemIndex > index else viewportStartItemIndex < index
-        return when {
-            afterViewportEnd -> {
-                val fromIndex = spanLayoutProvider.firstIndexInNextLineAfter(
-                    if (!reverseLayout) viewportEndItemIndex else index
-                )
-                val toIndex = spanLayoutProvider.lastIndexInPreviousLineBefore(
-                    if (!reverseLayout) index else viewportEndItemIndex
-                )
-                mainAxisLayoutSize + viewportEndItemNotVisiblePartSize + scrolledBy.mainAxis +
-                    // add sizes of the lines between the last visible one and this one.
-                    spanLayoutProvider.getLinesMainAxisSizesSum(
-                        fromIndex = fromIndex,
-                        toIndex = toIndex,
-                        averageLineMainAxisSize = averageLineMainAxisSize,
-                        visibleItems = visibleItems
-                    )
-            }
-            beforeViewportStart -> {
-                val fromIndex = spanLayoutProvider.firstIndexInNextLineAfter(
-                    if (!reverseLayout) index else viewportStartItemIndex
-                )
-                val toIndex = spanLayoutProvider.lastIndexInPreviousLineBefore(
-                    if (!reverseLayout) viewportStartItemIndex else index
-                )
-                viewportStartItemNotVisiblePartSize + scrolledBy.mainAxis +
-                    // minus the size of this item as we are looking for the start offset of it.
-                    -mainAxisSizeWithSpacings +
-                    // minus sizes of the lines between the first visible one and this one.
-                    -spanLayoutProvider.getLinesMainAxisSizesSum(
-                        fromIndex = fromIndex,
-                        toIndex = toIndex,
-                        averageLineMainAxisSize = averageLineMainAxisSize,
-                        visibleItems = visibleItems
-                    )
-            }
-            else -> {
-                fallback
-            }
-=======
     private fun createItemInfo(
         item: LazyGridPositionedItem,
         mainAxisOffset: Int = item.offset.mainAxis
@@ -376,7 +315,6 @@
                     item.getMainAxisSize(placeableIndex)
                 )
             )
->>>>>>> a4d26aaa
         }
         return newItemInfo
     }
@@ -470,86 +408,4 @@
 private val InterruptionSpec = spring(
     stiffness = Spring.StiffnessMediumLow,
     visibilityThreshold = IntOffset.VisibilityThreshold
-<<<<<<< HEAD
-)
-
-private fun LazyGridSpanLayoutProvider.getLinesMainAxisSizesSum(
-    fromIndex: Int,
-    toIndex: Int,
-    averageLineMainAxisSize: Int,
-    visibleItems: List<LazyGridPositionedItem>
-): Int {
-    var index = fromIndex
-    var sizes = 0
-    while (index <= toIndex) {
-        val lastItemInTheLine = firstIndexInNextLineAfter(index) - 1
-        if (lastItemInTheLine <= toIndex) {
-            sizes += visibleItems.getLineSize(lastItemInTheLine, averageLineMainAxisSize)
-        }
-        index = lastItemInTheLine + 1
-    }
-    return sizes
-}
-
-private fun List<LazyGridPositionedItem>.getLineSize(itemIndex: Int, fallback: Int): Int {
-    if (isEmpty() || itemIndex < first().index || itemIndex > last().index) return fallback
-    if ((itemIndex - first().index) < (last().index - itemIndex)) {
-        for (index in indices) {
-            val item = get(index)
-            if (item.index == itemIndex) return item.lineMainAxisSizeWithSpacings
-            if (item.index > itemIndex) break
-        }
-    } else {
-        for (index in lastIndex downTo 0) {
-            val item = get(index)
-            if (item.index == itemIndex) return item.lineMainAxisSizeWithSpacings
-            if (item.index < itemIndex) break
-        }
-    }
-    return fallback
-}
-
-private fun LazyGridSpanLayoutProvider.lastIndexInPreviousLineBefore(index: Int) =
-    firstIndexInLineContaining(index) - 1
-
-private fun LazyGridSpanLayoutProvider.firstIndexInNextLineAfter(index: Int) =
-    if (index >= totalSize) {
-        // after totalSize we just approximate with 1 slot per item
-        firstIndexInLineContaining(index) + slotsPerLine
-    } else {
-        val lineIndex = getLineIndexOfItem(index)
-        val lineConfiguration = getLineConfiguration(lineIndex.value)
-        lineConfiguration.firstItemIndex + lineConfiguration.spans.size
-    }
-
-private fun LazyGridSpanLayoutProvider.firstIndexInLineContaining(index: Int): Int {
-    return if (index >= totalSize) {
-        val firstIndexForLastKnowLine = getFirstIndexInNextLineAfterTheLastKnownOne()
-        // after totalSize we just approximate with 1 slot per item
-        val linesBetween = (index - firstIndexForLastKnowLine) / slotsPerLine
-        firstIndexForLastKnowLine + slotsPerLine * linesBetween
-    } else {
-        val lineIndex = getLineIndexOfItem(index)
-        val lineConfiguration = getLineConfiguration(lineIndex.value)
-        lineConfiguration.firstItemIndex
-    }
-}
-
-@OptIn(ExperimentalFoundationApi::class)
-private fun LazyGridSpanLayoutProvider.getFirstIndexInNextLineAfterTheLastKnownOne(): Int {
-    // first we find the line for the `totalSize - 1` item
-    val lineConfiguration = getLineConfiguration(getLineIndexOfItem(totalSize - 1).value)
-    var currentSpan = 0
-    var currentIndex = lineConfiguration.firstItemIndex - 1
-    // then we go through all the known spans
-    lineConfiguration.spans.fastForEach {
-        currentSpan += it.currentLineSpan
-        currentIndex++
-    }
-    // and increment index as if we had more items with slot == 1 until we switch to the next line
-    currentIndex += slotsPerLine - currentSpan + 1
-    return currentIndex
-}
-=======
-)
->>>>>>> a4d26aaa
+)