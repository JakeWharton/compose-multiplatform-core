/*
 * Copyright 2020 The Android Open Source Project
 *
 * Licensed under the Apache License, Version 2.0 (the "License");
 * you may not use this file except in compliance with the License.
 * You may obtain a copy of the License at
 *
 *      http://www.apache.org/licenses/LICENSE-2.0
 *
 * Unless required by applicable law or agreed to in writing, software
 * distributed under the License is distributed on an "AS IS" BASIS,
 * WITHOUT WARRANTIES OR CONDITIONS OF ANY KIND, either express or implied.
 * See the License for the specific language governing permissions and
 * limitations under the License.
 */

package androidx.compose.foundation.lazy

import androidx.compose.foundation.gestures.Orientation
import androidx.compose.ui.layout.MeasureResult
import androidx.compose.ui.unit.IntSize

/**
 * The result of the measure pass for lazy list layout.
 */
internal class LazyListMeasureResult(
    // properties defining the scroll position:
    /** The new first visible item.*/
    val firstVisibleItem: LazyMeasuredItem?,
    /** The new value for [LazyListState.firstVisibleItemScrollOffset].*/
    val firstVisibleItemScrollOffset: Int,
    /** True if there is some space available to continue scrolling in the forward direction.*/
    val canScrollForward: Boolean,
    /** The amount of scroll consumed during the measure pass.*/
    val consumedScroll: Float,
    /** MeasureResult defining the layout.*/
    measureResult: MeasureResult,
    // properties representing the info needed for LazyListLayoutInfo:
    /** see [LazyListLayoutInfo.visibleItemsInfo] */
    override val visibleItemsInfo: List<LazyListItemInfo>,
    /** see [LazyListLayoutInfo.viewportStartOffset] */
    override val viewportStartOffset: Int,
    /** see [LazyListLayoutInfo.viewportEndOffset] */
    override val viewportEndOffset: Int,
    /** see [LazyListLayoutInfo.totalItemsCount] */
    override val totalItemsCount: Int,
    /** see [LazyListLayoutInfo.reverseLayout] */
    override val reverseLayout: Boolean,
    /** see [LazyListLayoutInfo.orientation] */
    override val orientation: Orientation,
    /** see [LazyListLayoutInfo.afterContentPadding] */
    override val afterContentPadding: Int,
    /** see [LazyListLayoutInfo.mainAxisItemSpacing] */
<<<<<<< HEAD
    val mainAxisItemSpacingInternal: Int
=======
    override val mainAxisItemSpacing: Int
>>>>>>> 3ce99e39
) : LazyListLayoutInfo, MeasureResult by measureResult {
    override val viewportSize: IntSize
        get() = IntSize(width, height)
    override val beforeContentPadding: Int get() = -viewportStartOffset
}<|MERGE_RESOLUTION|>--- conflicted
+++ resolved
@@ -51,11 +51,7 @@
     /** see [LazyListLayoutInfo.afterContentPadding] */
     override val afterContentPadding: Int,
     /** see [LazyListLayoutInfo.mainAxisItemSpacing] */
-<<<<<<< HEAD
-    val mainAxisItemSpacingInternal: Int
-=======
     override val mainAxisItemSpacing: Int
->>>>>>> 3ce99e39
 ) : LazyListLayoutInfo, MeasureResult by measureResult {
     override val viewportSize: IntSize
         get() = IntSize(width, height)
