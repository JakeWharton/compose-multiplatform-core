--- conflicted
+++ resolved
@@ -96,13 +96,7 @@
     val background: Color = Color.Unspecified,
     val textDecoration: TextDecoration? = null,
     val shadow: Shadow? = null,
-<<<<<<< HEAD
-    @ExperimentalTextApi
-    @Suppress("OPT_IN_MARKER_ON_WRONG_TARGET")
-    @get:ExperimentalTextApi val platformStyle: PlatformSpanStyle? = null
-=======
     val platformStyle: PlatformSpanStyle? = null
->>>>>>> af10a2ee
 ) {
 
     /**
@@ -319,8 +313,6 @@
      * Brush to draw text. If not null, overrides [color].
      */
     @ExperimentalTextApi
-<<<<<<< HEAD
-=======
     @Suppress("OPT_IN_MARKER_ON_WRONG_TARGET")
     @get:ExperimentalTextApi
     val brush: Brush? get() = this.textForegroundStyle.brush
@@ -330,7 +322,6 @@
      * color.
      */
     @ExperimentalTextApi
->>>>>>> af10a2ee
     @Suppress("OPT_IN_MARKER_ON_WRONG_TARGET")
     @get:ExperimentalTextApi
     val alpha: Float get() = this.textForegroundStyle.alpha
