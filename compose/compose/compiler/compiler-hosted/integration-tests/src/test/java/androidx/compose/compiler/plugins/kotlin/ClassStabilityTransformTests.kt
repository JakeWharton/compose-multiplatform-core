--- conflicted
+++ resolved
@@ -890,12 +890,9 @@
               A(X(listOf(StableClass())), %composer, 0b1000)
               A(StableDelegateProp(), %composer, 0)
               A(UnstableDelegateProp(), %composer, UnstableDelegate.%stable)
-<<<<<<< HEAD
-=======
               if (isTraceInProgress()) {
                 traceEventEnd()
               }
->>>>>>> af10a2ee
               %composer.endRestartGroup()?.updateScope { %composer: Composer?, %force: Int ->
                 A(y, %composer, %changed or 0b0001)
               }
@@ -932,12 +929,9 @@
               }
               used(y)
               A(Wrapper(Foo()), %composer, Wrapper.%stable)
-<<<<<<< HEAD
-=======
               if (isTraceInProgress()) {
                 traceEventEnd()
               }
->>>>>>> af10a2ee
               %composer.endRestartGroup()?.updateScope { %composer: Composer?, %force: Int ->
                 A(y, %composer, %changed or 0b0001)
               }
@@ -1008,12 +1002,9 @@
                 val item = tmp0_iterator.next()
                 itemContent(item, %composer, 0b01110000 and %dirty)
               }
-<<<<<<< HEAD
-=======
               if (isTraceInProgress()) {
                 traceEventEnd()
               }
->>>>>>> af10a2ee
               %composer.endRestartGroup()?.updateScope { %composer: Composer?, %force: Int ->
                 X(items, itemContent, %composer, %changed or 0b0001)
               }
@@ -1025,8 +1016,6 @@
               if (isTraceInProgress()) {
                 traceEventStart(<>, %changed, -1, <>)
               }
-<<<<<<< HEAD
-=======
               X(items, ComposableSingletons%TestKt.lambda-1, %composer, 0b00111000)
               if (isTraceInProgress()) {
                 traceEventEnd()
@@ -1034,7 +1023,6 @@
               %composer.endRestartGroup()?.updateScope { %composer: Composer?, %force: Int ->
                 C(items, %composer, %changed or 0b0001)
               }
->>>>>>> af10a2ee
             }
             internal object ComposableSingletons%TestKt {
               val lambda-1: Function3<String, Composer, Int, Unit> = composableLambdaInstance(<>, false) { item: String, %composer: Composer?, %changed: Int ->
@@ -1106,12 +1094,9 @@
               }
               used(y)
               B(x, %composer, 0b1000)
-<<<<<<< HEAD
-=======
               if (isTraceInProgress()) {
                 traceEventEnd()
               }
->>>>>>> af10a2ee
               %composer.endRestartGroup()?.updateScope { %composer: Composer?, %force: Int ->
                 A(y, x, %composer, %changed or 0b0001)
               }
@@ -1123,8 +1108,6 @@
               if (isTraceInProgress()) {
                 traceEventStart(<>, %changed, -1, <>)
               }
-<<<<<<< HEAD
-=======
               used(x)
               if (isTraceInProgress()) {
                 traceEventEnd()
@@ -1132,7 +1115,6 @@
               %composer.endRestartGroup()?.updateScope { %composer: Composer?, %force: Int ->
                 B(x, %composer, %changed or 0b0001)
               }
->>>>>>> af10a2ee
             }
         """
     )
@@ -1165,12 +1147,9 @@
               }
               used(y)
               B(x, %composer, 0b1000)
-<<<<<<< HEAD
-=======
               if (isTraceInProgress()) {
                 traceEventEnd()
               }
->>>>>>> af10a2ee
               %composer.endRestartGroup()?.updateScope { %composer: Composer?, %force: Int ->
                 A(y, x, %composer, %changed or 0b0001)
               }
@@ -1182,8 +1161,6 @@
               if (isTraceInProgress()) {
                 traceEventStart(<>, %changed, -1, <>)
               }
-<<<<<<< HEAD
-=======
               used(x)
               if (isTraceInProgress()) {
                 traceEventEnd()
@@ -1191,7 +1168,6 @@
               %composer.endRestartGroup()?.updateScope { %composer: Composer?, %force: Int ->
                 B(x, %composer, %changed or 0b0001)
               }
->>>>>>> af10a2ee
             }
         """
     )
