--- conflicted
+++ resolved
@@ -26,11 +26,6 @@
 AndroidXComposePlugin.applyAndConfigureKotlinPlugin(project)
 
 dependencies {
-<<<<<<< HEAD
-    kotlinPlugin(project(":compose:compiler:compiler"))
-    kotlinNativeCompilerPluginClasspath(project(":compose:compiler:compiler-hosted"))
-=======
->>>>>>> 199c61b4
 
     if(!AndroidXComposePlugin.isMultiplatformEnabled(project)) {
         /*
