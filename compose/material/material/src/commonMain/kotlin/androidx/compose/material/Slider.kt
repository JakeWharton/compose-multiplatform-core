/*
 * Copyright 2019 The Android Open Source Project
 *
 * Licensed under the Apache License, Version 2.0 (the "License");
 * you may not use this file except in compliance with the License.
 * You may obtain a copy of the License at
 *
 *      http://www.apache.org/licenses/LICENSE-2.0
 *
 * Unless required by applicable law or agreed to in writing, software
 * distributed under the License is distributed on an "AS IS" BASIS,
 * WITHOUT WARRANTIES OR CONDITIONS OF ANY KIND, either express or implied.
 * See the License for the specific language governing permissions and
 * limitations under the License.
 */

package androidx.compose.material

import androidx.annotation.IntRange
import androidx.compose.animation.core.Animatable
import androidx.compose.animation.core.TweenSpec
import androidx.compose.foundation.Canvas
import androidx.compose.foundation.MutatePriority
import androidx.compose.foundation.MutatorMutex
import androidx.compose.foundation.background
import androidx.compose.foundation.focusable
import androidx.compose.foundation.gestures.DragScope
import androidx.compose.foundation.gestures.DraggableState
import androidx.compose.foundation.gestures.GestureCancellationException
import androidx.compose.foundation.gestures.Orientation
import androidx.compose.foundation.gestures.awaitEachGesture
import androidx.compose.foundation.gestures.awaitFirstDown
import androidx.compose.foundation.gestures.detectTapGestures
import androidx.compose.foundation.gestures.draggable
import androidx.compose.foundation.gestures.horizontalDrag
import androidx.compose.foundation.hoverable
import androidx.compose.foundation.indication
import androidx.compose.foundation.interaction.DragInteraction
import androidx.compose.foundation.interaction.Interaction
import androidx.compose.foundation.interaction.MutableInteractionSource
import androidx.compose.foundation.interaction.PressInteraction
import androidx.compose.foundation.layout.Box
import androidx.compose.foundation.layout.BoxScope
import androidx.compose.foundation.layout.BoxWithConstraints
import androidx.compose.foundation.layout.Spacer
import androidx.compose.foundation.layout.fillMaxSize
import androidx.compose.foundation.layout.heightIn
import androidx.compose.foundation.layout.padding
import androidx.compose.foundation.layout.requiredSizeIn
import androidx.compose.foundation.layout.size
import androidx.compose.foundation.layout.widthIn
import androidx.compose.foundation.progressSemantics
import androidx.compose.foundation.shape.CircleShape
import androidx.compose.material.ripple.rememberRipple
import androidx.compose.runtime.Composable
import androidx.compose.runtime.Immutable
import androidx.compose.runtime.LaunchedEffect
import androidx.compose.runtime.MutableState
import androidx.compose.runtime.SideEffect
import androidx.compose.runtime.Stable
import androidx.compose.runtime.State
import androidx.compose.runtime.getValue
import androidx.compose.runtime.mutableFloatStateOf
import androidx.compose.runtime.mutableStateListOf
import androidx.compose.runtime.mutableStateOf
import androidx.compose.runtime.remember
import androidx.compose.runtime.rememberCoroutineScope
import androidx.compose.runtime.rememberUpdatedState
import androidx.compose.runtime.setValue
import androidx.compose.ui.Alignment
import androidx.compose.ui.ExperimentalComposeUiApi
import androidx.compose.ui.Modifier
import androidx.compose.ui.composed
import androidx.compose.ui.draw.shadow
import androidx.compose.ui.focus.FocusRequester
import androidx.compose.ui.focus.focusRequester
import androidx.compose.ui.geometry.Offset
import androidx.compose.ui.geometry.lerp
import androidx.compose.ui.graphics.Color
import androidx.compose.ui.graphics.PointMode
import androidx.compose.ui.graphics.StrokeCap
import androidx.compose.ui.graphics.compositeOver
import androidx.compose.ui.input.key.Key
import androidx.compose.ui.input.key.KeyEventType
import androidx.compose.ui.input.key.key
import androidx.compose.ui.input.key.onKeyEvent
import androidx.compose.ui.input.key.type
import androidx.compose.ui.input.pointer.AwaitPointerEventScope
import androidx.compose.ui.input.pointer.PointerId
import androidx.compose.ui.input.pointer.PointerInputChange
import androidx.compose.ui.input.pointer.PointerType
import androidx.compose.ui.input.pointer.pointerInput
import androidx.compose.ui.input.pointer.positionChange
import androidx.compose.ui.platform.LocalDensity
import androidx.compose.ui.platform.LocalLayoutDirection
import androidx.compose.ui.platform.debugInspectorInfo
import androidx.compose.ui.semantics.contentDescription
import androidx.compose.ui.semantics.disabled
import androidx.compose.ui.semantics.semantics
import androidx.compose.ui.semantics.setProgress
import androidx.compose.ui.unit.Dp
import androidx.compose.ui.unit.LayoutDirection
import androidx.compose.ui.unit.dp
import androidx.compose.ui.util.fastMap
import androidx.compose.ui.util.fastMinByOrNull
import androidx.compose.ui.util.lerp
import kotlin.math.abs
import kotlin.math.ceil
import kotlin.math.floor
import kotlin.math.max
import kotlin.math.min
import kotlinx.coroutines.CancellationException
import kotlinx.coroutines.CoroutineScope
import kotlinx.coroutines.coroutineScope
import kotlinx.coroutines.launch

/**
 * <a href="https://material.io/components/sliders" class="external" target="_blank">Material Design slider</a>.
 *
 * Sliders allow users to make selections from a range of values.
 *
 * Sliders reflect a range of values along a bar, from which users may select a single value.
 * They are ideal for adjusting settings such as volume, brightness, or applying image filters.
 *
 * ![Sliders image](https://developer.android.com/images/reference/androidx/compose/material/sliders.png)
 *
 * Use continuous sliders to allow users to make meaningful selections that don’t
 * require a specific value:
 *
 * @sample androidx.compose.material.samples.SliderSample
 *
 * You can allow the user to choose only between predefined set of values by specifying the amount
 * of steps between min and max values:
 *
 * @sample androidx.compose.material.samples.StepsSliderSample
 *
 * @param value current value of the Slider. If outside of [valueRange] provided, value will be
 * coerced to this range.
 * @param onValueChange lambda in which value should be updated
 * @param modifier modifiers for the Slider layout
 * @param enabled whether or not component is enabled and can be interacted with or not
 * @param valueRange range of values that Slider value can take. Passed [value] will be coerced to
 * this range
 * @param steps if greater than 0, specifies the amounts of discrete values, evenly distributed
 * between across the whole value range. If 0, slider will behave as a continuous slider and allow
 * to choose any value from the range specified. Must not be negative.
 * @param onValueChangeFinished lambda to be invoked when value change has ended. This callback
 * shouldn't be used to update the slider value (use [onValueChange] for that), but rather to
 * know when the user has completed selecting a new value by ending a drag or a click.
 * @param interactionSource the [MutableInteractionSource] representing the stream of
 * [Interaction]s for this Slider. You can create and pass in your own remembered
 * [MutableInteractionSource] if you want to observe [Interaction]s and customize the
 * appearance / behavior of this Slider in different [Interaction]s.
 * @param colors [SliderColors] that will be used to determine the color of the Slider parts in
 * different state. See [SliderDefaults.colors] to customize.
 */
@Composable
fun Slider(
    value: Float,
    onValueChange: (Float) -> Unit,
    modifier: Modifier = Modifier,
    enabled: Boolean = true,
    valueRange: ClosedFloatingPointRange<Float> = 0f..1f,
    @IntRange(from = 0)
    steps: Int = 0,
    onValueChangeFinished: (() -> Unit)? = null,
    interactionSource: MutableInteractionSource = remember { MutableInteractionSource() },
    colors: SliderColors = SliderDefaults.colors()
) {
    require(steps >= 0) { "steps should be >= 0" }
    val onValueChangeState = rememberUpdatedState(onValueChange)
    val onValueChangeFinishedState = rememberUpdatedState(onValueChangeFinished)
    val tickFractions = remember(steps) {
        stepsToTickFractions(steps)
    }
    val isRtl = LocalLayoutDirection.current == LayoutDirection.Rtl

    val focusRequester = remember { FocusRequester() }
    BoxWithConstraints(
        modifier
            .minimumInteractiveComponentSize()
            .requiredSizeIn(minWidth = ThumbRadius * 2, minHeight = ThumbRadius * 2)
            .sliderSemantics(
                value,
                enabled,
                onValueChange,
                onValueChangeFinished,
                valueRange,
                steps
            )
            .focusRequester(focusRequester)
            .focusable(enabled, interactionSource)
<<<<<<< HEAD
            .slideOnKeyEvents(enabled, steps, valueRange, value, isRtl, onValueChangeState)
=======
            .slideOnKeyEvents(enabled, steps, valueRange, value, isRtl, onValueChangeState, onValueChangeFinishedState)
>>>>>>> fdff00cc
    ) {
        val widthPx = constraints.maxWidth.toFloat()
        val maxPx: Float
        val minPx: Float

        with(LocalDensity.current) {
            maxPx = max(widthPx - ThumbRadius.toPx(), 0f)
            minPx = min(ThumbRadius.toPx(), maxPx)
        }

        fun scaleToUserValue(offset: Float) =
            scale(minPx, maxPx, offset, valueRange.start, valueRange.endInclusive)

        fun scaleToOffset(userValue: Float) =
            scale(valueRange.start, valueRange.endInclusive, userValue, minPx, maxPx)

        val scope = rememberCoroutineScope()
        val rawOffset = remember { mutableFloatStateOf(scaleToOffset(value)) }
        val pressOffset = remember { mutableFloatStateOf(0f) }

        val draggableState = remember(minPx, maxPx, valueRange) {
            SliderDraggableState {
                rawOffset.floatValue = (rawOffset.floatValue + it + pressOffset.floatValue)
                pressOffset.floatValue = 0f
                val offsetInTrack = rawOffset.floatValue.coerceIn(minPx, maxPx)
                onValueChangeState.value.invoke(scaleToUserValue(offsetInTrack))
            }
        }

        CorrectValueSideEffect(::scaleToOffset, valueRange, minPx..maxPx, rawOffset, value)

        val gestureEndAction = rememberUpdatedState<(Float) -> Unit> { velocity: Float ->
            val current = rawOffset.floatValue
            val target = snapValueToTick(current, tickFractions, minPx, maxPx)
            focusRequester.requestFocus()
            if (current != target) {
                scope.launch {
                    animateToTarget(draggableState, current, target, velocity)
                    onValueChangeFinished?.invoke()
                }
            } else if (!draggableState.isDragging) {
                // check ifDragging in case the change is still in progress (touch -> drag case)
                onValueChangeFinished?.invoke()
            }
        }
        val press = Modifier.sliderTapModifier(
            draggableState,
            interactionSource,
            widthPx,
            isRtl,
            rawOffset,
            gestureEndAction,
            pressOffset,
            enabled
        )

        val drag = Modifier.draggable(
            orientation = Orientation.Horizontal,
            reverseDirection = isRtl,
            enabled = enabled,
            interactionSource = interactionSource,
            onDragStopped = { velocity -> gestureEndAction.value.invoke(velocity) },
            startDragImmediately = draggableState.isDragging,
            state = draggableState
        )

        val coerced = value.coerceIn(valueRange.start, valueRange.endInclusive)
        val fraction = calcFraction(valueRange.start, valueRange.endInclusive, coerced)
        SliderImpl(
            enabled,
            fraction,
            tickFractions,
            colors,
            maxPx - minPx,
            interactionSource,
            modifier = press.then(drag)
        )
    }
}

<<<<<<< HEAD
=======
// TODO: Edge case - losing focus on slider while key is pressed will end up with onValueChangeFinished not being invoked
>>>>>>> fdff00cc
@OptIn(ExperimentalComposeUiApi::class)
private fun Modifier.slideOnKeyEvents(
    enabled: Boolean,
    steps: Int,
    valueRange: ClosedFloatingPointRange<Float>,
    value: Float,
    isRtl: Boolean,
<<<<<<< HEAD
    onValueChangeState: State<(Float) -> Unit>
=======
    onValueChangeState: State<(Float) -> Unit>,
    onValueChangeFinishedState: State<(() -> Unit)?>
>>>>>>> fdff00cc
): Modifier {
    require(steps >= 0) { "steps should be >= 0" }

    return this.onKeyEvent {
<<<<<<< HEAD
        if (it.type != KeyEventType.KeyDown || !enabled) return@onKeyEvent false
        val rangeLength = abs(valueRange.endInclusive - valueRange.start)
        // When steps == 0, it means that a user is not limited by a step length (delta) when using touch or mouse.
        // But it is not possible to adjust the value continuously when using keyboard buttons -
        // the delta has to be discrete. In this case, 1% of the valueRange seems to make sense.
        val actualSteps = if (steps > 0) steps + 1 else 100
        val delta = rangeLength / actualSteps
        when {
            it.isDirectionUp -> {
                onValueChangeState.value((value + delta).coerceIn(valueRange))
                true
            }
            it.isDirectionDown -> {
                onValueChangeState.value((value - delta).coerceIn(valueRange))
                true
            }
            it.isDirectionRight -> {
                val sign = if (isRtl) -1 else 1
                onValueChangeState.value((value + sign * delta).coerceIn(valueRange))
                true
            }
            it.isDirectionLeft -> {
                val sign = if (isRtl) -1 else 1
                onValueChangeState.value((value - sign * delta).coerceIn(valueRange))
                true
            }
            it.isHome -> {
                onValueChangeState.value(valueRange.start)
                true
            }
            it.isMoveEnd -> {
                onValueChangeState.value(valueRange.endInclusive)
                true
            }
            it.isPgUp -> {
                val page = (actualSteps / 10).coerceIn(1, 10)
                onValueChangeState.value((value - page * delta).coerceIn(valueRange))
                true
            }
            it.isPgDn -> {
                val page = (actualSteps / 10).coerceIn(1, 10)
                onValueChangeState.value((value + page * delta).coerceIn(valueRange))
                true
=======
        if (!enabled) return@onKeyEvent false

        when (it.type) {
            KeyEventType.KeyDown -> {
                val rangeLength = abs(valueRange.endInclusive - valueRange.start)
                // When steps == 0, it means that a user is not limited by a step length (delta) when using touch or mouse.
                // But it is not possible to adjust the value continuously when using keyboard buttons -
                // the delta has to be discrete. In this case, 1% of the valueRange seems to make sense.
                val actualSteps = if (steps > 0) steps + 1 else 100
                val delta = rangeLength / actualSteps
                when {
                    it.isDirectionUp -> {
                        onValueChangeState.value((value + delta).coerceIn(valueRange))
                        true
                    }

                    it.isDirectionDown -> {
                        onValueChangeState.value((value - delta).coerceIn(valueRange))
                        true
                    }

                    it.isDirectionRight -> {
                        val sign = if (isRtl) -1 else 1
                        onValueChangeState.value((value + sign * delta).coerceIn(valueRange))
                        true
                    }

                    it.isDirectionLeft -> {
                        val sign = if (isRtl) -1 else 1
                        onValueChangeState.value((value - sign * delta).coerceIn(valueRange))
                        true
                    }

                    it.isHome -> {
                        onValueChangeState.value(valueRange.start)
                        true
                    }

                    it.isMoveEnd -> {
                        onValueChangeState.value(valueRange.endInclusive)
                        true
                    }

                    it.isPgUp -> {
                        val page = (actualSteps / 10).coerceIn(1, 10)
                        onValueChangeState.value((value - page * delta).coerceIn(valueRange))
                        true
                    }

                    it.isPgDn -> {
                        val page = (actualSteps / 10).coerceIn(1, 10)
                        onValueChangeState.value((value + page * delta).coerceIn(valueRange))
                        true
                    }

                    else -> false
                }
            }

            KeyEventType.KeyUp -> {
                if (it.isDirectionDown || it.isDirectionUp || it.isDirectionRight
                    || it.isDirectionLeft || it.isHome || it.isMoveEnd || it.isPgUp || it.isPgDn
                ) {
                    onValueChangeFinishedState.value?.invoke()
                    true
                } else {
                    false
                }
>>>>>>> fdff00cc
            }
            else -> false
        }
    }
}

/**
 * <a href="https://material.io/components/sliders" class="external" target="_blank">Material Design slider</a>.
 *
 * Range Sliders expand upon [Slider] using the same concepts but allow the user to select 2 values.
 *
 * The two values are still bounded by the value range but they also cannot cross each other.
 *
 * Use continuous Range Sliders to allow users to make meaningful selections that don’t
 * require a specific values:
 *
 * @sample androidx.compose.material.samples.RangeSliderSample
 *
 * You can allow the user to choose only between predefined set of values by specifying the amount
 * of steps between min and max values:
 *
 * @sample androidx.compose.material.samples.StepRangeSliderSample
 *
 * @param value current values of the RangeSlider. If either value is outside of [valueRange]
 * provided, it will be coerced to this range.
 * @param onValueChange lambda in which values should be updated
 * @param modifier modifiers for the Range Slider layout
 * @param enabled whether or not component is enabled and can we interacted with or not
 * @param valueRange range of values that Range Slider values can take. Passed [value] will be
 * coerced to this range
 * @param steps if greater than 0, specifies the amounts of discrete values, evenly distributed
 * between across the whole value range. If 0, range slider will behave as a continuous slider and
 * allow to choose any values from the range specified. Must not be negative.
 * @param onValueChangeFinished lambda to be invoked when value change has ended. This callback
 * shouldn't be used to update the range slider values (use [onValueChange] for that), but rather to
 * know when the user has completed selecting a new value by ending a drag or a click.
 * @param colors [SliderColors] that will be used to determine the color of the Range Slider
 * parts in different state. See [SliderDefaults.colors] to customize.
 */
@Composable
@ExperimentalMaterialApi
fun RangeSlider(
    value: ClosedFloatingPointRange<Float>,
    onValueChange: (ClosedFloatingPointRange<Float>) -> Unit,
    modifier: Modifier = Modifier,
    enabled: Boolean = true,
    valueRange: ClosedFloatingPointRange<Float> = 0f..1f,
    @IntRange(from = 0)
    steps: Int = 0,
    onValueChangeFinished: (() -> Unit)? = null,
    colors: SliderColors = SliderDefaults.colors()
) {
    val startInteractionSource: MutableInteractionSource = remember { MutableInteractionSource() }
    val endInteractionSource: MutableInteractionSource = remember { MutableInteractionSource() }

    require(steps >= 0) { "steps should be >= 0" }
    val onValueChangeState = rememberUpdatedState(onValueChange)
    val tickFractions = remember(steps) {
        stepsToTickFractions(steps)
    }

    BoxWithConstraints(
        modifier = modifier
            .minimumInteractiveComponentSize()
            .requiredSizeIn(minWidth = ThumbRadius * 4, minHeight = ThumbRadius * 2)
    ) {
        val isRtl = LocalLayoutDirection.current == LayoutDirection.Rtl
        val widthPx = constraints.maxWidth.toFloat()
        val maxPx: Float
        val minPx: Float

        with(LocalDensity.current) {
            maxPx = widthPx - ThumbRadius.toPx()
            minPx = ThumbRadius.toPx()
        }

        fun scaleToUserValue(offset: ClosedFloatingPointRange<Float>) =
            scale(minPx, maxPx, offset, valueRange.start, valueRange.endInclusive)

        fun scaleToOffset(userValue: Float) =
            scale(valueRange.start, valueRange.endInclusive, userValue, minPx, maxPx)

        val rawOffsetStart = remember { mutableFloatStateOf(scaleToOffset(value.start)) }
        val rawOffsetEnd = remember { mutableFloatStateOf(scaleToOffset(value.endInclusive)) }

        CorrectValueSideEffect(
            ::scaleToOffset,
            valueRange,
            minPx..maxPx,
            rawOffsetStart,
            value.start
        )
        CorrectValueSideEffect(
            ::scaleToOffset,
            valueRange,
            minPx..maxPx,
            rawOffsetEnd,
            value.endInclusive
        )

        val scope = rememberCoroutineScope()
        val gestureEndAction = rememberUpdatedState<(Boolean) -> Unit> { isStart ->
            val current = (if (isStart) rawOffsetStart else rawOffsetEnd).floatValue
            // target is a closest anchor to the `current`, if exists
            val target = snapValueToTick(current, tickFractions, minPx, maxPx)
            if (current == target) {
                onValueChangeFinished?.invoke()
                return@rememberUpdatedState
            }

            scope.launch {
                Animatable(initialValue = current).animateTo(
                    target, SliderToTickAnimation,
                    0f
                ) {
                    (if (isStart) rawOffsetStart else rawOffsetEnd).floatValue = this.value
                    onValueChangeState.value.invoke(
                        scaleToUserValue(rawOffsetStart.floatValue..rawOffsetEnd.floatValue)
                    )
                }

                onValueChangeFinished?.invoke()
            }
        }

        val onDrag = rememberUpdatedState<(Boolean, Float) -> Unit> { isStart, offset ->
            val offsetRange = if (isStart) {
                rawOffsetStart.floatValue = (rawOffsetStart.floatValue + offset)
                rawOffsetEnd.floatValue = scaleToOffset(value.endInclusive)
                val offsetEnd = rawOffsetEnd.floatValue
                val offsetStart = rawOffsetStart.floatValue.coerceIn(minPx, offsetEnd)
                offsetStart..offsetEnd
            } else {
                rawOffsetEnd.floatValue = (rawOffsetEnd.floatValue + offset)
                rawOffsetStart.floatValue = scaleToOffset(value.start)
                val offsetStart = rawOffsetStart.floatValue
                val offsetEnd = rawOffsetEnd.floatValue.coerceIn(offsetStart, maxPx)
                offsetStart..offsetEnd
            }

            onValueChangeState.value.invoke(scaleToUserValue(offsetRange))
        }

        val pressDrag = Modifier.rangeSliderPressDragModifier(
            startInteractionSource,
            endInteractionSource,
            rawOffsetStart,
            rawOffsetEnd,
            enabled,
            isRtl,
            widthPx,
            valueRange,
            gestureEndAction,
            onDrag,
        )

        // The positions of the thumbs are dependant on each other.
        val coercedStart = value.start.coerceIn(valueRange.start, value.endInclusive)
        val coercedEnd = value.endInclusive.coerceIn(value.start, valueRange.endInclusive)
        val fractionStart = calcFraction(valueRange.start, valueRange.endInclusive, coercedStart)
        val fractionEnd = calcFraction(valueRange.start, valueRange.endInclusive, coercedEnd)
        val startSteps = floor(steps * fractionEnd).toInt()
        val endSteps = floor(steps * (1f - fractionStart)).toInt()

        val startThumbSemantics = Modifier.sliderSemantics(
            coercedStart,
            enabled,
            { value -> onValueChangeState.value.invoke(value..coercedEnd) },
            onValueChangeFinished,
            valueRange.start..coercedEnd,
            startSteps
        )
        val endThumbSemantics = Modifier.sliderSemantics(
            coercedEnd,
            enabled,
            { value -> onValueChangeState.value.invoke(coercedStart..value) },
            onValueChangeFinished,
            coercedStart..valueRange.endInclusive,
            endSteps
        )

        RangeSliderImpl(
            enabled,
            fractionStart,
            fractionEnd,
            tickFractions,
            colors,
            maxPx - minPx,
            startInteractionSource,
            endInteractionSource,
            modifier = pressDrag,
            startThumbSemantics,
            endThumbSemantics
        )
    }
}

/**
 * Object to hold defaults used by [Slider]
 */
object SliderDefaults {

    /**
     * Creates a [SliderColors] that represents the different colors used in parts of the
     * [Slider] in different states.
     *
     * For the name references below the words "active" and "inactive" are used. Active part of
     * the slider is filled with progress, so if slider's progress is 30% out of 100%, left (or
     * right in RTL) 30% of the track will be active, the rest is not active.
     *
     * @param thumbColor thumb color when enabled
     * @param disabledThumbColor thumb colors when disabled
     * @param activeTrackColor color of the track in the part that is "active", meaning that the
     * thumb is ahead of it
     * @param inactiveTrackColor color of the track in the part that is "inactive", meaning that the
     * thumb is before it
     * @param disabledActiveTrackColor color of the track in the "active" part when the Slider is
     * disabled
     * @param disabledInactiveTrackColor color of the track in the "inactive" part when the
     * Slider is disabled
     * @param activeTickColor colors to be used to draw tick marks on the active track, if `steps`
     * is specified
     * @param inactiveTickColor colors to be used to draw tick marks on the inactive track, if
     * `steps` are specified on the Slider is specified
     * @param disabledActiveTickColor colors to be used to draw tick marks on the active track
     * when Slider is disabled and when `steps` are specified on it
     * @param disabledInactiveTickColor colors to be used to draw tick marks on the inactive part
     * of the track when Slider is disabled and when `steps` are specified on it
     */
    @Composable
    fun colors(
        thumbColor: Color = MaterialTheme.colors.primary,
        disabledThumbColor: Color = MaterialTheme.colors.onSurface
            .copy(alpha = ContentAlpha.disabled)
            .compositeOver(MaterialTheme.colors.surface),
        activeTrackColor: Color = MaterialTheme.colors.primary,
        inactiveTrackColor: Color = activeTrackColor.copy(alpha = InactiveTrackAlpha),
        disabledActiveTrackColor: Color =
            MaterialTheme.colors.onSurface.copy(alpha = DisabledActiveTrackAlpha),
        disabledInactiveTrackColor: Color =
            disabledActiveTrackColor.copy(alpha = DisabledInactiveTrackAlpha),
        activeTickColor: Color = contentColorFor(activeTrackColor).copy(alpha = TickAlpha),
        inactiveTickColor: Color = activeTrackColor.copy(alpha = TickAlpha),
        disabledActiveTickColor: Color = activeTickColor.copy(alpha = DisabledTickAlpha),
        disabledInactiveTickColor: Color = disabledInactiveTrackColor
            .copy(alpha = DisabledTickAlpha)
    ): SliderColors = DefaultSliderColors(
        thumbColor = thumbColor,
        disabledThumbColor = disabledThumbColor,
        activeTrackColor = activeTrackColor,
        inactiveTrackColor = inactiveTrackColor,
        disabledActiveTrackColor = disabledActiveTrackColor,
        disabledInactiveTrackColor = disabledInactiveTrackColor,
        activeTickColor = activeTickColor,
        inactiveTickColor = inactiveTickColor,
        disabledActiveTickColor = disabledActiveTickColor,
        disabledInactiveTickColor = disabledInactiveTickColor
    )

    /**
     * Default alpha of the inactive part of the track
     */
    const val InactiveTrackAlpha = 0.24f

    /**
     * Default alpha for the track when it is disabled but active
     */
    const val DisabledInactiveTrackAlpha = 0.12f

    /**
     * Default alpha for the track when it is disabled and inactive
     */
    const val DisabledActiveTrackAlpha = 0.32f

    /**
     * Default alpha of the ticks that are drawn on top of the track
     */
    const val TickAlpha = 0.54f

    /**
     * Default alpha for tick marks when they are disabled
     */
    const val DisabledTickAlpha = 0.12f
}

/**
 * Represents the colors used by a [Slider] and its parts in different states
 *
 * See [SliderDefaults.colors] for the default implementation that follows Material
 * specifications.
 */
@Stable
interface SliderColors {

    /**
     * Represents the color used for the sliders's thumb, depending on [enabled].
     *
     * @param enabled whether the [Slider] is enabled or not
     */
    @Composable
    fun thumbColor(enabled: Boolean): State<Color>

    /**
     * Represents the color used for the sliders's track, depending on [enabled] and [active].
     *
     * Active part is filled with progress, so if sliders progress is 30% out of 100%, left (or
     * right in RTL) 30% of the track will be active, the rest is not active.
     *
     * @param enabled whether the [Slider] is enabled or not
     * @param active whether the part of the track is active of not
     */
    @Composable
    fun trackColor(enabled: Boolean, active: Boolean): State<Color>

    /**
     * Represents the color used for the sliders's tick which is the dot separating steps, if
     * they are set on the slider, depending on [enabled] and [active].
     *
     * Active tick is the tick that is in the part of the track filled with progress, so if
     * sliders progress is 30% out of 100%, left (or right in RTL) 30% of the track and the ticks
     * in this 30% will be active, the rest is not active.
     *
     * @param enabled whether the [Slider] is enabled or not
     * @param active whether the part of the track this tick is in is active of not
     */
    @Composable
    fun tickColor(enabled: Boolean, active: Boolean): State<Color>
}

@Composable
private fun SliderImpl(
    enabled: Boolean,
    positionFraction: Float,
    tickFractions: List<Float>,
    colors: SliderColors,
    width: Float,
    interactionSource: MutableInteractionSource,
    modifier: Modifier
) {
    Box(modifier.then(DefaultSliderConstraints)) {
        val trackStrokeWidth: Float
        val thumbPx: Float
        val widthDp: Dp
        with(LocalDensity.current) {
            trackStrokeWidth = TrackHeight.toPx()
            thumbPx = ThumbRadius.toPx()
            widthDp = width.toDp()
        }

        val thumbSize = ThumbRadius * 2
        val offset = widthDp * positionFraction

        Track(
            Modifier.fillMaxSize(),
            colors,
            enabled,
            0f,
            positionFraction,
            tickFractions,
            thumbPx,
            trackStrokeWidth
        )
        SliderThumb(Modifier, offset, interactionSource, colors, enabled, thumbSize)
    }
}

@Composable
private fun RangeSliderImpl(
    enabled: Boolean,
    positionFractionStart: Float,
    positionFractionEnd: Float,
    tickFractions: List<Float>,
    colors: SliderColors,
    width: Float,
    startInteractionSource: MutableInteractionSource,
    endInteractionSource: MutableInteractionSource,
    modifier: Modifier,
    startThumbSemantics: Modifier,
    endThumbSemantics: Modifier
) {

    val startContentDescription = getString(Strings.SliderRangeStart)
    val endContentDescription = getString(Strings.SliderRangeEnd)
    Box(modifier.then(DefaultSliderConstraints)) {
        val trackStrokeWidth: Float
        val thumbPx: Float
        val widthDp: Dp
        with(LocalDensity.current) {
            trackStrokeWidth = TrackHeight.toPx()
            thumbPx = ThumbRadius.toPx()
            widthDp = width.toDp()
        }

        val thumbSize = ThumbRadius * 2
        val offsetStart = widthDp * positionFractionStart
        val offsetEnd = widthDp * positionFractionEnd
        Track(
            Modifier
                .align(Alignment.CenterStart)
                .fillMaxSize(),
            colors,
            enabled,
            positionFractionStart,
            positionFractionEnd,
            tickFractions,
            thumbPx,
            trackStrokeWidth
        )

        SliderThumb(
            Modifier
                .semantics(mergeDescendants = true) { contentDescription = startContentDescription }
                .focusable(true, startInteractionSource)
                .then(startThumbSemantics),
            offsetStart,
            startInteractionSource,
            colors,
            enabled,
            thumbSize
        )
        SliderThumb(
            Modifier
                .semantics(mergeDescendants = true) { contentDescription = endContentDescription }
                .focusable(true, endInteractionSource)
                .then(endThumbSemantics),
            offsetEnd,
            endInteractionSource,
            colors,
            enabled,
            thumbSize
        )
    }
}

@Composable
private fun BoxScope.SliderThumb(
    modifier: Modifier,
    offset: Dp,
    interactionSource: MutableInteractionSource,
    colors: SliderColors,
    enabled: Boolean,
    thumbSize: Dp
) {
    Box(
        Modifier
            .padding(start = offset)
            .align(Alignment.CenterStart)) {
        val interactions = remember { mutableStateListOf<Interaction>() }
        LaunchedEffect(interactionSource) {
            interactionSource.interactions.collect { interaction ->
                when (interaction) {
                    is PressInteraction.Press -> interactions.add(interaction)
                    is PressInteraction.Release -> interactions.remove(interaction.press)
                    is PressInteraction.Cancel -> interactions.remove(interaction.press)
                    is DragInteraction.Start -> interactions.add(interaction)
                    is DragInteraction.Stop -> interactions.remove(interaction.start)
                    is DragInteraction.Cancel -> interactions.remove(interaction.start)
                }
            }
        }

        val elevation = if (interactions.isNotEmpty()) {
            ThumbPressedElevation
        } else {
            ThumbDefaultElevation
        }
        Spacer(
            modifier
                .size(thumbSize, thumbSize)
                .indication(
                    interactionSource = interactionSource,
                    indication = rememberRipple(bounded = false, radius = ThumbRippleRadius)
                )
                .hoverable(interactionSource = interactionSource)
                .shadow(if (enabled) elevation else 0.dp, CircleShape, clip = false)
                .background(colors.thumbColor(enabled).value, CircleShape)
        )
    }
}

@Composable
private fun Track(
    modifier: Modifier,
    colors: SliderColors,
    enabled: Boolean,
    positionFractionStart: Float,
    positionFractionEnd: Float,
    tickFractions: List<Float>,
    thumbPx: Float,
    trackStrokeWidth: Float
) {
    val inactiveTrackColor = colors.trackColor(enabled, active = false)
    val activeTrackColor = colors.trackColor(enabled, active = true)
    val inactiveTickColor = colors.tickColor(enabled, active = false)
    val activeTickColor = colors.tickColor(enabled, active = true)
    Canvas(modifier) {
        val isRtl = layoutDirection == LayoutDirection.Rtl
        val sliderLeft = Offset(thumbPx, center.y)
        val sliderRight = Offset(size.width - thumbPx, center.y)
        val sliderStart = if (isRtl) sliderRight else sliderLeft
        val sliderEnd = if (isRtl) sliderLeft else sliderRight
        drawLine(
            inactiveTrackColor.value,
            sliderStart,
            sliderEnd,
            trackStrokeWidth,
            StrokeCap.Round
        )
        val sliderValueEnd = Offset(
            sliderStart.x + (sliderEnd.x - sliderStart.x) * positionFractionEnd,
            center.y
        )

        val sliderValueStart = Offset(
            sliderStart.x + (sliderEnd.x - sliderStart.x) * positionFractionStart,
            center.y
        )

        drawLine(
            activeTrackColor.value,
            sliderValueStart,
            sliderValueEnd,
            trackStrokeWidth,
            StrokeCap.Round
        )
        @Suppress("ListIterator")
        tickFractions.groupBy { it > positionFractionEnd || it < positionFractionStart }
            .forEach { (outsideFraction, list) ->
                drawPoints(
                    list.fastMap {
                        Offset(lerp(sliderStart, sliderEnd, it).x, center.y)
                    },
                    PointMode.Points,
                    (if (outsideFraction) inactiveTickColor else activeTickColor).value,
                    trackStrokeWidth,
                    StrokeCap.Round
                )
            }
    }
}

private fun snapValueToTick(
    current: Float,
    tickFractions: List<Float>,
    minPx: Float,
    maxPx: Float
): Float {
    // target is a closest anchor to the `current`, if exists
    return tickFractions
        .fastMinByOrNull { abs(lerp(minPx, maxPx, it) - current) }
        ?.run { lerp(minPx, maxPx, this) }
        ?: current
}

private suspend fun AwaitPointerEventScope.awaitSlop(
    id: PointerId,
    type: PointerType
): Pair<PointerInputChange, Float>? {
    var initialDelta = 0f
    val postPointerSlop = { pointerInput: PointerInputChange, offset: Float ->
        pointerInput.consume()
        initialDelta = offset
    }
    val afterSlopResult = awaitHorizontalPointerSlopOrCancellation(id, type, postPointerSlop)
    return if (afterSlopResult != null) afterSlopResult to initialDelta else null
}

private fun stepsToTickFractions(steps: Int): List<Float> {
    return if (steps == 0) emptyList() else List(steps + 2) { it.toFloat() / (steps + 1) }
}

// Scale x1 from a1..b1 range to a2..b2 range
private fun scale(a1: Float, b1: Float, x1: Float, a2: Float, b2: Float) =
    lerp(a2, b2, calcFraction(a1, b1, x1))

// Scale x.start, x.endInclusive from a1..b1 range to a2..b2 range
private fun scale(a1: Float, b1: Float, x: ClosedFloatingPointRange<Float>, a2: Float, b2: Float) =
    scale(a1, b1, x.start, a2, b2)..scale(a1, b1, x.endInclusive, a2, b2)

// Calculate the 0..1 fraction that `pos` value represents between `a` and `b`
private fun calcFraction(a: Float, b: Float, pos: Float) =
    (if (b - a == 0f) 0f else (pos - a) / (b - a)).coerceIn(0f, 1f)

@Composable
private fun CorrectValueSideEffect(
    scaleToOffset: (Float) -> Float,
    valueRange: ClosedFloatingPointRange<Float>,
    trackRange: ClosedFloatingPointRange<Float>,
    valueState: MutableState<Float>,
    value: Float
) {
    SideEffect {
        val error = (valueRange.endInclusive - valueRange.start) / 1000
        val newOffset = scaleToOffset(value)
        if (abs(newOffset - valueState.value) > error) {
            if (valueState.value in trackRange) {
                valueState.value = newOffset
            }
        }
    }
}

private fun Modifier.sliderSemantics(
    value: Float,
    enabled: Boolean,
    onValueChange: (Float) -> Unit,
    onValueChangeFinished: (() -> Unit)? = null,
    valueRange: ClosedFloatingPointRange<Float> = 0f..1f,
    steps: Int = 0
): Modifier {
    val coerced = value.coerceIn(valueRange.start, valueRange.endInclusive)
    return semantics {
        if (!enabled) disabled()
        setProgress(
            action = { targetValue ->
                var newValue = targetValue.coerceIn(valueRange.start, valueRange.endInclusive)
                val originalVal = newValue
                val resolvedValue = if (steps > 0) {
                    var distance: Float = newValue
                    for (i in 0..steps + 1) {
                        val stepValue = lerp(
                            valueRange.start,
                            valueRange.endInclusive,
                            i.toFloat() / (steps + 1))
                        if (abs(stepValue - originalVal) <= distance) {
                            distance = abs(stepValue - originalVal)
                            newValue = stepValue
                        }
                    }
                    newValue
                } else {
                    newValue
                }
                // This is to keep it consistent with AbsSeekbar.java: return false if no
                // change from current.
                if (resolvedValue == coerced) {
                    false
                } else {
                    onValueChange(resolvedValue)
                    onValueChangeFinished?.invoke()
                    true
                }
            }
        )
    }.progressSemantics(value, valueRange, steps)
}

private fun Modifier.sliderTapModifier(
    draggableState: DraggableState,
    interactionSource: MutableInteractionSource,
    maxPx: Float,
    isRtl: Boolean,
    rawOffset: State<Float>,
    gestureEndAction: State<(Float) -> Unit>,
    pressOffset: MutableState<Float>,
    enabled: Boolean
) = composed(
    factory = {
        if (enabled) {
            val scope = rememberCoroutineScope()
            pointerInput(draggableState, interactionSource, maxPx, isRtl) {
                detectTapGestures(
                    onPress = { pos ->
                        val to = if (isRtl) maxPx - pos.x else pos.x
                        pressOffset.value = to - rawOffset.value
                        try {
                            awaitRelease()
                        } catch (_: GestureCancellationException) {
                            pressOffset.value = 0f
                        }
                    },
                    onTap = {
                        scope.launch {
                            draggableState.drag(MutatePriority.UserInput) {
                                // just trigger animation, press offset will be applied
                                dragBy(0f)
                            }
                            gestureEndAction.value.invoke(0f)
                        }
                    }
                )
            }
        } else {
            this
        }
    },
    inspectorInfo = debugInspectorInfo {
        name = "sliderTapModifier"
        properties["draggableState"] = draggableState
        properties["interactionSource"] = interactionSource
        properties["maxPx"] = maxPx
        properties["isRtl"] = isRtl
        properties["rawOffset"] = rawOffset
        properties["gestureEndAction"] = gestureEndAction
        properties["pressOffset"] = pressOffset
        properties["enabled"] = enabled
    })

private suspend fun animateToTarget(
    draggableState: DraggableState,
    current: Float,
    target: Float,
    velocity: Float
) {
    draggableState.drag {
        var latestValue = current
        Animatable(initialValue = current).animateTo(target, SliderToTickAnimation, velocity) {
            dragBy(this.value - latestValue)
            latestValue = this.value
        }
    }
}

private fun Modifier.rangeSliderPressDragModifier(
    startInteractionSource: MutableInteractionSource,
    endInteractionSource: MutableInteractionSource,
    rawOffsetStart: State<Float>,
    rawOffsetEnd: State<Float>,
    enabled: Boolean,
    isRtl: Boolean,
    maxPx: Float,
    valueRange: ClosedFloatingPointRange<Float>,
    gestureEndAction: State<(Boolean) -> Unit>,
    onDrag: State<(Boolean, Float) -> Unit>,
): Modifier =
    if (enabled) {
        pointerInput(startInteractionSource, endInteractionSource, maxPx, isRtl, valueRange) {
            val rangeSliderLogic = RangeSliderLogic(
                startInteractionSource,
                endInteractionSource,
                rawOffsetStart,
                rawOffsetEnd,
                onDrag
            )
            coroutineScope {
                awaitEachGesture {
                    val event = awaitFirstDown(requireUnconsumed = false)
                    val interaction = DragInteraction.Start()
                    var posX = if (isRtl) maxPx - event.position.x else event.position.x
                    val compare = rangeSliderLogic.compareOffsets(posX)
                    var draggingStart = if (compare != 0) {
                        compare < 0
                    } else {
                        rawOffsetStart.value > posX
                    }

                    awaitSlop(event.id, event.type)?.let {
                        val slop = viewConfiguration.pointerSlop(event.type)
                        val shouldUpdateCapturedThumb = abs(rawOffsetEnd.value - posX) < slop &&
                            abs(rawOffsetStart.value - posX) < slop
                        if (shouldUpdateCapturedThumb) {
                            val dir = it.second
                            draggingStart = if (isRtl) dir >= 0f else dir < 0f
                            posX += it.first.positionChange().x
                        }
                    }

                    rangeSliderLogic.captureThumb(
                        draggingStart,
                        posX,
                        interaction,
                        this@coroutineScope
                    )

                    val finishInteraction = try {
                        val success = horizontalDrag(pointerId = event.id) {
                            val deltaX = it.positionChange().x
                            onDrag.value.invoke(draggingStart, if (isRtl) -deltaX else deltaX)
                        }
                        if (success) {
                            DragInteraction.Stop(interaction)
                        } else {
                            DragInteraction.Cancel(interaction)
                        }
                    } catch (e: CancellationException) {
                        DragInteraction.Cancel(interaction)
                    }

                    gestureEndAction.value.invoke(draggingStart)
                    launch {
                        rangeSliderLogic
                            .activeInteraction(draggingStart)
                            .emit(finishInteraction)
                    }
                }
            }
        }
    } else {
        this
    }

private class RangeSliderLogic(
    val startInteractionSource: MutableInteractionSource,
    val endInteractionSource: MutableInteractionSource,
    val rawOffsetStart: State<Float>,
    val rawOffsetEnd: State<Float>,
    val onDrag: State<(Boolean, Float) -> Unit>,
) {
    fun activeInteraction(draggingStart: Boolean): MutableInteractionSource =
        if (draggingStart) startInteractionSource else endInteractionSource

    fun compareOffsets(eventX: Float): Int {
        val diffStart = abs(rawOffsetStart.value - eventX)
        val diffEnd = abs(rawOffsetEnd.value - eventX)
        return diffStart.compareTo(diffEnd)
    }

    fun captureThumb(
        draggingStart: Boolean,
        posX: Float,
        interaction: Interaction,
        scope: CoroutineScope
    ) {
        onDrag.value.invoke(
            draggingStart,
            posX - if (draggingStart) rawOffsetStart.value else rawOffsetEnd.value
        )
        scope.launch {
            activeInteraction(draggingStart).emit(interaction)
        }
    }
}

@Immutable
private class DefaultSliderColors(
    private val thumbColor: Color,
    private val disabledThumbColor: Color,
    private val activeTrackColor: Color,
    private val inactiveTrackColor: Color,
    private val disabledActiveTrackColor: Color,
    private val disabledInactiveTrackColor: Color,
    private val activeTickColor: Color,
    private val inactiveTickColor: Color,
    private val disabledActiveTickColor: Color,
    private val disabledInactiveTickColor: Color
) : SliderColors {

    @Composable
    override fun thumbColor(enabled: Boolean): State<Color> {
        return rememberUpdatedState(if (enabled) thumbColor else disabledThumbColor)
    }

    @Composable
    override fun trackColor(enabled: Boolean, active: Boolean): State<Color> {
        return rememberUpdatedState(
            if (enabled) {
                if (active) activeTrackColor else inactiveTrackColor
            } else {
                if (active) disabledActiveTrackColor else disabledInactiveTrackColor
            }
        )
    }

    @Composable
    override fun tickColor(enabled: Boolean, active: Boolean): State<Color> {
        return rememberUpdatedState(
            if (enabled) {
                if (active) activeTickColor else inactiveTickColor
            } else {
                if (active) disabledActiveTickColor else disabledInactiveTickColor
            }
        )
    }

    override fun equals(other: Any?): Boolean {
        if (this === other) return true
        if (other == null || this::class != other::class) return false

        other as DefaultSliderColors

        if (thumbColor != other.thumbColor) return false
        if (disabledThumbColor != other.disabledThumbColor) return false
        if (activeTrackColor != other.activeTrackColor) return false
        if (inactiveTrackColor != other.inactiveTrackColor) return false
        if (disabledActiveTrackColor != other.disabledActiveTrackColor) return false
        if (disabledInactiveTrackColor != other.disabledInactiveTrackColor) return false
        if (activeTickColor != other.activeTickColor) return false
        if (inactiveTickColor != other.inactiveTickColor) return false
        if (disabledActiveTickColor != other.disabledActiveTickColor) return false
        if (disabledInactiveTickColor != other.disabledInactiveTickColor) return false

        return true
    }

    override fun hashCode(): Int {
        var result = thumbColor.hashCode()
        result = 31 * result + disabledThumbColor.hashCode()
        result = 31 * result + activeTrackColor.hashCode()
        result = 31 * result + inactiveTrackColor.hashCode()
        result = 31 * result + disabledActiveTrackColor.hashCode()
        result = 31 * result + disabledInactiveTrackColor.hashCode()
        result = 31 * result + activeTickColor.hashCode()
        result = 31 * result + inactiveTickColor.hashCode()
        result = 31 * result + disabledActiveTickColor.hashCode()
        result = 31 * result + disabledInactiveTickColor.hashCode()
        return result
    }
}

// Internal to be referred to in tests
internal val ThumbRadius = 10.dp
private val ThumbRippleRadius = 24.dp
private val ThumbDefaultElevation = 1.dp
private val ThumbPressedElevation = 6.dp

// Internal to be referred to in tests
internal val TrackHeight = 4.dp
private val SliderHeight = 48.dp
private val SliderMinWidth = 144.dp // TODO: clarify min width
private val DefaultSliderConstraints =
    Modifier
        .widthIn(min = SliderMinWidth)
        .heightIn(max = SliderHeight)

private val SliderToTickAnimation = TweenSpec<Float>(durationMillis = 100)

private class SliderDraggableState(
    val onDelta: (Float) -> Unit
) : DraggableState {

    var isDragging by mutableStateOf(false)
        private set

    private val dragScope: DragScope = object : DragScope {
        override fun dragBy(pixels: Float): Unit = onDelta(pixels)
    }

    private val scrollMutex = MutatorMutex()

    override suspend fun drag(
        dragPriority: MutatePriority,
        block: suspend DragScope.() -> Unit
    ): Unit = coroutineScope {
        isDragging = true
        scrollMutex.mutateWith(dragScope, dragPriority, block)
        isDragging = false
    }

    override fun dispatchRawDelta(delta: Float) {
        return onDelta(delta)
    }
}<|MERGE_RESOLUTION|>--- conflicted
+++ resolved
@@ -190,11 +190,7 @@
             )
             .focusRequester(focusRequester)
             .focusable(enabled, interactionSource)
-<<<<<<< HEAD
-            .slideOnKeyEvents(enabled, steps, valueRange, value, isRtl, onValueChangeState)
-=======
             .slideOnKeyEvents(enabled, steps, valueRange, value, isRtl, onValueChangeState, onValueChangeFinishedState)
->>>>>>> fdff00cc
     ) {
         val widthPx = constraints.maxWidth.toFloat()
         val maxPx: Float
@@ -275,10 +271,7 @@
     }
 }
 
-<<<<<<< HEAD
-=======
 // TODO: Edge case - losing focus on slider while key is pressed will end up with onValueChangeFinished not being invoked
->>>>>>> fdff00cc
 @OptIn(ExperimentalComposeUiApi::class)
 private fun Modifier.slideOnKeyEvents(
     enabled: Boolean,
@@ -286,61 +279,12 @@
     valueRange: ClosedFloatingPointRange<Float>,
     value: Float,
     isRtl: Boolean,
-<<<<<<< HEAD
-    onValueChangeState: State<(Float) -> Unit>
-=======
     onValueChangeState: State<(Float) -> Unit>,
     onValueChangeFinishedState: State<(() -> Unit)?>
->>>>>>> fdff00cc
 ): Modifier {
     require(steps >= 0) { "steps should be >= 0" }
 
     return this.onKeyEvent {
-<<<<<<< HEAD
-        if (it.type != KeyEventType.KeyDown || !enabled) return@onKeyEvent false
-        val rangeLength = abs(valueRange.endInclusive - valueRange.start)
-        // When steps == 0, it means that a user is not limited by a step length (delta) when using touch or mouse.
-        // But it is not possible to adjust the value continuously when using keyboard buttons -
-        // the delta has to be discrete. In this case, 1% of the valueRange seems to make sense.
-        val actualSteps = if (steps > 0) steps + 1 else 100
-        val delta = rangeLength / actualSteps
-        when {
-            it.isDirectionUp -> {
-                onValueChangeState.value((value + delta).coerceIn(valueRange))
-                true
-            }
-            it.isDirectionDown -> {
-                onValueChangeState.value((value - delta).coerceIn(valueRange))
-                true
-            }
-            it.isDirectionRight -> {
-                val sign = if (isRtl) -1 else 1
-                onValueChangeState.value((value + sign * delta).coerceIn(valueRange))
-                true
-            }
-            it.isDirectionLeft -> {
-                val sign = if (isRtl) -1 else 1
-                onValueChangeState.value((value - sign * delta).coerceIn(valueRange))
-                true
-            }
-            it.isHome -> {
-                onValueChangeState.value(valueRange.start)
-                true
-            }
-            it.isMoveEnd -> {
-                onValueChangeState.value(valueRange.endInclusive)
-                true
-            }
-            it.isPgUp -> {
-                val page = (actualSteps / 10).coerceIn(1, 10)
-                onValueChangeState.value((value - page * delta).coerceIn(valueRange))
-                true
-            }
-            it.isPgDn -> {
-                val page = (actualSteps / 10).coerceIn(1, 10)
-                onValueChangeState.value((value + page * delta).coerceIn(valueRange))
-                true
-=======
         if (!enabled) return@onKeyEvent false
 
         when (it.type) {
@@ -409,7 +353,6 @@
                 } else {
                     false
                 }
->>>>>>> fdff00cc
             }
             else -> false
         }
