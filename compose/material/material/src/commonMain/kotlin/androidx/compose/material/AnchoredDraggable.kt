--- conflicted
+++ resolved
@@ -34,10 +34,7 @@
 import androidx.compose.runtime.mutableStateOf
 import androidx.compose.runtime.saveable.Saver
 import androidx.compose.runtime.setValue
-<<<<<<< HEAD
-=======
 import androidx.compose.runtime.snapshotFlow
->>>>>>> 4fbd9517
 import androidx.compose.runtime.structuralEqualityPolicy
 import androidx.compose.ui.Modifier
 import kotlin.math.abs
@@ -317,11 +314,7 @@
      * specified).
      */
     internal val closestValue: T by derivedStateOf {
-<<<<<<< HEAD
-        animationTarget ?: run {
-=======
         dragTarget ?: run {
->>>>>>> 4fbd9517
             val currentOffset = offset
             if (!currentOffset.isNaN()) {
                 computeTargetWithoutThresholds(currentOffset, currentValue)
@@ -364,19 +357,6 @@
      * The fraction of the progress going from [currentValue] to [closestValue], within [0f..1f]
      * bounds, or 1f if the [AnchoredDraggableState] is in a settled state.
      */
-<<<<<<< HEAD
-    /*@FloatRange(from = 0f, to = 1f)*/
-    val progress: Float by derivedStateOf(structuralEqualityPolicy()) {
-            val a = anchors[currentValue] ?: 0f
-            val b = anchors[closestValue] ?: 0f
-            val distance = abs(b - a)
-            if (distance > 1e-6f) {
-                val progress = (this.requireOffset() - a) / (b - a)
-                // If we are very close to 0f or 1f, we round to the closest
-                if (progress < 1e-6f) 0f else if (progress > 1 - 1e-6f) 1f else progress
-            } else 1f
-        }
-=======
     @get:FloatRange(from = 0.0, to = 1.0)
     val progress: Float by derivedStateOf(structuralEqualityPolicy()) {
         val a = anchors.positionOf(currentValue)
@@ -388,7 +368,6 @@
             if (progress < 1e-6f) 0f else if (progress > 1 - 1e-6f) 1f else progress
         } else 1f
     }
->>>>>>> 4fbd9517
 
     /**
      * The velocity of the last known animation. Gets reset to 0f when an animation completes
@@ -507,15 +486,6 @@
         currentValue: T,
     ): T {
         val currentAnchors = anchors
-<<<<<<< HEAD
-        val currentAnchor = currentAnchors[currentValue]
-        return if (currentAnchor == offset || currentAnchor == null) {
-            currentValue
-        } else if (currentAnchor < offset) {
-            currentAnchors.closestAnchor(offset, true)
-        } else {
-            currentAnchors.closestAnchor(offset, false)
-=======
         val currentAnchorPosition = currentAnchors.positionOf(currentValue)
         return if (currentAnchorPosition == offset || currentAnchorPosition.isNaN()) {
             currentValue
@@ -523,7 +493,6 @@
             currentAnchors.closestAnchor(offset, true) ?: currentValue
         } else {
             currentAnchors.closestAnchor(offset, false) ?: currentValue
->>>>>>> 4fbd9517
         }
     }
 
