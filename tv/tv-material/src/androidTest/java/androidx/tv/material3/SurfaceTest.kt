/*
 * Copyright 2023 The Android Open Source Project
 *
 * Licensed under the Apache License, Version 2.0 (the "License");
 * you may not use this file except in compliance with the License.
 * You may obtain a copy of the License at
 *
 *      http://www.apache.org/licenses/LICENSE-2.0
 *
 * Unless required by applicable law or agreed to in writing, software
 * distributed under the License is distributed on an "AS IS" BASIS,
 * WITHOUT WARRANTIES OR CONDITIONS OF ANY KIND, either express or implied.
 * See the License for the specific language governing permissions and
 * limitations under the License.
 */

package androidx.tv.material3

import android.os.Build
<<<<<<< HEAD
import androidx.annotation.RequiresApi
=======
import android.os.SystemClock
import android.view.KeyEvent
import androidx.compose.foundation.BorderStroke
>>>>>>> fdff00cc
import androidx.compose.foundation.background
import androidx.compose.foundation.gestures.awaitEachGesture
import androidx.compose.foundation.interaction.FocusInteraction
import androidx.compose.foundation.interaction.Interaction
import androidx.compose.foundation.interaction.MutableInteractionSource
import androidx.compose.foundation.interaction.PressInteraction
import androidx.compose.foundation.interaction.collectIsPressedAsState
import androidx.compose.foundation.layout.Box
import androidx.compose.foundation.layout.Column
import androidx.compose.foundation.layout.Spacer
import androidx.compose.foundation.layout.defaultMinSize
import androidx.compose.foundation.layout.fillMaxSize
import androidx.compose.foundation.layout.height
import androidx.compose.foundation.layout.padding
import androidx.compose.foundation.layout.size
import androidx.compose.foundation.shape.RoundedCornerShape
import androidx.compose.runtime.CompositionLocalProvider
import androidx.compose.runtime.getValue
import androidx.compose.runtime.mutableStateOf
import androidx.compose.runtime.remember
import androidx.compose.runtime.rememberCoroutineScope
import androidx.compose.runtime.setValue
import androidx.compose.testutils.assertContainsColor
import androidx.compose.testutils.assertDoesNotContainColor
import androidx.compose.testutils.assertShape
import androidx.compose.ui.Modifier
import androidx.compose.ui.composed
<<<<<<< HEAD
=======
import androidx.compose.ui.focus.FocusDirection
import androidx.compose.ui.focus.FocusManager
>>>>>>> fdff00cc
import androidx.compose.ui.graphics.Color
import androidx.compose.ui.graphics.RectangleShape
import androidx.compose.ui.graphics.toPixelMap
import androidx.compose.ui.input.key.Key
<<<<<<< HEAD
import androidx.compose.ui.input.pointer.PointerEventPass
import androidx.compose.ui.input.pointer.pointerInput
=======
import androidx.compose.ui.input.key.nativeKeyCode
import androidx.compose.ui.platform.LocalFocusManager
>>>>>>> fdff00cc
import androidx.compose.ui.platform.testTag
import androidx.compose.ui.semantics.SemanticsActions
import androidx.compose.ui.semantics.semantics
import androidx.compose.ui.test.ExperimentalTestApi
<<<<<<< HEAD
=======
import androidx.compose.ui.test.SemanticsMatcher
import androidx.compose.ui.test.SemanticsNodeInteraction
import androidx.compose.ui.test.assert
>>>>>>> fdff00cc
import androidx.compose.ui.test.assertHasClickAction
import androidx.compose.ui.test.assertIsEnabled
import androidx.compose.ui.test.assertIsFocused
import androidx.compose.ui.test.assertIsNotEnabled
import androidx.compose.ui.test.assertIsNotFocused
import androidx.compose.ui.test.assertTextEquals
import androidx.compose.ui.test.captureToImage
import androidx.compose.ui.test.junit4.ComposeContentTestRule
import androidx.compose.ui.test.junit4.createComposeRule
import androidx.compose.ui.test.onNodeWithTag
import androidx.compose.ui.test.onRoot
import androidx.compose.ui.test.performKeyInput
import androidx.compose.ui.test.performKeyPress
import androidx.compose.ui.test.performSemanticsAction
import androidx.compose.ui.test.pressKey
import androidx.compose.ui.test.requestFocus
import androidx.compose.ui.text.style.TextAlign
import androidx.compose.ui.unit.Dp
import androidx.compose.ui.unit.dp
import androidx.test.ext.junit.runners.AndroidJUnit4
import androidx.test.filters.FlakyTest
import androidx.test.filters.LargeTest
import androidx.test.filters.SdkSuppress
import androidx.tv.material3.tokens.Elevation
import com.google.common.truth.Truth
import kotlin.math.abs
import kotlinx.coroutines.CoroutineScope
import kotlinx.coroutines.launch
import org.junit.Rule
import org.junit.Test
import org.junit.runner.RunWith

private fun assertFloatPrecision(a: Float, b: Float) =
    Truth.assertThat(abs(a - b)).isLessThan(0.0001f)

@OptIn(
    ExperimentalTestApi::class,
    ExperimentalTvMaterial3Api::class
)
@LargeTest
@RunWith(AndroidJUnit4::class)
class SurfaceTest {

    @get:Rule
    val rule = createComposeRule()

    private fun Int.toDp(): Dp = with(rule.density) { toDp() }

    @SdkSuppress(minSdkVersion = Build.VERSION_CODES.O)
    @Test
    fun originalOrderingWhenTheDefaultElevationIsUsed() {
        rule.setContent {
            Box(
                Modifier
                    .size(10.toDp())
                    .semantics(mergeDescendants = true) {}
                    .testTag("box")
            ) {
                Surface(
                    onClick = {},
                    shape = ClickableSurfaceDefaults.shape(
                        shape = RectangleShape
                    ),
                    colors = ClickableSurfaceDefaults.colors(
                        containerColor = Color.Yellow
                    )
                ) {
                    Box(Modifier.fillMaxSize())
                }
                Surface(
                    onClick = {},
                    shape = ClickableSurfaceDefaults.shape(
                        shape = RectangleShape
                    ),
                    colors = ClickableSurfaceDefaults.colors(
                        containerColor = Color.Green
                    )
                ) {
                    Box(Modifier.fillMaxSize())
                }
            }
        }

        rule.onNodeWithTag("box").captureToImage().assertShape(
            density = rule.density,
            shape = RectangleShape,
            shapeColor = Color.Green,
            backgroundColor = Color.White
        )
    }

    @Test
    fun absoluteElevationCompositionLocalIsSet() {
        var outerElevation: Dp? = null
        var innerElevation: Dp? = null
        rule.setContent {
            Surface(onClick = {}, tonalElevation = 2.toDp()) {
                outerElevation = LocalAbsoluteTonalElevation.current
                Surface(onClick = {}, tonalElevation = 4.toDp()) {
                    innerElevation = LocalAbsoluteTonalElevation.current
                }
            }
        }

        rule.runOnIdle {
            innerElevation?.let { nnInnerElevation ->
                assertFloatPrecision(nnInnerElevation.value, 6.toDp().value)
            }
            outerElevation?.let { nnOuterElevation ->
                assertFloatPrecision(nnOuterElevation.value, 2.toDp().value)
            }
        }
    }

    /**
     * Tests that composed modifiers applied to Surface are applied within the changes to
     * [LocalContentColor], so they can consume the updated values.
     */
    @Test
    fun contentColorSetBeforeModifier() {
        var contentColor: Color = Color.Unspecified
        val expectedColor = Color.Blue
        rule.setContent {
            CompositionLocalProvider(LocalContentColor provides Color.Red) {
                Surface(
                    modifier = Modifier.composed {
                        contentColor = LocalContentColor.current
                        Modifier
                    },
                    onClick = {},
                    tonalElevation = 2.toDp(),
                    colors = ClickableSurfaceDefaults.colors(contentColor = expectedColor)
                ) {}
            }
        }

        rule.runOnIdle {
            Truth.assertThat(contentColor).isEqualTo(expectedColor)
        }
    }

    @Test
    fun clickableOverload_semantics() {
        val count = mutableStateOf(0)
        rule.setContent {
            Surface(
                modifier = Modifier
                    .testTag("surface"),
                onClick = { count.value += 1 }
            ) {
                Text("${count.value}")
                Spacer(Modifier.size(30.toDp()))
            }
        }
        rule.onNodeWithTag("surface")
            .requestFocus()
            .assertHasClickAction()
            .assertIsEnabled()
            // since we merge descendants we should have text on the same node
            .assertTextEquals("0")
            .performKeyInput { pressKey(Key.DirectionCenter) }
            .assertTextEquals("1")
    }

    @Test
    fun clickableOverload_longClickSemantics() {
        val count = mutableStateOf(0)
        rule.setContent {
            Surface(
                modifier = Modifier
                    .testTag("surface"),
                onClick = { },
                onLongClick = { count.value += 1 }
            ) {
                Text("${count.value}")
                Spacer(Modifier.size(30.toDp()))
            }
        }
        rule.onNodeWithTag("surface")
            .requestFocus()
            .assertHasClickAction()
            .assert(SemanticsMatcher.keyIsDefined(SemanticsActions.OnLongClick))
            .assertIsEnabled()
            // since we merge descendants we should have text on the same node
            .assertTextEquals("0")
            .performLongKeyPress(rule, Key.DirectionCenter)
            .assertTextEquals("1")
    }

    @Test
    fun clickableOverload_customSemantics() {
        val count = mutableStateOf(0)
        rule.setContent {
            Surface(
                modifier = Modifier
                    .testTag("surface"),
                onClick = { count.value += 1 },
            ) {
                Text("${count.value}")
                Spacer(Modifier.size(30.toDp()))
            }
        }
        rule.onNodeWithTag("surface")
            .requestFocus()
            .assertHasClickAction()
            .assertIsEnabled()
            // since we merge descendants we should have text on the same node
            .assertTextEquals("0")
            .performKeyInput { pressKey(Key.DirectionCenter) }
            .assertTextEquals("1")
    }

    @Test
    fun clickableOverload_clickAction() {
        val count = mutableStateOf(0)

        rule.setContent {
            Surface(
                modifier = Modifier
                    .testTag("surface"),
                onClick = { count.value += 1 }
            ) {
                Spacer(modifier = Modifier.size(30.toDp()))
            }
        }
        rule.onNodeWithTag("surface")
            .requestFocus()
            .performKeyInput { pressKey(Key.DirectionCenter) }
        Truth.assertThat(count.value).isEqualTo(1)

        rule.onNodeWithTag("surface").performKeyInput { pressKey(Key.DirectionCenter) }
            .performKeyInput { pressKey(Key.DirectionCenter) }
        Truth.assertThat(count.value).isEqualTo(3)
    }

    @Test
    fun clickableOverload_longClickAction() {
        val count = mutableStateOf(0)

        rule.setContent {
            Surface(
                modifier = Modifier
                    .testTag("surface"),
                onClick = { },
                onLongClick = { count.value += 1 }
            ) {
                Spacer(modifier = Modifier.size(30.toDp()))
            }
        }

        rule.onNodeWithTag("surface")
            .requestFocus()
            .performLongKeyPress(rule, Key.DirectionCenter, 1)
        Truth.assertThat(count.value).isEqualTo(1)

        rule.onNodeWithTag("surface")
            .performLongKeyPress(rule, Key.DirectionCenter, 1, 2)
        Truth.assertThat(count.value).isEqualTo(3)
    }

    @Test
    fun clickableOverload_clickAction_withLongClick() {
        val count1 = mutableStateOf(0)
        val count2 = mutableStateOf(0)

        rule.setContent {
            Surface(
                modifier = Modifier
                    .testTag("surface"),
                onClick = { count1.value += 1 },
                onLongClick = { count2.value += 1 }
            ) {
                Spacer(modifier = Modifier.size(30.toDp()))
            }
        }

        rule.onNodeWithTag("surface")
            .requestFocus()
            .performKeyInput { pressKey(Key.DirectionCenter) }
            .performLongKeyPress(rule, Key.DirectionCenter, 1)
        Truth.assertThat(count1.value).isEqualTo(1)
        Truth.assertThat(count2.value).isEqualTo(1)

        rule.onNodeWithTag("surface")
            .performKeyInput { pressKey(Key.DirectionCenter) }
            .performKeyInput { pressKey(Key.DirectionCenter) }
        Truth.assertThat(count1.value).isEqualTo(3)
        Truth.assertThat(count2.value).isEqualTo(1)

        rule.onNodeWithTag("surface")
            .requestFocus()
            .performLongKeyPress(rule, Key.DirectionCenter, 1, 2)
        Truth.assertThat(count1.value).isEqualTo(3)
        Truth.assertThat(count2.value).isEqualTo(3)
    }

    @Test
    fun clickableSurface_onDisable_clickFails() {
        val count = mutableStateOf(0f)
        val enabled = mutableStateOf(true)

        rule.setContent {
            Surface(
                modifier = Modifier
                    .testTag("surface"),
                onClick = { count.value += 1 },
                enabled = enabled.value
            ) {
                Spacer(Modifier.size(30.toDp()))
            }
        }
        rule.onNodeWithTag("surface")
            .requestFocus()
            .assertIsEnabled()
            .performKeyInput { pressKey(Key.DirectionCenter) }

        Truth.assertThat(count.value).isEqualTo(1)
        rule.runOnIdle {
            enabled.value = false
        }

        rule.onNodeWithTag("surface")
            .assertIsNotEnabled()
            .performKeyInput { pressKey(Key.DirectionCenter) }
            .performKeyInput { pressKey(Key.DirectionCenter) }
        Truth.assertThat(count.value).isEqualTo(1)
    }

    @Test
    fun clickableOverload_interactionSource() {
        val interactionSource = MutableInteractionSource()

        lateinit var scope: CoroutineScope

        rule.setContent {
            scope = rememberCoroutineScope()
            Surface(
                modifier = Modifier
                    .testTag("surface"),
                onClick = {},
                interactionSource = interactionSource
            ) {
                Spacer(Modifier.size(30.toDp()))
            }
        }

        val interactions = mutableListOf<Interaction>()

        scope.launch {
            interactionSource.interactions.collect { interactions.add(it) }
        }

        rule.runOnIdle {
            Truth.assertThat(interactions).isEmpty()
        }

        rule.onNodeWithTag("surface")
            .requestFocus()
            .performKeyInput { keyDown(Key.DirectionCenter) }

        rule.runOnIdle {
            Truth.assertThat(interactions).hasSize(2)
            Truth.assertThat(interactions[1]).isInstanceOf(PressInteraction.Press::class.java)
        }

        rule.onNodeWithTag("surface").performKeyInput { keyUp(Key.DirectionCenter) }

        rule.runOnIdle {
            Truth.assertThat(interactions).hasSize(3)
            Truth.assertThat(interactions.first()).isInstanceOf(FocusInteraction.Focus::class.java)
            Truth.assertThat(interactions[1]).isInstanceOf(PressInteraction.Press::class.java)
            Truth.assertThat(interactions[2]).isInstanceOf(PressInteraction.Release::class.java)
            Truth.assertThat((interactions[2] as PressInteraction.Release).press)
                .isEqualTo(interactions[1])
        }
    }

    @Test
    fun clickableSurface_allowsFinalPassChildren() {
        val hitTested = mutableStateOf(false)

        rule.setContent {
            Box(Modifier.fillMaxSize()) {
                Surface(
                    modifier = Modifier
                        .fillMaxSize()
                        .testTag("surface"),
                    onClick = {}
                ) {
                    Box(
                        Modifier
                            .fillMaxSize()
                            .testTag("pressable")
                            .pointerInput(Unit) {
                                awaitEachGesture {
                                    hitTested.value = true
                                    val event = awaitPointerEvent(PointerEventPass.Final)
                                    Truth
                                        .assertThat(event.changes[0].isConsumed)
                                        .isFalse()
                                }
                            }
                    )
                }
            }
        }
        rule.onNodeWithTag("surface").performSemanticsAction(SemanticsActions.RequestFocus)
        rule.onNodeWithTag("pressable", true)
            .performKeyInput { pressKey(Key.DirectionCenter) }
        Truth.assertThat(hitTested.value).isTrue()
    }

    @OptIn(ExperimentalTestApi::class, ExperimentalComposeUiApi::class)
    @Test
    fun clickableSurface_reactsToStateChange() {
        val interactionSource = MutableInteractionSource()
        var isPressed by mutableStateOf(false)

        rule.setContent {
            isPressed = interactionSource.collectIsPressedAsState().value
            Surface(
                modifier = Modifier
                    .testTag("surface")
                    .size(100.toDp()),
                onClick = {},
                interactionSource = interactionSource
            ) {}
        }

        with(rule.onNodeWithTag("surface")) {
            performSemanticsAction(SemanticsActions.RequestFocus)
            assertIsFocused()
            performKeyInput { keyDown(Key.DirectionCenter) }
        }

        rule.waitUntil(condition = { isPressed })

        Truth.assertThat(isPressed).isTrue()
    }

    @Test
    fun clickableSurface_onFocusChange_releasesPressInteraction() {
        val interactionSource = MutableInteractionSource()
        var isPressed by mutableStateOf(false)

        rule.setContent {
            isPressed = interactionSource.collectIsPressedAsState().value
            Column {
                Surface(
                    modifier = Modifier
                        .testTag("surface-1")
                        .size(100.toDp()),
                    onClick = {},
                    interactionSource = interactionSource
                ) {}
                Surface(
                    modifier = Modifier
                        .testTag("surface-2")
                        .size(100.toDp()),
                    onClick = {}
                ) {}
            }
        }

        with(rule.onNodeWithTag("surface-1")) {
            performSemanticsAction(SemanticsActions.RequestFocus)
            assertIsFocused()
            performKeyInput { keyDown(Key.DirectionCenter) }
        }

        rule.waitUntil(condition = { isPressed })

        Truth.assertThat(isPressed).isTrue()

        rule.onNodeWithTag("surface-1")
            .performKeyInput { pressKey(Key.DirectionDown) }
            .assertIsNotFocused()

        Truth.assertThat(isPressed).isFalse()
    }

    @FlakyTest(bugId = 269229262)
    @RequiresApi(Build.VERSION_CODES.O)
    @Test
    fun clickableSurface_onFocus_changesGlowColor() {
        rule.setContent {
            Surface(
                modifier = Modifier
                    .testTag("surface")
                    .size(100.toDp()),
                onClick = {},
                colors = ClickableSurfaceDefaults.colors(
                    containerColor = Color.Transparent,
                    focusedContainerColor = Color.Transparent
                ),
                glow = ClickableSurfaceDefaults.glow(
                    glow = Glow(
                        elevationColor = Color.Magenta,
                        elevation = Elevation.Level5
                    ),
                    focusedGlow = Glow(
                        elevationColor = Color.Green,
                        elevation = Elevation.Level5
                    )
                )
            ) {}
        }
        rule.onNodeWithTag("surface")
            .captureToImage()
            .assertContainsColor(Color.Magenta)

        rule.onNodeWithTag("surface")
            .requestFocus()

        rule.onNodeWithTag("surface")
            .captureToImage()
            .assertContainsColor(Color.Green)
    }

    @RequiresApi(Build.VERSION_CODES.O)
    @Test
    fun clickableSurface_onFocus_changesScaleFactor() {
        rule.setContent {
            Box(
                modifier = Modifier
                    .background(Color.Blue)
                    .size(50.toDp())
            )
            Surface(
                onClick = {},
                modifier = Modifier
                    .size(50.toDp())
                    .testTag("surface"),
                scale = ClickableSurfaceDefaults.scale(
                    focusedScale = 1.5f
                )
            ) {}
        }
        rule.onRoot().captureToImage().assertContainsColor(Color.Blue)

        rule.onNodeWithTag("surface").requestFocus()

        rule.onRoot().captureToImage().assertDoesNotContainColor(Color.Blue)
    }
<<<<<<< HEAD
=======

    @SdkSuppress(minSdkVersion = Build.VERSION_CODES.O)
    @Test
    fun clickableSurface_onFocus_showsBorder() {
        rule.setContent {
            Surface(
                onClick = { /* Do something */ },
                modifier = Modifier
                    .size(100.toDp())
                    .testTag("surface"),
                border = ClickableSurfaceDefaults.border(
                    focusedBorder = Border(
                        border = BorderStroke(width = 5.toDp(), color = Color.Magenta)
                    )
                ),
                colors = ClickableSurfaceDefaults.colors(
                    containerColor = Color.Transparent,
                    focusedContainerColor = Color.Transparent
                )
            ) {}
        }

        val surface = rule.onNodeWithTag("surface")

        surface.captureToImage().assertDoesNotContainColor(Color.Magenta)

        surface.requestFocus()

        surface.captureToImage().assertContainsColor(Color.Magenta)
    }

    @Test
    fun toggleable_semantics() {
        var isChecked by mutableStateOf(false)
        rule.setContent {
            Surface(
                checked = isChecked,
                modifier = Modifier
                    .testTag("surface"),
                onCheckedChange = { isChecked = it }
            ) {
                Text("$isChecked")
                Spacer(Modifier.size(30.toDp()))
            }
        }
        rule.onNodeWithTag("surface")
            .requestFocus()
            .assertHasClickAction()
            .assert(SemanticsMatcher.keyNotDefined(SemanticsProperties.Role))
            .assertIsEnabled()
            // since we merge descendants we should have text on the same node
            .assertTextEquals("false")
            .performKeyInput { pressKey(Key.DirectionCenter) }
            .assertTextEquals("true")
    }

    @Test
    fun toggleable_longClickSemantics() {
        var isChecked by mutableStateOf(false)
        rule.setContent {
            Surface(
                checked = isChecked,
                modifier = Modifier
                    .testTag("surface"),
                onCheckedChange = { },
                onLongClick = { isChecked = !isChecked }
            ) {
                Text("$isChecked")
                Spacer(Modifier.size(30.toDp()))
            }
        }
        rule.onNodeWithTag("surface")
            .requestFocus()
            .assertHasClickAction()
            .assert(SemanticsMatcher.keyIsDefined(SemanticsActions.OnLongClick))
            .assertIsEnabled()
            // since we merge descendants we should have text on the same node
            .assertTextEquals("false")
            .performLongKeyPress(rule, Key.DirectionCenter)
            .assertTextEquals("true")
    }

    @Test
    fun toggleable_customSemantics() {
        var isChecked by mutableStateOf(false)
        rule.setContent {
            Surface(
                checked = isChecked,
                modifier = Modifier
                    .semantics { role = Role.Tab }
                    .testTag("surface"),
                onCheckedChange = { isChecked = it }
            ) {
                Text("$isChecked")
                Spacer(Modifier.size(30.toDp()))
            }
        }
        rule.onNodeWithTag("surface")
            .requestFocus()
            .assertHasClickAction()
            .assert(SemanticsMatcher.expectValue(SemanticsProperties.Role, Role.Tab))
            .assertIsEnabled()
            // since we merge descendants we should have text on the same node
            .assertTextEquals("false")
            .performKeyInput { pressKey(Key.DirectionCenter) }
            .assertTextEquals("true")
    }

    @Test
    fun toggleable_toggleAction() {
        var isChecked by mutableStateOf(false)

        rule.setContent {
            Surface(
                checked = isChecked,
                modifier = Modifier
                    .testTag("surface"),
                onCheckedChange = { isChecked = it }
            ) {
                Spacer(modifier = Modifier.size(30.toDp()))
            }
        }
        rule.onNodeWithTag("surface")
            .requestFocus()
            .performKeyInput { pressKey(Key.DirectionCenter) }
        Truth.assertThat(isChecked).isTrue()

        rule.onNodeWithTag("surface").performKeyInput { pressKey(Key.DirectionCenter) }
        Truth.assertThat(isChecked).isFalse()
    }

    @Test
    fun toggleable_longClickAction() {
        val count = mutableStateOf(0)

        rule.setContent {
            Surface(
                checked = false,
                modifier = Modifier
                    .testTag("surface"),
                onCheckedChange = { },
                onLongClick = { count.value += 1 }
            ) {
                Spacer(modifier = Modifier.size(30.toDp()))
            }
        }

        rule.onNodeWithTag("surface")
            .requestFocus()
            .performLongKeyPress(rule, Key.DirectionCenter, 1)
        Truth.assertThat(count.value).isEqualTo(1)

        rule.onNodeWithTag("surface")
            .performLongKeyPress(rule, Key.DirectionCenter, 1, 2)
        Truth.assertThat(count.value).isEqualTo(3)
    }

    @Test
    fun toggleable_clickAction_withLongClick() {
        val count1 = mutableStateOf(0)
        val count2 = mutableStateOf(0)

        rule.setContent {
            Surface(
                checked = false,
                modifier = Modifier
                    .testTag("surface"),
                onCheckedChange = { count1.value += 1 },
                onLongClick = { count2.value += 1 }
            ) {
                Spacer(modifier = Modifier.size(30.toDp()))
            }
        }

        rule.onNodeWithTag("surface")
            .requestFocus()
            .performKeyInput { pressKey(Key.DirectionCenter) }
            .performLongKeyPress(rule, Key.DirectionCenter, 1)
        Truth.assertThat(count1.value).isEqualTo(1)
        Truth.assertThat(count2.value).isEqualTo(1)

        rule.onNodeWithTag("surface")
            .performKeyInput { pressKey(Key.DirectionCenter) }
            .performKeyInput { pressKey(Key.DirectionCenter) }
        Truth.assertThat(count1.value).isEqualTo(3)
        Truth.assertThat(count2.value).isEqualTo(1)

        rule.onNodeWithTag("surface")
            .requestFocus()
            .performLongKeyPress(rule, Key.DirectionCenter, 1, 2)
        Truth.assertThat(count1.value).isEqualTo(3)
        Truth.assertThat(count2.value).isEqualTo(3)
    }

    @Test
    fun toggleable_enabled_disabled() {
        var isChecked by mutableStateOf(false)
        var enabled by mutableStateOf(true)

        rule.setContent {
            Surface(
                checked = isChecked,
                modifier = Modifier
                    .testTag("surface"),
                onCheckedChange = { isChecked = it },
                enabled = enabled
            ) {
                Spacer(Modifier.size(30.toDp()))
            }
        }
        rule.onNodeWithTag("surface")
            .requestFocus()
            .assertIsEnabled()
            .performKeyInput { pressKey(Key.DirectionCenter) }

        Truth.assertThat(isChecked).isTrue()
        rule.runOnIdle {
            enabled = false
        }

        rule.onNodeWithTag("surface")
            .assertIsNotEnabled()
            .performKeyInput { pressKey(Key.DirectionCenter) }
        Truth.assertThat(isChecked).isTrue()
    }

    @Test
    fun toggleable_interactionSource() {
        val interactionSource = MutableInteractionSource()

        lateinit var scope: CoroutineScope

        rule.setContent {
            scope = rememberCoroutineScope()
            Surface(
                checked = false,
                modifier = Modifier
                    .testTag("surface"),
                onCheckedChange = {},
                interactionSource = interactionSource
            ) {
                Spacer(Modifier.size(30.toDp()))
            }
        }

        val interactions = mutableListOf<Interaction>()

        scope.launch {
            interactionSource.interactions.collect { interactions.add(it) }
        }

        rule.runOnIdle {
            Truth.assertThat(interactions).isEmpty()
        }

        rule.onNodeWithTag("surface")
            .requestFocus()
            .performKeyInput { keyDown(Key.DirectionCenter) }

        rule.runOnIdle {
            Truth.assertThat(interactions).hasSize(2)
            Truth.assertThat(interactions[1]).isInstanceOf(PressInteraction.Press::class.java)
        }

        rule.onNodeWithTag("surface").performKeyInput { keyUp(Key.DirectionCenter) }

        rule.runOnIdle {
            Truth.assertThat(interactions).hasSize(3)
            Truth.assertThat(interactions.first()).isInstanceOf(FocusInteraction.Focus::class.java)
            Truth.assertThat(interactions[1]).isInstanceOf(PressInteraction.Press::class.java)
            Truth.assertThat(interactions[2]).isInstanceOf(PressInteraction.Release::class.java)
            Truth.assertThat((interactions[2] as PressInteraction.Release).press)
                .isEqualTo(interactions[1])
        }
    }

    @Test
    fun toggleableSurface_reactsToStateChange() {
        val interactionSource = MutableInteractionSource()
        var isPressed by mutableStateOf(false)

        rule.setContent {
            isPressed = interactionSource.collectIsPressedAsState().value
            Surface(
                checked = false,
                modifier = Modifier
                    .testTag("surface")
                    .size(100.toDp()),
                onCheckedChange = {},
                interactionSource = interactionSource
            ) {}
        }

        with(rule.onNodeWithTag("surface")) {
            performSemanticsAction(SemanticsActions.RequestFocus)
            assertIsFocused()
            performKeyInput { keyDown(Key.DirectionCenter) }
        }

        rule.waitUntil(condition = { isPressed })

        Truth.assertThat(isPressed).isTrue()
    }

    @Test
    fun toggleableSurface_onFocusChange_releasesPressInteraction() {
        val interactionSource = MutableInteractionSource()
        var isPressed by mutableStateOf(false)

        rule.setContent {
            isPressed = interactionSource.collectIsPressedAsState().value
            Column {
                Surface(
                    checked = false,
                    modifier = Modifier
                        .testTag("surface-1")
                        .size(100.toDp()),
                    onCheckedChange = {},
                    interactionSource = interactionSource
                ) {}
                Surface(
                    modifier = Modifier
                        .testTag("surface-2")
                        .size(100.toDp()),
                    onClick = {}
                ) {}
            }
        }

        with(rule.onNodeWithTag("surface-1")) {
            performSemanticsAction(SemanticsActions.RequestFocus)
            assertIsFocused()
            performKeyInput { keyDown(Key.DirectionCenter) }
        }

        rule.waitUntil(condition = { isPressed })

        Truth.assertThat(isPressed).isTrue()

        rule.onNodeWithTag("surface-1")
            .performKeyInput { pressKey(Key.DirectionDown) }
            .assertIsNotFocused()

        Truth.assertThat(isPressed).isFalse()
    }

    @FlakyTest(bugId = 269229262)
    @SdkSuppress(minSdkVersion = Build.VERSION_CODES.O)
    @Test
    fun toggleableSurface_onCheckedChange_changesGlowColor() {
        var isChecked by mutableStateOf(false)
        var focusManager: FocusManager? = null
        rule.setContent {
            focusManager = LocalFocusManager.current
            Surface(
                checked = isChecked,
                modifier = Modifier
                    .testTag("surface")
                    .size(100.toDp()),
                onCheckedChange = { isChecked = it },
                colors = ToggleableSurfaceDefaults.colors(
                    containerColor = Color.Transparent,
                    selectedContainerColor = Color.Transparent
                ),
                glow = ToggleableSurfaceDefaults.glow(
                    glow = Glow(
                        elevationColor = Color.Magenta,
                        elevation = Elevation.Level5
                    ),
                    selectedGlow = Glow(
                        elevationColor = Color.Green,
                        elevation = Elevation.Level5
                    )
                )
            ) {}
        }
        rule.onNodeWithTag("surface")
            .captureToImage()
            .assertContainsColor(Color.Magenta)

        rule.onNodeWithTag("surface")
            .requestFocus()
            .performKeyInput { pressKey(Key.DirectionCenter) }

        // Remove focused state to reveal selected state
        focusManager?.clearFocus()

        rule.onNodeWithTag("surface")
            .captureToImage()
            .assertContainsColor(Color.Green)
    }

    @SdkSuppress(minSdkVersion = Build.VERSION_CODES.O)
    @Test
    fun toggleableSurface_onCheckedChange_changesScaleFactor() {
        var isChecked by mutableStateOf(false)
        var focusManager: FocusManager? = null
        rule.setContent {
            focusManager = LocalFocusManager.current
            Box(
                modifier = Modifier
                    .background(Color.Blue)
                    .size(50.toDp())
            )
            Surface(
                checked = isChecked,
                onCheckedChange = { isChecked = it },
                modifier = Modifier
                    .size(50.toDp())
                    .testTag("surface"),
                scale = ToggleableSurfaceDefaults.scale(
                    selectedScale = 1.5f
                )
            ) {}
        }
        rule.onRoot().captureToImage().assertContainsColor(Color.Blue)

        rule.onNodeWithTag("surface")
            .requestFocus()
            .performKeyInput { pressKey(Key.DirectionCenter) }

        // Remove focused state to reveal selected state
        focusManager?.clearFocus()

        rule.onRoot().captureToImage().assertDoesNotContainColor(Color.Blue)
    }

    @SdkSuppress(minSdkVersion = Build.VERSION_CODES.O)
    @Test
    fun toggleableSurface_onCheckedChange_showsOutline() {
        var isChecked by mutableStateOf(false)
        var focusManager: FocusManager? = null
        rule.setContent {
            focusManager = LocalFocusManager.current
            Surface(
                checked = isChecked,
                onCheckedChange = { isChecked = it },
                modifier = Modifier
                    .size(100.toDp())
                    .testTag("surface"),
                border = ToggleableSurfaceDefaults.border(
                    selectedBorder = Border(
                        border = BorderStroke(width = 5.toDp(), color = Color.Magenta)
                    )
                ),
                colors = ToggleableSurfaceDefaults.colors(
                    containerColor = Color.Transparent,
                    selectedContainerColor = Color.Transparent
                )
            ) {}
        }

        val surface = rule.onNodeWithTag("surface")

        surface.captureToImage().assertDoesNotContainColor(Color.Magenta)

        surface
            .requestFocus()
            .performKeyInput { pressKey(Key.DirectionCenter) }

        // Remove focused state to reveal selected state
        focusManager?.clearFocus()

        surface.captureToImage().assertContainsColor(Color.Magenta)
    }

    @SdkSuppress(minSdkVersion = Build.VERSION_CODES.O)
    @Test
    fun surfaceChangesStyleOnChangingEnabledState() {
        var surfaceEnabled by mutableStateOf(true)

        rule.setContent {
            Surface(
                modifier = Modifier
                    .size(100.toDp())
                    .testTag("surface"),
                onClick = {},
                enabled = surfaceEnabled,
                colors = ClickableSurfaceDefaults.colors(
                    containerColor = Color.Green,
                    disabledContainerColor = Color.Red
                )
            ) {}
        }

        // Assert surface is enabled
        rule.onNodeWithTag("surface").captureToImage().assertContainsColor(Color.Green)
        surfaceEnabled = false
        // Assert surface is disabled
        rule.onNodeWithTag("surface").captureToImage().assertContainsColor(Color.Red)
    }

    @SdkSuppress(minSdkVersion = Build.VERSION_CODES.O)
    @Test
    fun surface_onStateChanges_shouldUpdateBorder() {
        val clickableItemTag = "clickable-item"
        val toggleableItemTag = "toggleable-item"
        val rootElementTag = "root"
        var focusManager: FocusManager? = null

        rule.setContent {
            // arrange
            var selected by remember { mutableStateOf(false) }
            focusManager = LocalFocusManager.current

            Column(
                modifier = Modifier
                    .padding(20.dp)
                    .testTag(rootElementTag)
            ) {
                Surface(
                    onClick = {},
                    modifier = Modifier.testTag(clickableItemTag),
                    shape = ClickableSurfaceDefaults.shape(RectangleShape),
                    colors = ClickableSurfaceDefaults.colors(
                        containerColor = Color.Green,
                        focusedContainerColor = Color.Red,
                        contentColor = Color.White,
                        focusedContentColor = Color.White,
                    ),
                ) {
                    Text(
                        text = "Google",
                        textAlign = TextAlign.Center,
                        modifier = Modifier.defaultMinSize(minWidth = 100.dp, minHeight = 20.dp)
                    )
                }

                Spacer(modifier = Modifier.height(20.dp))

                Surface(
                    modifier = Modifier
                        .padding(end = 16.dp)
                        .testTag(toggleableItemTag),
                    onCheckedChange = { selected = !selected },
                    checked = selected,
                    shape = ToggleableSurfaceDefaults.shape(RectangleShape),
                    border = ToggleableSurfaceDefaults.border(
                        border = Border(
                            border = BorderStroke(width = 1.dp, color = Color.White),
                        ),
                        focusedBorder = Border(
                            border = BorderStroke(width = 10.dp, color = Color.Blue),
                        ),
                    ),
                    colors = ToggleableSurfaceDefaults.colors(
                        containerColor = Color.Green,
                        focusedContainerColor = Color.Red,
                        contentColor = Color.White,
                        focusedContentColor = Color.White,
                    ),
                ) {
                    Text(
                        text = "Android ${if (selected) "selected" else ""}",
                        textAlign = TextAlign.Center,
                        modifier = Modifier
                            .defaultMinSize(minWidth = 200.dp, minHeight = 30.dp)
                    )
                }
            }
        }

        val rootEl = rule.onNodeWithTag(rootElementTag)

        rule
            .onNodeWithTag(clickableItemTag)
            .requestFocus()
        rule.waitForIdle()

        // blue border shouldn't be visible
        rootEl.captureToImage().assertDoesNotContainColor(Color.Blue)

        focusManager?.moveFocus(FocusDirection.Down)
        rule.waitForIdle()

        // blue border should be visible
        rootEl.captureToImage().assertContainsColor(Color.Blue)

        rule
            .onNodeWithTag(toggleableItemTag)
            .performSemanticsAction(SemanticsActions.OnClick)
        rule.waitForIdle()

        focusManager?.moveFocus(FocusDirection.Up)
        rule.waitForIdle()

        // blue border shouldn't be visible
        rootEl.captureToImage().assertDoesNotContainColor(Color.Blue)
    }

    @SdkSuppress(minSdkVersion = Build.VERSION_CODES.O)
    @Test
    fun surfaceBorderShapeShouldDefaultToElementShape() {
        val containerTag = "container"
        val surfaceTag = "surface"

        rule.setContent {
            val border = Border(
                border = BorderStroke(
                    width = 5.dp,
                    color = Color.Red,
                )
            )

            Box(modifier = Modifier.background(Color.White).testTag(containerTag)) {
                Surface(
                    onClick = { },
                    modifier = Modifier
                        .size(200.dp, 100.dp)
                        .testTag(surfaceTag),
                    colors = ClickableSurfaceDefaults.colors(
                        containerColor = Color.Blue,
                        focusedContainerColor = Color.Blue,
                    ),
                    shape = ClickableSurfaceDefaults.shape(
                        shape = RoundedCornerShape(50),
                        focusedShape = RectangleShape,
                    ),
                    scale = ClickableSurfaceScale.None,
                    border = ClickableSurfaceDefaults.border(
                        border = border,
                        focusedBorder = border,
                    )
                ) {}
            }
        }

        // The shape is rounded so the border should not be there on the top left corner
        assert(
            rule
                .onNodeWithTag(containerTag)
                .captureToImage()
                .toPixelMap(0, 0, 1, 1)
                .get(0, 0) == Color.White
        )

        rule.onNodeWithTag(surfaceTag).requestFocus()
        rule.waitForIdle()

        // The shape is rectangle so the border should be there on the top left corner
        assert(
            rule
                .onNodeWithTag(containerTag)
                .captureToImage()
                .toPixelMap(0, 0, 1, 1)
                .get(0, 0) == Color.Red
        )
    }
}

internal fun SemanticsNodeInteraction.performLongKeyPress(
    rule: ComposeContentTestRule,
    key: Key,
    keyRepeatCount: Int = 1,
    count: Int = 1
): SemanticsNodeInteraction {
    repeat(count) {
        // Trigger the first key down event to simulate key press
        val firstKeyDownEvent = KeyEvent(
            SystemClock.uptimeMillis(), SystemClock.uptimeMillis(),
            KeyEvent.ACTION_DOWN, key.nativeKeyCode, 0, 0, 0, 0
        )
        this.performKeyPress(androidx.compose.ui.input.key.KeyEvent(firstKeyDownEvent))
        rule.waitForIdle()

        // Trigger multiple key down events with repeat count (>0) to simulate key long press
        val repeatedKeyDownEvent = KeyEvent(
            SystemClock.uptimeMillis(), SystemClock.uptimeMillis(),
            KeyEvent.ACTION_DOWN, key.nativeKeyCode, keyRepeatCount, 0, 0, 0
        )
        this.performKeyPress(androidx.compose.ui.input.key.KeyEvent(repeatedKeyDownEvent))
        rule.waitForIdle()

        // Trigger the final key up event to simulate key release
        val keyUpEvent = KeyEvent(
            SystemClock.uptimeMillis(), SystemClock.uptimeMillis(),
            KeyEvent.ACTION_UP, key.nativeKeyCode, 0, 0, 0, 0
        )
        this.performKeyPress(androidx.compose.ui.input.key.KeyEvent(keyUpEvent))
        rule.waitForIdle()
    }
    return this
>>>>>>> fdff00cc
}<|MERGE_RESOLUTION|>--- conflicted
+++ resolved
@@ -17,15 +17,10 @@
 package androidx.tv.material3
 
 import android.os.Build
-<<<<<<< HEAD
-import androidx.annotation.RequiresApi
-=======
 import android.os.SystemClock
 import android.view.KeyEvent
 import androidx.compose.foundation.BorderStroke
->>>>>>> fdff00cc
 import androidx.compose.foundation.background
-import androidx.compose.foundation.gestures.awaitEachGesture
 import androidx.compose.foundation.interaction.FocusInteraction
 import androidx.compose.foundation.interaction.Interaction
 import androidx.compose.foundation.interaction.MutableInteractionSource
@@ -51,32 +46,24 @@
 import androidx.compose.testutils.assertShape
 import androidx.compose.ui.Modifier
 import androidx.compose.ui.composed
-<<<<<<< HEAD
-=======
 import androidx.compose.ui.focus.FocusDirection
 import androidx.compose.ui.focus.FocusManager
->>>>>>> fdff00cc
 import androidx.compose.ui.graphics.Color
 import androidx.compose.ui.graphics.RectangleShape
 import androidx.compose.ui.graphics.toPixelMap
 import androidx.compose.ui.input.key.Key
-<<<<<<< HEAD
-import androidx.compose.ui.input.pointer.PointerEventPass
-import androidx.compose.ui.input.pointer.pointerInput
-=======
 import androidx.compose.ui.input.key.nativeKeyCode
 import androidx.compose.ui.platform.LocalFocusManager
->>>>>>> fdff00cc
 import androidx.compose.ui.platform.testTag
+import androidx.compose.ui.semantics.Role
 import androidx.compose.ui.semantics.SemanticsActions
+import androidx.compose.ui.semantics.SemanticsProperties
+import androidx.compose.ui.semantics.role
 import androidx.compose.ui.semantics.semantics
 import androidx.compose.ui.test.ExperimentalTestApi
-<<<<<<< HEAD
-=======
 import androidx.compose.ui.test.SemanticsMatcher
 import androidx.compose.ui.test.SemanticsNodeInteraction
 import androidx.compose.ui.test.assert
->>>>>>> fdff00cc
 import androidx.compose.ui.test.assertHasClickAction
 import androidx.compose.ui.test.assertIsEnabled
 import androidx.compose.ui.test.assertIsFocused
@@ -118,6 +105,7 @@
 )
 @LargeTest
 @RunWith(AndroidJUnit4::class)
+@SdkSuppress(minSdkVersion = Build.VERSION_CODES.O)
 class SurfaceTest {
 
     @get:Rule
@@ -272,6 +260,7 @@
         rule.setContent {
             Surface(
                 modifier = Modifier
+                    .semantics { role = Role.Tab }
                     .testTag("surface"),
                 onClick = { count.value += 1 },
             ) {
@@ -282,6 +271,7 @@
         rule.onNodeWithTag("surface")
             .requestFocus()
             .assertHasClickAction()
+            .assert(SemanticsMatcher.expectValue(SemanticsProperties.Role, Role.Tab))
             .assertIsEnabled()
             // since we merge descendants we should have text on the same node
             .assertTextEquals("0")
@@ -454,42 +444,6 @@
         }
     }
 
-    @Test
-    fun clickableSurface_allowsFinalPassChildren() {
-        val hitTested = mutableStateOf(false)
-
-        rule.setContent {
-            Box(Modifier.fillMaxSize()) {
-                Surface(
-                    modifier = Modifier
-                        .fillMaxSize()
-                        .testTag("surface"),
-                    onClick = {}
-                ) {
-                    Box(
-                        Modifier
-                            .fillMaxSize()
-                            .testTag("pressable")
-                            .pointerInput(Unit) {
-                                awaitEachGesture {
-                                    hitTested.value = true
-                                    val event = awaitPointerEvent(PointerEventPass.Final)
-                                    Truth
-                                        .assertThat(event.changes[0].isConsumed)
-                                        .isFalse()
-                                }
-                            }
-                    )
-                }
-            }
-        }
-        rule.onNodeWithTag("surface").performSemanticsAction(SemanticsActions.RequestFocus)
-        rule.onNodeWithTag("pressable", true)
-            .performKeyInput { pressKey(Key.DirectionCenter) }
-        Truth.assertThat(hitTested.value).isTrue()
-    }
-
-    @OptIn(ExperimentalTestApi::class, ExperimentalComposeUiApi::class)
     @Test
     fun clickableSurface_reactsToStateChange() {
         val interactionSource = MutableInteractionSource()
@@ -559,7 +513,7 @@
     }
 
     @FlakyTest(bugId = 269229262)
-    @RequiresApi(Build.VERSION_CODES.O)
+    @SdkSuppress(minSdkVersion = Build.VERSION_CODES.O)
     @Test
     fun clickableSurface_onFocus_changesGlowColor() {
         rule.setContent {
@@ -596,7 +550,7 @@
             .assertContainsColor(Color.Green)
     }
 
-    @RequiresApi(Build.VERSION_CODES.O)
+    @SdkSuppress(minSdkVersion = Build.VERSION_CODES.O)
     @Test
     fun clickableSurface_onFocus_changesScaleFactor() {
         rule.setContent {
@@ -621,8 +575,6 @@
 
         rule.onRoot().captureToImage().assertDoesNotContainColor(Color.Blue)
     }
-<<<<<<< HEAD
-=======
 
     @SdkSuppress(minSdkVersion = Build.VERSION_CODES.O)
     @Test
@@ -1305,5 +1257,4 @@
         rule.waitForIdle()
     }
     return this
->>>>>>> fdff00cc
 }