/*
 * Copyright 2021 The Android Open Source Project
 *
 * Licensed under the Apache License, Version 2.0 (the "License");
 * you may not use this file except in compliance with the License.
 * You may obtain a copy of the License at
 *
 *      http://www.apache.org/licenses/LICENSE-2.0
 *
 * Unless required by applicable law or agreed to in writing, software
 * distributed under the License is distributed on an "AS IS" BASIS,
 * WITHOUT WARRANTIES OR CONDITIONS OF ANY KIND, either express or implied.
 * See the License for the specific language governing permissions and
 * limitations under the License.
 */

package androidx.tv.foundation.lazy.grid

import androidx.compose.foundation.ExperimentalFoundationApi
import androidx.compose.foundation.lazy.layout.DelegatingLazyLayoutItemProvider
import androidx.compose.foundation.lazy.layout.IntervalList
import androidx.compose.foundation.lazy.layout.LazyLayoutItemProvider
import androidx.compose.foundation.lazy.layout.LazyLayoutPinnableItem
<<<<<<< HEAD
import androidx.compose.foundation.lazy.layout.rememberLazyNearestItemsRangeState
=======
>>>>>>> fdff00cc
import androidx.compose.runtime.Composable
import androidx.compose.runtime.State
import androidx.compose.runtime.derivedStateOf
<<<<<<< HEAD
import androidx.compose.runtime.remember
import androidx.compose.runtime.rememberUpdatedState
=======
import androidx.compose.runtime.referentialEqualityPolicy
import androidx.compose.runtime.remember
import androidx.compose.runtime.rememberUpdatedState
import androidx.tv.foundation.lazy.layout.LazyLayoutKeyIndexMap
import androidx.tv.foundation.lazy.layout.NearestRangeKeyIndexMap
>>>>>>> fdff00cc

@Suppress("IllegalExperimentalApiUsage") // TODO (b/233188423): Address before moving to beta
@ExperimentalFoundationApi
internal interface LazyGridItemProvider : LazyLayoutItemProvider {
    val keyIndexMap: LazyLayoutKeyIndexMap
    val spanLayoutProvider: LazyGridSpanLayoutProvider
<<<<<<< HEAD
    val hasCustomSpans: Boolean

    fun TvLazyGridItemSpanScope.getSpan(index: Int): TvGridItemSpan
=======
>>>>>>> fdff00cc
}

@ExperimentalFoundationApi
@Composable
internal fun rememberLazyGridItemProviderLambda(
    state: TvLazyGridState,
    content: TvLazyGridScope.() -> Unit,
): () -> LazyGridItemProvider {
    val latestContent = rememberUpdatedState(content)
<<<<<<< HEAD
    val nearestItemsRangeState = rememberLazyNearestItemsRangeState(
        firstVisibleItemIndex = remember(state) {
            { state.firstVisibleItemIndex }
        },
        slidingWindowSize = { NearestItemsSlidingWindowSize },
        extraItemCount = { NearestItemsExtraItemCount }
    )

    return remember(nearestItemsRangeState) {
        val itemProviderState: State<LazyGridItemProvider> = derivedStateOf {
            val gridScope = TvLazyGridScopeImpl().apply(latestContent.value)
            LazyGridItemProviderImpl(
                gridScope.intervals,
                gridScope.hasCustomSpans,
                state,
                nearestItemsRangeState.value
            )
        }

        object : LazyGridItemProvider,
            LazyLayoutItemProvider by DelegatingLazyLayoutItemProvider(itemProviderState) {
            override val spanLayoutProvider: LazyGridSpanLayoutProvider
                get() = itemProviderState.value.spanLayoutProvider

            override val hasCustomSpans: Boolean
                get() = itemProviderState.value.hasCustomSpans

            override fun TvLazyGridItemSpanScope.getSpan(index: Int): TvGridItemSpan =
                with(itemProviderState.value) {
                    getSpan(index)
                }
=======
    return remember(state) {
        val intervalContentState = derivedStateOf(referentialEqualityPolicy()) {
            LazyGridIntervalContent(latestContent.value)
        }
        val itemProviderState = derivedStateOf(referentialEqualityPolicy()) {
            val intervalContent = intervalContentState.value
            val map = NearestRangeKeyIndexMap(state.nearestRange, intervalContent)
            LazyGridItemProviderImpl(
                state = state,
                intervalContent = intervalContent,
                keyIndexMap = map
            )
        }
        itemProviderState::value
    }
}

@ExperimentalFoundationApi
private class LazyGridItemProviderImpl(
    private val state: TvLazyGridState,
    private val intervalContent: LazyGridIntervalContent,
    override val keyIndexMap: LazyLayoutKeyIndexMap,
) : LazyGridItemProvider {

    override val itemCount: Int get() = intervalContent.itemCount

    override fun getKey(index: Int): Any =
        keyIndexMap.getKey(index) ?: intervalContent.getKey(index)

    override fun getContentType(index: Int): Any? = intervalContent.getContentType(index)

    @Composable
    override fun Item(index: Int, key: Any) {
        LazyLayoutPinnableItem(key, index, state.pinnedItems) {
            intervalContent.withInterval(index) { localIndex, content ->
                content.item(TvLazyGridItemScopeImpl, localIndex)
            }
>>>>>>> fdff00cc
        }
    }
}

<<<<<<< HEAD
@ExperimentalFoundationApi
private class LazyGridItemProviderImpl(
    private val intervals: IntervalList<LazyGridIntervalContent>,
    override val hasCustomSpans: Boolean,
    state: TvLazyGridState,
    nearestItemsRange: IntRange
) : LazyGridItemProvider, LazyLayoutItemProvider by LazyLayoutItemProvider(
    intervals = intervals,
    nearestItemsRange = nearestItemsRange,
    itemContent = { interval, index ->
        val localIndex = index - interval.startIndex
        LazyLayoutPinnableItem(
            key = interval.value.key?.invoke(localIndex),
            index = index,
            pinnedItemList = state.pinnedItems
        ) {
            interval.value.item.invoke(TvLazyGridItemScopeImpl, localIndex)
        }
    }
) {
    override val spanLayoutProvider: LazyGridSpanLayoutProvider =
        LazyGridSpanLayoutProvider(this)

    override fun TvLazyGridItemSpanScope.getSpan(index: Int): TvGridItemSpan {
        val interval = intervals[index]
        val localIntervalIndex = index - interval.startIndex
        return interval.value.span.invoke(this, localIntervalIndex)
    }
}
=======
    override val spanLayoutProvider: LazyGridSpanLayoutProvider
        get() = intervalContent.spanLayoutProvider

    override fun getIndex(key: Any): Int = keyIndexMap.getIndex(key)

    override fun equals(other: Any?): Boolean {
        if (this === other) return true
        if (other !is LazyGridItemProviderImpl) return false
>>>>>>> fdff00cc

        // the identity of this class is represented by intervalContent object.
        // having equals() allows us to skip items recomposition when intervalContent didn't change
        return intervalContent == other.intervalContent
    }

    override fun hashCode(): Int {
        return intervalContent.hashCode()
    }
}<|MERGE_RESOLUTION|>--- conflicted
+++ resolved
@@ -17,39 +17,21 @@
 package androidx.tv.foundation.lazy.grid
 
 import androidx.compose.foundation.ExperimentalFoundationApi
-import androidx.compose.foundation.lazy.layout.DelegatingLazyLayoutItemProvider
-import androidx.compose.foundation.lazy.layout.IntervalList
 import androidx.compose.foundation.lazy.layout.LazyLayoutItemProvider
 import androidx.compose.foundation.lazy.layout.LazyLayoutPinnableItem
-<<<<<<< HEAD
-import androidx.compose.foundation.lazy.layout.rememberLazyNearestItemsRangeState
-=======
->>>>>>> fdff00cc
 import androidx.compose.runtime.Composable
-import androidx.compose.runtime.State
 import androidx.compose.runtime.derivedStateOf
-<<<<<<< HEAD
-import androidx.compose.runtime.remember
-import androidx.compose.runtime.rememberUpdatedState
-=======
 import androidx.compose.runtime.referentialEqualityPolicy
 import androidx.compose.runtime.remember
 import androidx.compose.runtime.rememberUpdatedState
 import androidx.tv.foundation.lazy.layout.LazyLayoutKeyIndexMap
 import androidx.tv.foundation.lazy.layout.NearestRangeKeyIndexMap
->>>>>>> fdff00cc
 
 @Suppress("IllegalExperimentalApiUsage") // TODO (b/233188423): Address before moving to beta
 @ExperimentalFoundationApi
 internal interface LazyGridItemProvider : LazyLayoutItemProvider {
     val keyIndexMap: LazyLayoutKeyIndexMap
     val spanLayoutProvider: LazyGridSpanLayoutProvider
-<<<<<<< HEAD
-    val hasCustomSpans: Boolean
-
-    fun TvLazyGridItemSpanScope.getSpan(index: Int): TvGridItemSpan
-=======
->>>>>>> fdff00cc
 }
 
 @ExperimentalFoundationApi
@@ -59,39 +41,6 @@
     content: TvLazyGridScope.() -> Unit,
 ): () -> LazyGridItemProvider {
     val latestContent = rememberUpdatedState(content)
-<<<<<<< HEAD
-    val nearestItemsRangeState = rememberLazyNearestItemsRangeState(
-        firstVisibleItemIndex = remember(state) {
-            { state.firstVisibleItemIndex }
-        },
-        slidingWindowSize = { NearestItemsSlidingWindowSize },
-        extraItemCount = { NearestItemsExtraItemCount }
-    )
-
-    return remember(nearestItemsRangeState) {
-        val itemProviderState: State<LazyGridItemProvider> = derivedStateOf {
-            val gridScope = TvLazyGridScopeImpl().apply(latestContent.value)
-            LazyGridItemProviderImpl(
-                gridScope.intervals,
-                gridScope.hasCustomSpans,
-                state,
-                nearestItemsRangeState.value
-            )
-        }
-
-        object : LazyGridItemProvider,
-            LazyLayoutItemProvider by DelegatingLazyLayoutItemProvider(itemProviderState) {
-            override val spanLayoutProvider: LazyGridSpanLayoutProvider
-                get() = itemProviderState.value.spanLayoutProvider
-
-            override val hasCustomSpans: Boolean
-                get() = itemProviderState.value.hasCustomSpans
-
-            override fun TvLazyGridItemSpanScope.getSpan(index: Int): TvGridItemSpan =
-                with(itemProviderState.value) {
-                    getSpan(index)
-                }
-=======
     return remember(state) {
         val intervalContentState = derivedStateOf(referentialEqualityPolicy()) {
             LazyGridIntervalContent(latestContent.value)
@@ -129,42 +78,9 @@
             intervalContent.withInterval(index) { localIndex, content ->
                 content.item(TvLazyGridItemScopeImpl, localIndex)
             }
->>>>>>> fdff00cc
         }
     }
-}
 
-<<<<<<< HEAD
-@ExperimentalFoundationApi
-private class LazyGridItemProviderImpl(
-    private val intervals: IntervalList<LazyGridIntervalContent>,
-    override val hasCustomSpans: Boolean,
-    state: TvLazyGridState,
-    nearestItemsRange: IntRange
-) : LazyGridItemProvider, LazyLayoutItemProvider by LazyLayoutItemProvider(
-    intervals = intervals,
-    nearestItemsRange = nearestItemsRange,
-    itemContent = { interval, index ->
-        val localIndex = index - interval.startIndex
-        LazyLayoutPinnableItem(
-            key = interval.value.key?.invoke(localIndex),
-            index = index,
-            pinnedItemList = state.pinnedItems
-        ) {
-            interval.value.item.invoke(TvLazyGridItemScopeImpl, localIndex)
-        }
-    }
-) {
-    override val spanLayoutProvider: LazyGridSpanLayoutProvider =
-        LazyGridSpanLayoutProvider(this)
-
-    override fun TvLazyGridItemSpanScope.getSpan(index: Int): TvGridItemSpan {
-        val interval = intervals[index]
-        val localIntervalIndex = index - interval.startIndex
-        return interval.value.span.invoke(this, localIntervalIndex)
-    }
-}
-=======
     override val spanLayoutProvider: LazyGridSpanLayoutProvider
         get() = intervalContent.spanLayoutProvider
 
@@ -173,7 +89,6 @@
     override fun equals(other: Any?): Boolean {
         if (this === other) return true
         if (other !is LazyGridItemProviderImpl) return false
->>>>>>> fdff00cc
 
         // the identity of this class is represented by intervalContent object.
         // having equals() allows us to skip items recomposition when intervalContent didn't change
