/*
 * Copyright (C) 2023 The Android Open Source Project
 *
 * Licensed under the Apache License, Version 2.0 (the "License");
 * you may not use this file except in compliance with the License.
 * You may obtain a copy of the License at
 *
 *      http://www.apache.org/licenses/LICENSE-2.0
 *
 * Unless required by applicable law or agreed to in writing, software
 * distributed under the License is distributed on an "AS IS" BASIS,
 * WITHOUT WARRANTIES OR CONDITIONS OF ANY KIND, either express or implied.
 * See the License for the specific language governing permissions and
 * limitations under the License.
 */

<<<<<<< HEAD
import androidx.build.LibraryType
=======
>>>>>>> fdff00cc
import androidx.build.Publish
import androidx.build.RunApiTasks

plugins {
    id("AndroidXPlugin")
    id("com.android.library")
}

dependencies {
<<<<<<< HEAD
    annotationProcessor(libs.nullaway)
    // Add dependencies here
}

android {
    namespace "androidx.appactions.interaction.service.proto"
=======
    implementation(libs.grpcProtobufLite) {
        // Ensure we only bundle grpc-protobuf-lite. Any of its dependencies should be added
        // as `compileOnly` dependencies below.
        exclude group: 'com.google.protobuf'
        exclude group: 'com.google.guava'
        exclude group: 'io.grpc'
        exclude group: 'com.google.code.findbugs'
    }

    // We need to use the non-shadow configurations at compile time to pick up the protos at the
    // original package location (before renaming) since that's what the compiled service protos
    // expect. The final AAR (interaction-service) will have the renamed/shadowed configurations.
    compileOnly(project(path:":appactions:interaction:interaction-proto", configuration:"protoJar"))

    // These are the compile-time dependencies needed to build the interaction-service-proto
    // with the grpc-protobuf-lite dependencies bundled. They need to be added as dependencies in
    // any library that bundles interaction-service-proto.
    compileOnly(libs.protobufLite)
    compileOnly(libs.grpcStub)
    compileOnly(libs.jsr250)
    compileOnly("androidx.annotation:annotation:1.1.0")
}

protobuf {
    protoc {
        artifact = libs.protobufCompiler.get()
    }
    // Configure the codegen plugins for GRPC.
    plugins {
        grpc {
            artifact = libs.grpcProtobufCompiler.get()
        }
    }

    generateProtoTasks {
        // Add any additional directories specified in the "main" source set to the Java
        // source directories of the main source set.
        ofSourceSet("main").each { task ->
            project.sourceSets.main.java.srcDir(task)
        }
        all().each { task ->
            task.builtins {
                java {
                    option "lite"
                }
            }
            task.plugins {
                grpc {
                    option 'lite'
                }
            }
        }
    }
}

afterEvaluate {
    lint {
        lintOptions {
            // protobuf generates unannotated methods
            disable("UnknownNullness")
            abortOnError(false)
            checkReleaseBuilds(false)
        }
    }
>>>>>>> fdff00cc
}

androidx {
    name = "androidx.appactions.interaction:interaction-service-proto"
    publish = Publish.NONE
    inceptionYear = "2023"
    description = "Internal protos for Interaction Service"
    runApiTasks = new RunApiTasks.No("No public API required for internal use with app widgets.")
}<|MERGE_RESOLUTION|>--- conflicted
+++ resolved
@@ -14,27 +14,16 @@
  * limitations under the License.
  */
 
-<<<<<<< HEAD
-import androidx.build.LibraryType
-=======
->>>>>>> fdff00cc
 import androidx.build.Publish
 import androidx.build.RunApiTasks
 
 plugins {
     id("AndroidXPlugin")
-    id("com.android.library")
+    id("java-library")
+    id("com.google.protobuf")
 }
 
 dependencies {
-<<<<<<< HEAD
-    annotationProcessor(libs.nullaway)
-    // Add dependencies here
-}
-
-android {
-    namespace "androidx.appactions.interaction.service.proto"
-=======
     implementation(libs.grpcProtobufLite) {
         // Ensure we only bundle grpc-protobuf-lite. Any of its dependencies should be added
         // as `compileOnly` dependencies below.
@@ -99,7 +88,6 @@
             checkReleaseBuilds(false)
         }
     }
->>>>>>> fdff00cc
 }
 
 androidx {
