/*
 * Copyright 2023 The Android Open Source Project
 *
 * Licensed under the Apache License, Version 2.0 (the "License");
 * you may not use this file except in compliance with the License.
 * You may obtain a copy of the License at
 *
 *      http://www.apache.org/licenses/LICENSE-2.0
 *
 * Unless required by applicable law or agreed to in writing, software
 * distributed under the License is distributed on an "AS IS" BASIS,
 * WITHOUT WARRANTIES OR CONDITIONS OF ANY KIND, either express or implied.
 * See the License for the specific language governing permissions and
 * limitations under the License.
 */

package androidx.appactions.interaction.service

import android.util.SizeF
import android.widget.RemoteViews
import android.widget.RemoteViewsService.RemoteViewsFactory
import androidx.annotation.RestrictTo

<<<<<<< HEAD
/** Holder for RemoteViews UI response. */
=======
/**
 * Holder for RemoteViews UI response.
 */
>>>>>>> fdff00cc
@RestrictTo(RestrictTo.Scope.LIBRARY)
internal data class RemoteViewsInternal(
    val remoteViews: RemoteViews,
    val size: SizeF,
    val collectionViewFactories: Map<Int, RemoteViewsFactory> = mapOf()
)<|MERGE_RESOLUTION|>--- conflicted
+++ resolved
@@ -21,15 +21,11 @@
 import android.widget.RemoteViewsService.RemoteViewsFactory
 import androidx.annotation.RestrictTo
 
-<<<<<<< HEAD
-/** Holder for RemoteViews UI response. */
-=======
 /**
  * Holder for RemoteViews UI response.
  */
->>>>>>> fdff00cc
 @RestrictTo(RestrictTo.Scope.LIBRARY)
-internal data class RemoteViewsInternal(
+data class RemoteViewsInternal(
     val remoteViews: RemoteViews,
     val size: SizeF,
     val collectionViewFactories: Map<Int, RemoteViewsFactory> = mapOf()
