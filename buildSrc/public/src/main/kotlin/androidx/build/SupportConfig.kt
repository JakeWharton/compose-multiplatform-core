--- conflicted
+++ resolved
@@ -24,11 +24,7 @@
 object SupportConfig {
     const val DEFAULT_MIN_SDK_VERSION = 14
     const val INSTRUMENTATION_RUNNER = "androidx.test.runner.AndroidJUnitRunner"
-<<<<<<< HEAD
-    const val BUILD_TOOLS_VERSION = "30.0.2"
-=======
     const val BUILD_TOOLS_VERSION = "33.0.1"
->>>>>>> c5b142d6
     const val NDK_VERSION = "23.1.7779620"
 
     /**
@@ -37,11 +33,7 @@
      * Either an integer value or a pre-release platform code, prefixed with "android-" (ex.
      * "android-28" or "android-Q") as you would see within the SDK's platforms directory.
      */
-<<<<<<< HEAD
-    const val COMPILE_SDK_VERSION = "android-32"
-=======
     const val COMPILE_SDK_VERSION = "android-33-ext4"
->>>>>>> c5b142d6
 
     /**
      * The Android SDK version to use for targetSdkVersion meta-data.
@@ -54,7 +46,7 @@
      * order for tests to run on devices running released versions of the Android OS. If this is
      * set to a pre-release version, tests will only be able to run on pre-release devices.
      */
-    const val TARGET_SDK_VERSION = 32
+    const val TARGET_SDK_VERSION = 33
 }
 
 fun Project.getExternalProjectPath(): File {
