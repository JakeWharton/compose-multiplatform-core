--- conflicted
+++ resolved
@@ -24,17 +24,11 @@
     val ADS_IDENTIFIER = Version("1.0.0-alpha03")
     val ANIMATION = Version("1.0.0-alpha01")
     val ANIMATION_TESTING = Version("1.1.0-alpha01")
-<<<<<<< HEAD
-    val ANNOTATION = Version("1.1.0")
-    val APPCOMPAT = Version("1.1.0-beta00")
-    val ARCH_CORE = Version("2.1.0-beta01")
-=======
     val ANNOTATION = Version("1.2.0-alpha01")
     val ANNOTATION_EXPERIMENTAL = Version("1.0.0-rc01")
     val APPCOMPAT = Version("1.2.0-alpha01")
     val APPSEARCH = Version("1.0.0-alpha01")
     val ARCH_CORE = Version("2.2.0-alpha01")
->>>>>>> 4d4a7100
     val ARCH_CORE_TESTING = ARCH_CORE
     val ARCH_RUNTIME = Version("2.2.0-alpha01")
     val ASYNCLAYOUTINFLATER = Version("1.1.0-alpha01")
