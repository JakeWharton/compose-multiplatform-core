--- conflicted
+++ resolved
@@ -152,12 +152,7 @@
         val authorEmailDelimiter: String = "_Author:"
         val dateDelimiter: String = "_Date:"
         val bodyDelimiter: String = "_Body:"
-<<<<<<< HEAD
-        val localProjectDir: String = fullProjectDir.toString()
-            .removePrefix(gitRoot.toString())
-=======
         val localProjectDir: String = fullProjectDir.relativeTo(gitRoot).toString()
->>>>>>> aac88409
         val relativeProjectDir: String = fullProjectDir.relativeTo(workingDir).toString()
 
         var gitLogOptions: String =
@@ -175,19 +170,11 @@
         var gitLogCmd: String
         if (gitCommitRange.fromExclusive != "") {
             gitLogCmd = "$GIT_LOG_CMD_PREFIX $gitLogOptions " +
-<<<<<<< HEAD
-                    "${gitCommitRange.fromExclusive}..${gitCommitRange.untilInclusive}" +
-                    " -- ./$relativeProjectDir"
-        } else {
-            gitLogCmd = "$GIT_LOG_CMD_PREFIX $gitLogOptions ${gitCommitRange.untilInclusive} -n " +
-                    "${gitCommitRange.n} -- ./$relativeProjectDir"
-=======
                 "${gitCommitRange.fromExclusive}..${gitCommitRange.untilInclusive}" +
                 " -- ./$relativeProjectDir"
         } else {
             gitLogCmd = "$GIT_LOG_CMD_PREFIX $gitLogOptions ${gitCommitRange.untilInclusive} -n " +
                 "${gitCommitRange.n} -- ./$relativeProjectDir"
->>>>>>> aac88409
         }
         val gitLogString: String = commandRunner.execute(gitLogCmd)
         val commits = parseCommitLogString(
@@ -221,11 +208,7 @@
                 .redirectError(ProcessBuilder.Redirect.PIPE)
                 .start()
 
-<<<<<<< HEAD
-            proc.waitFor(1, TimeUnit.MINUTES)
-=======
             // Read output, waiting for process to finish, as needed
->>>>>>> aac88409
             val stdout = proc
                 .inputStream
                 .bufferedReader()
@@ -235,21 +218,15 @@
                 .bufferedReader()
                 .readText()
             val message = stdout + stderr
-<<<<<<< HEAD
-=======
             // wait potentially a little bit longer in case Git was waiting for us to
             // read its response before it exited
             proc.waitFor(10, TimeUnit.SECONDS)
->>>>>>> aac88409
             if (stderr != "") {
                 logger?.error("Response: $message")
             } else {
                 logger?.info("Response: $message")
             }
-<<<<<<< HEAD
-=======
             check(proc.exitValue() == 0) { "Nonzero exit value running git command." }
->>>>>>> aac88409
             return stdout
         }
         override fun executeAndParse(command: String): List<String> {
