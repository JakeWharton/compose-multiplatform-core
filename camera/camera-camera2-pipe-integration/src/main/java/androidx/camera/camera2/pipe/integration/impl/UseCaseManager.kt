/*
 * Copyright 2020 The Android Open Source Project
 *
 * Licensed under the Apache License, Version 2.0 (the "License");
 * you may not use this file except in compliance with the License.
 * You may obtain a copy of the License at
 *
 *      http://www.apache.org/licenses/LICENSE-2.0
 *
 * Unless required by applicable law or agreed to in writing, software
 * distributed under the License is distributed on an "AS IS" BASIS,
 * WITHOUT WARRANTIES OR CONDITIONS OF ANY KIND, either express or implied.
 * See the License for the specific language governing permissions and
 * limitations under the License.
 */
@file:RequiresApi(21) // TODO(b/200306659): Remove and replace with annotation on package-info.java

package androidx.camera.camera2.pipe.integration.impl

import android.content.Context
import android.hardware.camera2.CameraCharacteristics
import android.hardware.camera2.CaptureRequest
import android.media.MediaCodec
import android.os.Build
import androidx.annotation.GuardedBy
import androidx.annotation.RequiresApi
<<<<<<< HEAD
=======
import androidx.camera.camera2.pipe.CameraGraph
import androidx.camera.camera2.pipe.CameraId
import androidx.camera.camera2.pipe.CameraPipe
import androidx.camera.camera2.pipe.CameraStream
import androidx.camera.camera2.pipe.OutputStream
import androidx.camera.camera2.pipe.StreamFormat
>>>>>>> fdff00cc
import androidx.camera.camera2.pipe.core.Log
import androidx.camera.camera2.pipe.integration.adapter.CameraStateAdapter
import androidx.camera.camera2.pipe.integration.adapter.EncoderProfilesProviderAdapter
import androidx.camera.camera2.pipe.integration.adapter.SessionConfigAdapter
import androidx.camera.camera2.pipe.integration.adapter.SupportedSurfaceCombination
import androidx.camera.camera2.pipe.integration.compat.quirk.CameraQuirks
import androidx.camera.camera2.pipe.integration.compat.quirk.CloseCameraDeviceOnCameraGraphCloseQuirk
import androidx.camera.camera2.pipe.integration.compat.quirk.CloseCaptureSessionOnVideoQuirk
import androidx.camera.camera2.pipe.integration.compat.quirk.DeviceQuirks
import androidx.camera.camera2.pipe.integration.config.CameraConfig
import androidx.camera.camera2.pipe.integration.config.CameraScope
import androidx.camera.camera2.pipe.integration.config.UseCaseCameraComponent
import androidx.camera.camera2.pipe.integration.config.UseCaseCameraConfig
import androidx.camera.camera2.pipe.integration.interop.Camera2CameraControl
import androidx.camera.camera2.pipe.integration.interop.ExperimentalCamera2Interop
import androidx.camera.core.DynamicRange
import androidx.camera.core.UseCase
import androidx.camera.core.impl.CameraInternal
import androidx.camera.core.impl.CameraMode
import androidx.camera.core.impl.DeferrableSurface
import androidx.camera.core.impl.PreviewConfig
import androidx.camera.core.impl.SessionConfig
import androidx.camera.core.impl.SessionConfig.ValidatingBuilder
import androidx.camera.core.impl.stabilization.StabilizationMode
import javax.inject.Inject
import javax.inject.Provider
import kotlinx.coroutines.Job
import kotlinx.coroutines.joinAll

/**
 * This class keeps track of the currently attached and active [UseCase]'s for a specific camera.
 * A [UseCase] during its lifetime, can be:
 *
 *   - Attached: This happens when a use case is bound to a CameraX Lifecycle, and signals that the
 *       camera should be opened, and a camera capture session should be created to include the
 *       stream corresponding to the use case. In the integration layer here, we'll recreate a
 *       CameraGraph when a use case is attached.
 *   - Detached: This happens when a use case is unbound from a CameraX Lifecycle, and signals that
 *       we no longer need this specific use case and therefore its corresponding stream in our
 *       current capture session. In the integration layer, we'll also recreate a CameraGraph when
 *       a use case is detached, though it might not be strictly necessary.
 *   - Active: This happens when the use case is considered "ready", meaning that the use case is
 *       ready to have frames delivered to it. In the case of the integration layer, this means we
 *       can start submitting the capture requests corresponding to the use case. An important note
 *       here is that a use case can actually become "active" before it is "attached", and thus we
 *       should only take action when a use case is both "attached" and "active".
 *   - Inactive: This happens when use case no longer needs frames delivered to it. This is can be
 *       seen as an optimization signal, as we technically are allowed to continue submitting
 *       capture requests, but we no longer need to. An example of this is when you clear the
 *       analyzer during ImageAnalysis.
 *
 *  In this class, we also define a new term - "Running". A use case is considered running when it's
 *  both "attached" and "active". This means we should have a camera opened, a capture session with
 *  the streams created and have capture requests submitting.
 */
@OptIn(ExperimentalCamera2Interop::class)
@RequiresApi(21) // TODO(b/200306659): Remove and replace with annotation on package-info.java
@CameraScope
class UseCaseManager @Inject constructor(
    private val cameraPipe: CameraPipe,
    private val callbackMap: CameraCallbackMap,
    private val requestListener: ComboRequestListener,
    private val cameraConfig: CameraConfig,
    private val builder: UseCaseCameraComponent.Builder,
    @Suppress("PLATFORM_CLASS_MAPPED_TO_KOTLIN") // Java version required for Dagger
    private val controls: java.util.Set<UseCaseCameraControl>,
    private val camera2CameraControl: Camera2CameraControl,
    private val cameraStateAdapter: CameraStateAdapter,
<<<<<<< HEAD
=======
    private val cameraQuirks: CameraQuirks,
    private val cameraGraphFlags: CameraGraph.Flags,
    private val cameraInternal: Provider<CameraInternal>,
    context: Context,
>>>>>>> fdff00cc
    cameraProperties: CameraProperties,
    displayInfoManager: DisplayInfoManager,
) {
    private val lock = Any()

    @GuardedBy("lock")
    private val attachedUseCases = mutableSetOf<UseCase>()

    @GuardedBy("lock")
    private val activeUseCases = mutableSetOf<UseCase>()

    @GuardedBy("lock")
    private var activeResumeEnabled = false

    @GuardedBy("lock")
    private var shouldCreateCameraGraphImmediately = true

    @GuardedBy("lock")
    private var deferredUseCaseManagerConfig: UseCaseManagerConfig? = null

    private val meteringRepeating by lazy {
        MeteringRepeating.Builder(
            cameraProperties,
            displayInfoManager
        ).build()
    }

    private val supportedSurfaceCombination by lazy {
        SupportedSurfaceCombination(
            context,
            cameraProperties.metadata,
            EncoderProfilesProviderAdapter(cameraConfig.cameraId.value)
        )
    }

    @Volatile
    private var _activeComponent: UseCaseCameraComponent? = null
    val camera: UseCaseCamera?
        get() = _activeComponent?.getUseCaseCamera()

    private val closingCameraJobs = mutableListOf<Job>()

    private val allControls = controls.toMutableSet().apply { add(camera2CameraControl) }

    internal fun setCameraGraphCreationMode(createImmediately: Boolean) = synchronized(lock) {
        shouldCreateCameraGraphImmediately = createImmediately
        if (shouldCreateCameraGraphImmediately) {
            // Clear the UseCaseManager configuration that haven't been "resumed" when we return
            // to single camera operating mode early.
            deferredUseCaseManagerConfig = null
        }
    }

    internal fun getDeferredCameraGraphConfig() = synchronized(lock) {
        deferredUseCaseManagerConfig?.cameraGraphConfig
    }

    /**
     * This attaches the specified [useCases] to the current set of attached use cases. When any
     * changes are identified (i.e., a new use case is added), the subsequent actions would trigger
     * a recreation of the current CameraGraph if there is one.
     */
    fun attach(useCases: List<UseCase>) = synchronized(lock) {
        if (useCases.isEmpty()) {
            Log.warn { "Attach [] from $this (Ignored)" }
            return
        }
        Log.debug { "Attaching $useCases from $this" }

        val unattachedUseCases = useCases.filter { useCase ->
            !attachedUseCases.contains(useCase)
        }

        // Notify state attached to use cases
        for (useCase in unattachedUseCases) {
            useCase.onStateAttached()
        }

        if (attachedUseCases.addAll(useCases)) {
            if (!addOrRemoveRepeatingUseCase(getRunningUseCases())) {
                refreshAttachedUseCases(attachedUseCases)
            }
        }

        unattachedUseCases.forEach { useCase ->
            // Notify CameraControl is ready after the UseCaseCamera is created
            useCase.onCameraControlReady()
        }
    }

    /**
     * This detaches the specified [useCases] from the current set of attached use cases. When any
     * changes are identified (i.e., an existing use case is removed), the subsequent actions would
     * trigger a recreation of the current CameraGraph.
     */
    fun detach(useCases: List<UseCase>) = synchronized(lock) {
        if (useCases.isEmpty()) {
            Log.warn { "Detaching [] from $this (Ignored)" }
            return
        }
        Log.debug { "Detaching $useCases from $this" }

        // When use cases are detached, they should be considered inactive as well. Also note that
        // we remove the use cases from our set directly because the subsequent cleanup actions from
        // detaching the use cases should suffice here.
        activeUseCases.removeAll(useCases)

        // Notify state detached to use cases
        for (useCase in useCases) {
            if (attachedUseCases.contains(useCase)) {
                useCase.onStateDetached()
            }
        }

        // TODO: We might only want to tear down when the number of attached use cases goes to
        //  zero. If a single UseCase is removed, we could deactivate it?
        if (attachedUseCases.removeAll(useCases)) {
            if (addOrRemoveRepeatingUseCase(getRunningUseCases())) {
                return
            }
            refreshAttachedUseCases(attachedUseCases)
        }
    }

    /**
     * This marks the specified [useCase] as active ("activate"). This refreshes the current set of
     * active use cases, and if any changes are identified, we update [UseCaseCamera] with the
     * latest set of "running" (attached and active) use cases, which will in turn trigger actions
     * for SessionConfig updates.
     */
    fun activate(useCase: UseCase) = synchronized(lock) {
        if (activeUseCases.add(useCase)) {
            refreshRunningUseCases()
        }
    }

    /**
     * This marks the specified [useCase] as inactive ("deactivate"). This refreshes the current set
     * of active use cases, and if any changes are identified, we update [UseCaseCamera] with the
     * latest set of "running" (attached and active) use cases, which will in turn trigger actions
     * for SessionConfig updates.
     */
    fun deactivate(useCase: UseCase) = synchronized(lock) {
        if (activeUseCases.remove(useCase)) {
            refreshRunningUseCases()
        }
    }

    fun update(useCase: UseCase) = synchronized(lock) {
        if (attachedUseCases.contains(useCase)) {
            refreshRunningUseCases()
        }
    }

    fun reset(useCase: UseCase) = synchronized(lock) {
        if (attachedUseCases.contains(useCase)) {
            refreshAttachedUseCases(attachedUseCases)
        }
    }

    fun setActiveResumeMode(enabled: Boolean) = synchronized(lock) {
        activeResumeEnabled = enabled
        camera?.setActiveResumeMode(enabled)
    }

    suspend fun close() {
        val closingJobs = synchronized(lock) {
            if (attachedUseCases.isNotEmpty()) {
                detach(attachedUseCases.toList())
            }
            meteringRepeating.onUnbind()
            closingCameraJobs.toList()
        }
        closingJobs.joinAll()
    }

    override fun toString(): String = "UseCaseManager<${cameraConfig.cameraId}>"

    @GuardedBy("lock")
    private fun refreshRunningUseCases() {
        val runningUseCases = getRunningUseCases()
        when {
            shouldAddRepeatingUseCase(runningUseCases) -> addRepeatingUseCase()
            shouldRemoveRepeatingUseCase(runningUseCases) -> removeRepeatingUseCase()
            else -> camera?.runningUseCases = runningUseCases
        }
    }

    @GuardedBy("lock")
    private fun refreshAttachedUseCases(newUseCases: Set<UseCase>) {
        val useCases = newUseCases.toList()

        // Close prior camera graph
        camera.let {
            _activeComponent = null
            it?.close()?.let { closingJob ->
                closingCameraJobs.add(closingJob)
                closingJob.invokeOnCompletion {
                    synchronized(lock) {
                        closingCameraJobs.remove(closingJob)
                    }
                }
            }
        }

        // Update list of active useCases
        if (useCases.isEmpty()) {
            for (control in allControls) {
                control.useCaseCamera = null
                control.reset()
            }
            return
        }

<<<<<<< HEAD
        // Create and configure the new camera component.
        _activeComponent = builder.config(UseCaseCameraConfig(useCases, cameraStateAdapter)).build()
        for (control in allControls) {
            control.useCaseCamera = camera
=======
        val sessionConfigAdapter = SessionConfigAdapter(useCases)
        val streamConfigMap = mutableMapOf<CameraStream.Config, DeferrableSurface>()

        val graphConfig = createCameraGraphConfig(
            sessionConfigAdapter, streamConfigMap, callbackMap,
            requestListener, cameraConfig, cameraQuirks, cameraGraphFlags
        )

        val useCaseManagerConfig = UseCaseManagerConfig(
            useCases,
            sessionConfigAdapter,
            graphConfig,
            streamConfigMap
        )
        if (!shouldCreateCameraGraphImmediately) {
            deferredUseCaseManagerConfig = useCaseManagerConfig
            return
>>>>>>> fdff00cc
        }
        val cameraGraph = cameraPipe.create(useCaseManagerConfig.cameraGraphConfig)
        beginComponentCreation(useCaseManagerConfig, cameraGraph)
    }

    internal fun resumeDeferredComponentCreation(cameraGraph: CameraGraph) {
        val config = synchronized(lock) { deferredUseCaseManagerConfig }
        checkNotNull(config)
        beginComponentCreation(config, cameraGraph)
    }

    private fun beginComponentCreation(
        useCaseManagerConfig: UseCaseManagerConfig,
        cameraGraph: CameraGraph
    ) {
        with(useCaseManagerConfig) {
            // Create and configure the new camera component.
            _activeComponent =
                builder.config(
                    UseCaseCameraConfig(
                        useCases,
                        sessionConfigAdapter,
                        cameraStateAdapter,
                        cameraGraph,
                        streamConfigMap
                    )
                )
                    .build()
            for (control in allControls) {
                control.useCaseCamera = camera
            }
            camera?.setActiveResumeMode(activeResumeEnabled)

            refreshRunningUseCases()
        }
    }

    @GuardedBy("lock")
    private fun getRunningUseCases(): Set<UseCase> {
        return attachedUseCases.intersect(activeUseCases)
    }

    /**
     * Adds or removes repeating use case if needed.
     *
     * @param runningUseCases the set of currently running use cases
     * @return true if repeating use cases is added or removed, false otherwise
     */
    @GuardedBy("lock")
    private fun addOrRemoveRepeatingUseCase(runningUseCases: Set<UseCase>): Boolean {
        if (shouldAddRepeatingUseCase(runningUseCases)) {
            addRepeatingUseCase()
            return true
        }
        if (shouldRemoveRepeatingUseCase(runningUseCases)) {
            removeRepeatingUseCase()
            return true
        }
        return false
    }

    @GuardedBy("lock")
    private fun shouldAddRepeatingUseCase(runningUseCases: Set<UseCase>): Boolean {
        val meteringRepeatingEnabled = attachedUseCases.contains(meteringRepeating)
        if (!meteringRepeatingEnabled) {
            val activeSurfaces = runningUseCases.withoutMetering().surfaceCount()
            return activeSurfaces > 0 && with(attachedUseCases.withoutMetering()) {
                (onlyVideoCapture() || requireMeteringRepeating()) && supportMeteringCombination()
            }
        }
        return false
    }
    @GuardedBy("lock")
    private fun addRepeatingUseCase() {
        meteringRepeating.bindToCamera(cameraInternal.get(), null, null)
        meteringRepeating.setupSession()
        attach(listOf(meteringRepeating))
        activate(meteringRepeating)
    }

    @GuardedBy("lock")
    private fun shouldRemoveRepeatingUseCase(runningUseCases: Set<UseCase>): Boolean {
        val meteringRepeatingEnabled = runningUseCases.contains(meteringRepeating)
        if (meteringRepeatingEnabled) {
            val activeSurfaces = runningUseCases.withoutMetering().surfaceCount()
            return activeSurfaces == 0 || with(attachedUseCases.withoutMetering()) {
                !(onlyVideoCapture() || requireMeteringRepeating()) || !supportMeteringCombination()
            }
        }
        return false
    }

    @GuardedBy("lock")
    private fun removeRepeatingUseCase() {
        deactivate(meteringRepeating)
        detach(listOf(meteringRepeating))
        meteringRepeating.unbindFromCamera(cameraInternal.get())
    }

    private fun Collection<UseCase>.onlyVideoCapture(): Boolean {
        return isNotEmpty() && checkSurfaces { _, sessionSurfaces ->
            sessionSurfaces.isNotEmpty() && sessionSurfaces.all {
                it.containerClass == MediaCodec::class.java
            }
        }
    }

    private fun Collection<UseCase>.supportMeteringCombination(): Boolean {
        val useCases = this.toMutableList().apply { add(meteringRepeating) }
        if (meteringRepeating.attachedSurfaceResolution == null) {
            meteringRepeating.setupSession()
        }
        return isCombinationSupported(useCases).also {
            Log.debug { "Combination of $useCases is supported: $it" }
        }
    }

    private fun isCombinationSupported(currentUseCases: Collection<UseCase>): Boolean {
        val surfaceConfigs = currentUseCases.map { useCase ->
            // TODO: Test with correct Camera Mode when concurrent mode / ultra high resolution is
            //  implemented.
            supportedSurfaceCombination.transformSurfaceConfig(
                CameraMode.DEFAULT,
                useCase.imageFormat,
                useCase.attachedSurfaceResolution!!
            )
        }

        var isPreviewStabilizationOn = false
        for (useCase in currentUseCases) {
            if (useCase.currentConfig is PreviewConfig) {
                isPreviewStabilizationOn =
                    useCase.currentConfig.previewStabilizationMode == StabilizationMode.ON
            }
        }

        return supportedSurfaceCombination.checkSupported(
            SupportedSurfaceCombination.FeatureSettings(
                CameraMode.DEFAULT,
                DynamicRange.BIT_DEPTH_8_BIT,
                isPreviewStabilizationOn
            ), surfaceConfigs
        )
    }

    private fun Collection<UseCase>.surfaceCount(): Int =
        ValidatingBuilder().let { validatingBuilder ->
            forEach { useCase -> validatingBuilder.add(useCase.sessionConfig) }
            return validatingBuilder.build().surfaces.size
        }

    private fun Collection<UseCase>.withoutMetering(): Collection<UseCase> =
        filterNot { it is MeteringRepeating }

    private fun Collection<UseCase>.requireMeteringRepeating(): Boolean {
        return isNotEmpty() && checkSurfaces { repeatingSurfaces, sessionSurfaces ->
            // There is no repeating UseCases
            sessionSurfaces.isNotEmpty() && repeatingSurfaces.isEmpty()
        }
    }

    @RequiresApi(Build.VERSION_CODES.LOLLIPOP)
    private fun Collection<UseCase>.checkSurfaces(
        predicate: (
            repeatingSurfaces: List<DeferrableSurface>,
            sessionSurfaces: List<DeferrableSurface>
        ) -> Boolean
    ): Boolean = ValidatingBuilder().let { validatingBuilder ->
        forEach { useCase -> validatingBuilder.add(useCase.sessionConfig) }
        val sessionConfig = validatingBuilder.build()
        val captureConfig = sessionConfig.repeatingCaptureConfig
        return predicate(captureConfig.surfaces, sessionConfig.surfaces)
    }

    companion object {
        internal data class UseCaseManagerConfig(
            val useCases: List<UseCase>,
            val sessionConfigAdapter: SessionConfigAdapter,
            val cameraGraphConfig: CameraGraph.Config,
            val streamConfigMap: MutableMap<CameraStream.Config, DeferrableSurface>
        )

        fun SessionConfig.toCamera2ImplConfig(): Camera2ImplConfig {
            return Camera2ImplConfig(implementationOptions)
        }

        fun createCameraGraphConfig(
            sessionConfigAdapter: SessionConfigAdapter,
            streamConfigMap: MutableMap<CameraStream.Config, DeferrableSurface>,
            callbackMap: CameraCallbackMap,
            requestListener: ComboRequestListener,
            cameraConfig: CameraConfig,
            cameraQuirks: CameraQuirks,
            cameraGraphFlags: CameraGraph.Flags?,
        ): CameraGraph.Config {
            var containsVideo = false
            // TODO: This may need to combine outputs that are (or will) share the same output
            //  imageReader or surface.
            sessionConfigAdapter.getValidSessionConfigOrNull()?.let { sessionConfig ->
                sessionConfig.surfaces.forEach { deferrableSurface ->
                    val outputConfig = CameraStream.Config.create(
                        streamUseCase = getStreamUseCase(
                            deferrableSurface,
                            sessionConfigAdapter.surfaceToStreamUseCaseMap
                        ),
                        streamUseHint = getStreamUseHint(
                            deferrableSurface,
                            sessionConfigAdapter.surfaceToStreamUseHintMap
                        ),
                        size = deferrableSurface.prescribedSize,
                        format = StreamFormat(deferrableSurface.prescribedStreamFormat),
                        camera = CameraId(
                            sessionConfig.toCamera2ImplConfig().getPhysicalCameraId(
                                cameraConfig.cameraId.value
                            )!!
                        )
                    )
                    streamConfigMap[outputConfig] = deferrableSurface
                    Log.debug {
                        "Prepare config for: $deferrableSurface (" +
                            "${deferrableSurface.prescribedSize}," +
                            " ${deferrableSurface.prescribedStreamFormat})"
                    }
                    if (deferrableSurface.containerClass == MediaCodec::class.java) {
                        containsVideo = true
                    }
                }
            }
            val shouldCloseCaptureSessionOnDisconnect =
                if (CameraQuirks.isImmediateSurfaceReleaseAllowed()) {
                    // If we can release Surfaces immediately, we'll finalize the session when the
                    // camera graph is closed (through FinalizeSessionOnCloseQuirk), and thus we won't
                    // need to explicitly close the capture session.
                    false
                } else {
                    if (cameraQuirks.quirks.contains(CloseCaptureSessionOnVideoQuirk::class.java) &&
                        containsVideo
                    ) {
                        true
                    } else
                    // TODO(b/277675483): From the current test results, older devices (Android
                    //  version <= 8.1.0) seem to have a higher chance of encountering an issue where
                    //  not closing the capture session would lead to CameraDevice.close stalling
                    //  indefinitely. This version check might need to be further fine-turned down the
                    //  line.
                        Build.VERSION.SDK_INT <= Build.VERSION_CODES.O_MR1
                }
            val shouldCloseCameraDeviceOnClose =
                DeviceQuirks[CloseCameraDeviceOnCameraGraphCloseQuirk::class.java] != null

            val combinedFlags = cameraGraphFlags?.copy(
                quirkCloseCaptureSessionOnDisconnect = shouldCloseCaptureSessionOnDisconnect,
                quirkCloseCameraDeviceOnClose = shouldCloseCameraDeviceOnClose,
            )
                ?: CameraGraph.Flags(
                    quirkCloseCaptureSessionOnDisconnect = shouldCloseCaptureSessionOnDisconnect,
                    quirkCloseCameraDeviceOnClose = shouldCloseCameraDeviceOnClose,
                )

            // Set video stabilization mode to capture request
            var videoStabilizationMode = CameraCharacteristics.CONTROL_VIDEO_STABILIZATION_MODE_OFF
            if (sessionConfigAdapter.getValidSessionConfigOrNull() != null) {
                val config = sessionConfigAdapter
                    .getValidSessionConfigOrNull()!!
                    .repeatingCaptureConfig
                val isPreviewStabilizationMode = config.previewStabilizationMode
                val isVideoStabilizationMode = config.videoStabilizationMode

                if (isPreviewStabilizationMode == StabilizationMode.OFF ||
                    isVideoStabilizationMode == StabilizationMode.OFF) {
                    videoStabilizationMode = CaptureRequest.CONTROL_VIDEO_STABILIZATION_MODE_OFF
                } else if (isPreviewStabilizationMode == StabilizationMode.ON) {
                    videoStabilizationMode =
                        CaptureRequest.CONTROL_VIDEO_STABILIZATION_MODE_PREVIEW_STABILIZATION
                } else if (isVideoStabilizationMode == StabilizationMode.ON) {
                    videoStabilizationMode = CaptureRequest.CONTROL_VIDEO_STABILIZATION_MODE_ON
                }
            }

            // Build up a config (using TEMPLATE_PREVIEW by default)
            return CameraGraph.Config(
                camera = cameraConfig.cameraId,
                streams = streamConfigMap.keys.toList(),
                defaultListeners = listOf(callbackMap, requestListener),
                defaultParameters = mapOf(
                    CaptureRequest.CONTROL_VIDEO_STABILIZATION_MODE to videoStabilizationMode
                ),
                flags = combinedFlags,
            )
        }

        private fun getStreamUseCase(
            deferrableSurface: DeferrableSurface,
            mapping: Map<DeferrableSurface, Long>
        ): OutputStream.StreamUseCase? {
            return mapping[deferrableSurface]?.let { OutputStream.StreamUseCase(it) }
        }

        private fun getStreamUseHint(
            deferrableSurface: DeferrableSurface,
            mapping: Map<DeferrableSurface, Long>
        ): OutputStream.StreamUseHint? {
            return mapping[deferrableSurface]?.let { OutputStream.StreamUseHint(it) }
        }
    }
}<|MERGE_RESOLUTION|>--- conflicted
+++ resolved
@@ -24,15 +24,12 @@
 import android.os.Build
 import androidx.annotation.GuardedBy
 import androidx.annotation.RequiresApi
-<<<<<<< HEAD
-=======
 import androidx.camera.camera2.pipe.CameraGraph
 import androidx.camera.camera2.pipe.CameraId
 import androidx.camera.camera2.pipe.CameraPipe
 import androidx.camera.camera2.pipe.CameraStream
 import androidx.camera.camera2.pipe.OutputStream
 import androidx.camera.camera2.pipe.StreamFormat
->>>>>>> fdff00cc
 import androidx.camera.camera2.pipe.core.Log
 import androidx.camera.camera2.pipe.integration.adapter.CameraStateAdapter
 import androidx.camera.camera2.pipe.integration.adapter.EncoderProfilesProviderAdapter
@@ -101,13 +98,10 @@
     private val controls: java.util.Set<UseCaseCameraControl>,
     private val camera2CameraControl: Camera2CameraControl,
     private val cameraStateAdapter: CameraStateAdapter,
-<<<<<<< HEAD
-=======
     private val cameraQuirks: CameraQuirks,
     private val cameraGraphFlags: CameraGraph.Flags,
     private val cameraInternal: Provider<CameraInternal>,
     context: Context,
->>>>>>> fdff00cc
     cameraProperties: CameraProperties,
     displayInfoManager: DisplayInfoManager,
 ) {
@@ -322,12 +316,6 @@
             return
         }
 
-<<<<<<< HEAD
-        // Create and configure the new camera component.
-        _activeComponent = builder.config(UseCaseCameraConfig(useCases, cameraStateAdapter)).build()
-        for (control in allControls) {
-            control.useCaseCamera = camera
-=======
         val sessionConfigAdapter = SessionConfigAdapter(useCases)
         val streamConfigMap = mutableMapOf<CameraStream.Config, DeferrableSurface>()
 
@@ -345,7 +333,6 @@
         if (!shouldCreateCameraGraphImmediately) {
             deferredUseCaseManagerConfig = useCaseManagerConfig
             return
->>>>>>> fdff00cc
         }
         val cameraGraph = cameraPipe.create(useCaseManagerConfig.cameraGraphConfig)
         beginComponentCreation(useCaseManagerConfig, cameraGraph)
@@ -418,6 +405,7 @@
         }
         return false
     }
+
     @GuardedBy("lock")
     private fun addRepeatingUseCase() {
         meteringRepeating.bindToCamera(cameraInternal.get(), null, null)
