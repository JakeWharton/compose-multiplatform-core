--- conflicted
+++ resolved
@@ -24,25 +24,23 @@
 import android.os.Build
 import android.util.Range
 import androidx.annotation.RequiresApi
-<<<<<<< HEAD
-=======
 import androidx.camera.camera2.pipe.core.Log
 import androidx.camera.camera2.pipe.integration.compat.workaround.getControlZoomRatioRangeSafely
->>>>>>> fdff00cc
 import androidx.camera.camera2.pipe.integration.impl.CameraProperties
 import androidx.camera.camera2.pipe.integration.impl.UseCaseCamera
 import androidx.camera.camera2.pipe.integration.internal.ZoomMath.nearZero
 import dagger.Module
 import dagger.Provides
+import kotlinx.coroutines.Deferred
 
 interface ZoomCompat {
     val minZoomRatio: Float
     val maxZoomRatio: Float
 
-    fun apply(
+    fun applyAsync(
         zoomRatio: Float,
         camera: UseCaseCamera
-    )
+    ): Deferred<Unit>
 
     /**
      * Returns the current crop sensor region which should be used for converting
@@ -57,8 +55,7 @@
             @Provides
             fun provideZoomRatio(cameraProperties: CameraProperties): ZoomCompat {
                 return if (Build.VERSION.SDK_INT >= Build.VERSION_CODES.R) {
-                    val range =
-                        cameraProperties.metadata[CameraCharacteristics.CONTROL_ZOOM_RATIO_RANGE]
+                    val range = cameraProperties.metadata.getControlZoomRatioRangeSafely()
                     if (range != null) {
                         AndroidRZoomCompat(cameraProperties, range)
                     } else {
@@ -89,14 +86,14 @@
 
     private var currentCropRect: Rect? = null
 
-    override fun apply(
+    override fun applyAsync(
         zoomRatio: Float,
         camera: UseCaseCamera
-    ) {
+    ): Deferred<Unit> {
         val sensorRect =
             cameraProperties.metadata[CameraCharacteristics.SENSOR_INFO_ACTIVE_ARRAY_SIZE]!!
         currentCropRect = computeCropRect(sensorRect, zoomRatio)
-        camera.setParameterAsync(CaptureRequest.SCALER_CROP_REGION, currentCropRect)
+        return camera.setParameterAsync(CaptureRequest.SCALER_CROP_REGION, currentCropRect)
     }
 
     override fun getCropSensorRegion() = currentCropRect
@@ -131,12 +128,12 @@
     override val maxZoomRatio: Float
         get() = range.upper
 
-    override fun apply(
+    override fun applyAsync(
         zoomRatio: Float,
         camera: UseCaseCamera
-    ) {
+    ): Deferred<Unit> {
         require(zoomRatio in minZoomRatio..maxZoomRatio)
-        camera.setParameterAsync(CaptureRequest.CONTROL_ZOOM_RATIO, zoomRatio)
+        return camera.setParameterAsync(CaptureRequest.CONTROL_ZOOM_RATIO, zoomRatio)
     }
 
     override fun getCropSensorRegion(): Rect =
