--- conflicted
+++ resolved
@@ -20,6 +20,7 @@
 import static androidx.camera.core.impl.utils.TransformUtils.getRectToRect;
 import static androidx.camera.core.impl.utils.TransformUtils.rotateSize;
 import static androidx.camera.core.impl.utils.TransformUtils.sizeToRectF;
+import static androidx.core.util.Preconditions.checkState;
 
 import android.graphics.Rect;
 import android.graphics.RectF;
@@ -37,12 +38,9 @@
 import androidx.camera.core.CameraEffect;
 import androidx.camera.core.Logger;
 import androidx.camera.core.SurfaceOutput;
-<<<<<<< HEAD
-=======
 import androidx.camera.core.SurfaceProcessor;
 import androidx.camera.core.impl.CameraInternal;
 import androidx.camera.core.impl.utils.MatrixExt;
->>>>>>> fdff00cc
 import androidx.concurrent.futures.CallbackToFutureAdapter;
 import androidx.core.util.Consumer;
 
@@ -51,7 +49,6 @@
 import java.util.concurrent.Executor;
 import java.util.concurrent.RejectedExecutionException;
 import java.util.concurrent.atomic.AtomicReference;
-
 
 /**
  * A implementation of {@link SurfaceOutput} that is connected to a {@link SurfaceEdge}.
@@ -76,8 +73,12 @@
     private final int mRotationDegrees;
     private final boolean mMirroring;
 
-    @NonNull
-    private final float[] mGlTransform = new float[16];
+    // The additional transform to be applied on top of SurfaceTexture#getTransformMatrix()
+    @NonNull
+    private final float[] mAdditionalTransform = new float[16];
+    // The inverted value of SurfaceTexture#getTransformMatrix()
+    @NonNull
+    private final float[] mInvertedTextureTransform = new float[16];
     @GuardedBy("mLock")
     @Nullable
     private Consumer<Event> mEventListener;
@@ -92,13 +93,10 @@
     @NonNull
     private final ListenableFuture<Void> mCloseFuture;
     private CallbackToFutureAdapter.Completer<Void> mCloseFutureCompleter;
-<<<<<<< HEAD
-=======
     @Nullable
     private CameraInternal mCameraInternal;
     @NonNull
     private android.graphics.Matrix mSensorToBufferTransform;
->>>>>>> fdff00cc
 
     SurfaceOutputImpl(
             @NonNull Surface surface,
@@ -108,13 +106,9 @@
             @NonNull Size inputSize,
             @NonNull Rect inputCropRect,
             int rotationDegree,
-<<<<<<< HEAD
-            boolean mirroring) {
-=======
             boolean mirroring,
             @Nullable CameraInternal cameraInternal,
             @NonNull android.graphics.Matrix sensorToBufferTransform) {
->>>>>>> fdff00cc
         mSurface = surface;
         mTargets = targets;
         mFormat = format;
@@ -123,13 +117,9 @@
         mInputCropRect = new Rect(inputCropRect);
         mMirroring = mirroring;
         mRotationDegrees = rotationDegree;
-<<<<<<< HEAD
-        calculateGlTransform();
-=======
         mCameraInternal = cameraInternal;
         mSensorToBufferTransform = sensorToBufferTransform;
         calculateAdditionalTransform();
->>>>>>> fdff00cc
         mCloseFuture = CallbackToFutureAdapter.getFuture(
                 completer -> {
                     mCloseFutureCompleter = completer;
@@ -157,9 +147,8 @@
     }
 
     /**
-     * @inheritDoc
-     */
-    @Override
+     * Asks the {@link SurfaceProcessor} implementation to stopping writing to the {@link Surface}.
+     */
     public void requestClose() {
         AtomicReference<Consumer<Event>> eventListenerRef = new AtomicReference<>();
         Executor executor = null;
@@ -230,6 +219,11 @@
         return mMirroring;
     }
 
+    @VisibleForTesting
+    public CameraInternal getCamera() {
+        return mCameraInternal;
+    }
+
     /**
      * This method can be invoked by the processor implementation on any thread.
      *
@@ -248,8 +242,6 @@
 
     /**
      * Returns the close state.
-     *
-     * @hide
      */
     @VisibleForTesting
     public boolean isClosed() {
@@ -272,13 +264,10 @@
     @AnyThread
     @Override
     public void updateTransformMatrix(@NonNull float[] output, @NonNull float[] input) {
-        System.arraycopy(mGlTransform, 0, output, 0, 16);
-    }
-
-    /**
-<<<<<<< HEAD
-     * Calculates the GL transformation.
-=======
+        Matrix.multiplyMM(output, 0, input, 0, mAdditionalTransform, 0);
+    }
+
+    /**
      * @inheritDoc
      */
     @NonNull
@@ -289,39 +278,41 @@
 
     /**
      * Calculates the additional GL transform and saves it to {@link #mAdditionalTransform}.
->>>>>>> fdff00cc
      *
-     * <p>The calculation takes the assumption that input transform is not taken, that is
-     * {@link SurfaceTexture#getTransformMatrix(float[])}.
+     * <p>The effect implementation needs to apply this value on top of texture transform obtained
+     * from {@link SurfaceTexture#getTransformMatrix}.
      *
-     * <p>The calculation is:
+     * <p>The overall transformation (A * B) is a concatenation of 2 values: A) the texture
+     * transform (value of SurfaceTexture#getTransformMatrix), and B) CameraX's additional
+     * transform based on user config such as the ViewPort API and UseCase#targetRotation. To
+     * calculate B, we do it in 3 steps:
      * <ol>
-     *     <li>Add flipping to compensate the up-side down between texture and image buffer
-     *     coordinates.</li>
-     *     <li>Add rotation.</li>
-     *     <li>Add mirroring when mirroring is required.</li>
-     *     <li>Add cropping based on the input size and crop rect.</li>
+     * <li>1. Calculate A * B by using CameraX transformation value such as crop rect, relative
+     * rotation, and mirroring. It already contains the texture transform(A).
+     * <li>2. Calculate A^-1 by predicating the texture transform(A) based on camera
+     * characteristics then inverting it.
+     * <li>3. Calculate B by multiplying A^-1 * A * B.
      * </ol>
      */
-    private void calculateGlTransform() {
-        Matrix.setIdentityM(mGlTransform, 0);
-
-<<<<<<< HEAD
-        // Flipping
-        Matrix.translateM(mGlTransform, 0, 0f, 1f, 0f);
-        Matrix.scaleM(mGlTransform, 0, 1f, -1f, 1f);
-=======
+    private void calculateAdditionalTransform() {
+        Matrix.setIdentityM(mAdditionalTransform, 0);
+
+        // Step 1, calculate the overall transformation(A * B) with the following steps:
+        // - Flip compensate the GL coordinates v.s. image coordinates
+        // - Rotate the image based on the relative rotation
+        // - Mirror the image if needed
+        // - Apply the crop rect
+
         // Flipping for GL.
         MatrixExt.preVerticalFlip(mAdditionalTransform, 0.5f);
->>>>>>> fdff00cc
 
         // Rotation
-        preRotate(mGlTransform, mRotationDegrees, 0.5f, 0.5f);
+        preRotate(mAdditionalTransform, mRotationDegrees, 0.5f, 0.5f);
 
         // Mirroring
         if (mMirroring) {
-            Matrix.translateM(mGlTransform, 0, 1, 0f, 0f);
-            Matrix.scaleM(mGlTransform, 0, -1, 1f, 1f);
+            Matrix.translateM(mAdditionalTransform, 0, 1, 0f, 0f);
+            Matrix.scaleM(mAdditionalTransform, 0, -1, 1f, 1f);
         }
 
         // Crop
@@ -339,10 +330,6 @@
         float scaleX = rotatedCroppedRect.width() / rotatedSize.getWidth();
         float scaleY = rotatedCroppedRect.height() / rotatedSize.getHeight();
         // Move to the new left-bottom position and apply the scale.
-<<<<<<< HEAD
-        Matrix.translateM(mGlTransform, 0, offsetX, offsetY, 0f);
-        Matrix.scaleM(mGlTransform, 0, scaleX, scaleY, 1f);
-=======
         Matrix.translateM(mAdditionalTransform, 0, offsetX, offsetY, 0f);
         Matrix.scaleM(mAdditionalTransform, 0, scaleX, scaleY, 1f);
 
@@ -388,6 +375,5 @@
 
         // Invert the matrix so it can be used to "undo" the SurfaceTexture#getTransformMatrix.
         Matrix.invertM(mInvertedTextureTransform, 0, mInvertedTextureTransform, 0);
->>>>>>> fdff00cc
     }
 }