--- conflicted
+++ resolved
@@ -16,9 +16,6 @@
 
 package androidx.camera.core.internal;
 
-<<<<<<< HEAD
-import static androidx.camera.core.impl.ImageFormatConstants.INTERNAL_DEFINED_IMAGE_FORMAT_PRIVATE;
-=======
 import static androidx.camera.core.CameraEffect.IMAGE_CAPTURE;
 import static androidx.camera.core.CameraEffect.PREVIEW;
 import static androidx.camera.core.CameraEffect.VIDEO_CAPTURE;
@@ -26,13 +23,11 @@
 import static androidx.camera.core.processing.TargetUtils.getNumberOfTargets;
 import static androidx.camera.core.streamsharing.StreamSharing.getCaptureTypes;
 import static androidx.camera.core.streamsharing.StreamSharing.isStreamSharing;
->>>>>>> fdff00cc
 import static androidx.core.util.Preconditions.checkArgument;
 import static androidx.core.util.Preconditions.checkState;
 import static java.util.Collections.emptyList;
 import static java.util.Objects.requireNonNull;
 
-import android.graphics.ImageFormat;
 import android.graphics.Matrix;
 import android.graphics.Rect;
 import android.graphics.RectF;
@@ -64,6 +59,7 @@
 import androidx.camera.core.impl.CameraDeviceSurfaceManager;
 import androidx.camera.core.impl.CameraInfoInternal;
 import androidx.camera.core.impl.CameraInternal;
+import androidx.camera.core.impl.CameraMode;
 import androidx.camera.core.impl.Config;
 import androidx.camera.core.impl.PreviewConfig;
 import androidx.camera.core.impl.RestrictedCameraControl;
@@ -244,9 +240,9 @@
      */
     public void addUseCases(@NonNull Collection<UseCase> appUseCasesToAdd) throws CameraException {
         synchronized (mLock) {
-            List<UseCase> appUseCases = new ArrayList<>(mAppUseCases);
-            // Removing new from existing to avoid duplicate UseCases.
-            appUseCases.removeAll(appUseCasesToAdd);
+            Set<UseCase> appUseCases = new LinkedHashSet<>(mAppUseCases);
+            //TODO(b/266641900): must be LinkedHashSet otherwise ExistingActivityLifecycleTest
+            // fails due to a camera-pipe integration bug.
             appUseCases.addAll(appUseCasesToAdd);
             try {
                 updateUseCases(appUseCases);
@@ -261,7 +257,7 @@
      */
     public void removeUseCases(@NonNull Collection<UseCase> useCasesToRemove) {
         synchronized (mLock) {
-            List<UseCase> appUseCases = new ArrayList<>(mAppUseCases);
+            Set<UseCase> appUseCases = new LinkedHashSet<>(mAppUseCases);
             appUseCases.removeAll(useCasesToRemove);
             updateUseCases(appUseCases);
         }
@@ -271,7 +267,6 @@
      * Updates the states based the new app UseCases.
      */
     void updateUseCases(@NonNull Collection<UseCase> appUseCases) {
-        // TODO(b/265820449): set applyStreamSharing to true if Effects requires it..
         updateUseCases(appUseCases, /*applyStreamSharing*/false);
     }
 
@@ -290,8 +285,8 @@
             // Calculate camera UseCases and keep the result in local variables in case they don't
             // meet the stream combination rules.
             UseCase placeholderForExtensions = calculatePlaceholderForExtensions(appUseCases);
-            StreamSharing streamSharing = applyStreamSharing
-                    ? createOrReuseStreamSharing(appUseCases) : null;
+            StreamSharing streamSharing = createOrReuseStreamSharing(appUseCases,
+                    applyStreamSharing);
             Collection<UseCase> cameraUseCases =
                     calculateCameraUseCases(appUseCases, placeholderForExtensions, streamSharing);
 
@@ -311,14 +306,17 @@
             Map<UseCase, StreamSpec> suggestedStreamSpecMap;
             try {
                 suggestedStreamSpecMap = calculateSuggestedStreamSpecs(
-                        mCameraCoordinator.getCameraOperatingMode()
-                                == CameraCoordinator.CAMERA_OPERATING_MODE_CONCURRENT,
+                        getCameraMode(),
                         mCameraInternal.getCameraInfoInternal(), cameraUseCasesToAttach,
                         cameraUseCasesToKeep, configs);
                 // TODO(b/265704882): enable stream sharing for LEVEL_3 and high preview
                 //  resolution. Throw exception here if (applyStreamSharing == false), both video
                 //  and preview are used and preview resolution is lower than user configuration.
             } catch (IllegalArgumentException exception) {
+                // TODO(b/270187871): instead of catch and retry, we can check UseCase
+                //  combination directly with #isUseCasesCombinationSupported(). However
+                //  calculateSuggestedStreamSpecs() is currently slow. We will do it after it's
+                //  optimized
                 // Only allow StreamSharing for non-concurrent mode.
                 if (!applyStreamSharing && hasNoExtension()
                         && mCameraCoordinator.getCameraOperatingMode()
@@ -334,7 +332,7 @@
 
             // Update properties.
             updateViewPort(suggestedStreamSpecMap, cameraUseCases);
-            updateEffects(mEffects, appUseCases);
+            updateEffects(mEffects, cameraUseCases, appUseCases);
 
             // Detach unused UseCases.
             for (UseCase useCase : cameraUseCasesToDetach) {
@@ -385,8 +383,6 @@
         }
     }
 
-<<<<<<< HEAD
-=======
     /**
      * Return true if the given StreamSpec has any option with a different value than that
      * of the given sessionConfig.
@@ -424,7 +420,6 @@
         return CameraMode.DEFAULT;
     }
 
->>>>>>> fdff00cc
     private boolean hasNoExtension() {
         synchronized (mLock) {
             return mCameraConfig == CameraConfigs.emptyConfig();
@@ -435,31 +430,55 @@
      * Returns {@link UseCase}s qualified for {@link StreamSharing}.
      */
     @NonNull
-    private Set<UseCase> getStreamSharingChildren(@NonNull Collection<UseCase> appUseCases) {
-        Set<UseCase> useCases = new HashSet<>();
+    private Set<UseCase> getStreamSharingChildren(@NonNull Collection<UseCase> appUseCases,
+            boolean forceSharingToPreviewAndVideo) {
+        Set<UseCase> children = new HashSet<>();
+        int sharingTargets = getSharingTargets(forceSharingToPreviewAndVideo);
         for (UseCase useCase : appUseCases) {
             checkArgument(!isStreamSharing(useCase), "Only support one level of sharing for now.");
-            if (isPrivateInputFormat(useCase)) {
-                // Add UseCase if the input format is PRIVATE(Preview and VideoCapture).
-                useCases.add(useCase);
-            }
-        }
-        return useCases;
+            if (useCase.isEffectTargetsSupported(sharingTargets)) {
+                children.add(useCase);
+            }
+        }
+        return children;
+    }
+
+    @CameraEffect.Targets
+    private int getSharingTargets(boolean forceSharingToPreviewAndVideo) {
+        synchronized (mLock) {
+            // Find the only effect that has more than one targets.
+            CameraEffect sharingEffect = null;
+            for (CameraEffect effect : mEffects) {
+                if (getNumberOfTargets(effect.getTargets()) > 1) {
+                    checkState(sharingEffect == null, "Can only have one sharing effect.");
+                    sharingEffect = effect;
+                }
+            }
+            int sharingTargets = sharingEffect == null ? 0 : sharingEffect.getTargets();
+
+            // Share stream to preview and video capture if the device requires it.
+            if (forceSharingToPreviewAndVideo) {
+                sharingTargets |= PREVIEW | VIDEO_CAPTURE;
+            }
+            return sharingTargets;
+        }
     }
 
     /**
      * Creates a new {@link StreamSharing} or returns the existing one.
      *
-     * <p> Returns the existing {@link StreamSharing} if the children have not changed.
+     * <p>Returns the existing {@link StreamSharing} if the children have not changed.
      * Otherwise, create a new {@link StreamSharing} and return.
      *
-     * <p> Currently, only {@link UseCase} with {@link ImageFormat#PRIVATE} can be
-     * {@link StreamSharing} children({@link Preview} and VideoCapture).
+     * <p>Returns null when there is no need to share the stream, or the combination of children
+     * UseCase are invalid(e.g. contains more than 1 UseCase per type).
      */
     @Nullable
-    private StreamSharing createOrReuseStreamSharing(@NonNull Collection<UseCase> appUseCases) {
-        synchronized (mLock) {
-            Set<UseCase> newChildren = getStreamSharingChildren(appUseCases);
+    private StreamSharing createOrReuseStreamSharing(@NonNull Collection<UseCase> appUseCases,
+            boolean forceSharingToPreviewAndVideo) {
+        synchronized (mLock) {
+            Set<UseCase> newChildren = getStreamSharingChildren(appUseCases,
+                    forceSharingToPreviewAndVideo);
             if (newChildren.size() < 2) {
                 // No need to share the stream for 1 or less children.
                 return null;
@@ -468,8 +487,35 @@
                 // Returns the current instance if the new children equals the old.
                 return requireNonNull(mStreamSharing);
             }
+
+            if (!isStreamSharingChildrenCombinationValid(newChildren)) {
+                return null;
+            }
+
             return new StreamSharing(mCameraInternal, newChildren, mUseCaseConfigFactory);
         }
+    }
+
+    /**
+     * Returns true if the children are valid for {@link StreamSharing}.
+     */
+    static boolean isStreamSharingChildrenCombinationValid(
+            @NonNull Collection<UseCase> children) {
+        int[] validChildrenTypes = {PREVIEW, VIDEO_CAPTURE, IMAGE_CAPTURE};
+        Set<Integer> childrenTypes = new HashSet<>();
+        // Loop through all children and add supported types.
+        for (UseCase child : children) {
+            for (int type : validChildrenTypes) {
+                if (child.isEffectTargetsSupported(type)) {
+                    if (childrenTypes.contains(type)) {
+                        // Return false if there are 2 use case supporting the same type.
+                        return false;
+                    }
+                    childrenTypes.add(type);
+                }
+            }
+        }
+        return true;
     }
 
     /**
@@ -588,7 +634,7 @@
     }
 
     private Map<UseCase, StreamSpec> calculateSuggestedStreamSpecs(
-            boolean isConcurrentCameraModeOn,
+            @CameraMode.Mode int cameraMode,
             @NonNull CameraInfoInternal cameraInfoInternal,
             @NonNull Collection<UseCase> newUseCases,
             @NonNull Collection<UseCase> currentUseCases,
@@ -602,30 +648,24 @@
         for (UseCase useCase : currentUseCases) {
             SurfaceConfig surfaceConfig =
                     mCameraDeviceSurfaceManager.transformSurfaceConfig(
-                            isConcurrentCameraModeOn,
+                            cameraMode,
                             cameraId,
                             useCase.getImageFormat(),
                             useCase.getAttachedSurfaceResolution());
             AttachedSurfaceInfo attachedSurfaceInfo = AttachedSurfaceInfo.create(surfaceConfig,
                     useCase.getImageFormat(), useCase.getAttachedSurfaceResolution(),
-<<<<<<< HEAD
-                    useCase.getCurrentConfig().getTargetFramerate(null)));
-=======
                     Preconditions.checkNotNull(useCase.getAttachedStreamSpec()).getDynamicRange(),
                     getCaptureTypes(useCase),
                     useCase.getAttachedStreamSpec().getImplementationOptions(),
                     useCase.getCurrentConfig().getTargetFrameRate(null));
             existingSurfaces.add(attachedSurfaceInfo);
             surfaceInfoUseCaseMap.put(attachedSurfaceInfo, useCase);
->>>>>>> fdff00cc
             suggestedStreamSpecs.put(useCase, useCase.getAttachedStreamSpec());
         }
 
         // Calculate resolution for new use cases.
         if (!newUseCases.isEmpty()) {
             Map<UseCaseConfig<?>, UseCase> configToUseCaseMap = new HashMap<>();
-<<<<<<< HEAD
-=======
             Map<UseCaseConfig<?>, List<Size>> configToSupportedSizesMap = new HashMap<>();
             Rect sensorRect;
             try {
@@ -639,7 +679,6 @@
                     cameraInfoInternal,
                     sensorRect != null ? rectToSize(sensorRect) : null);
             boolean isPreviewStabilizationOn = false;
->>>>>>> fdff00cc
             for (UseCase useCase : newUseCases) {
                 ConfigPair configPair = configPairMap.get(useCase);
                 // Combine with default configuration.
@@ -647,8 +686,6 @@
                         useCase.mergeConfigs(cameraInfoInternal, configPair.mExtendedConfig,
                                 configPair.mCameraConfig);
                 configToUseCaseMap.put(combinedUseCaseConfig, useCase);
-<<<<<<< HEAD
-=======
                 configToSupportedSizesMap.put(combinedUseCaseConfig,
                         supportedOutputSizesSorter.getSortedSupportedOutputSizes(
                                 combinedUseCaseConfig));
@@ -658,21 +695,16 @@
                             ((PreviewConfig) useCase.getCurrentConfig())
                                     .getPreviewStabilizationMode() == StabilizationMode.ON;
                 }
->>>>>>> fdff00cc
             }
 
             // Get suggested stream specifications and update the use case session configuration
             Pair<Map<UseCaseConfig<?>, StreamSpec>, Map<AttachedSurfaceInfo, StreamSpec>>
                     streamSpecMaps =
                     mCameraDeviceSurfaceManager.getSuggestedStreamSpecs(
-                            isConcurrentCameraModeOn,
+                            cameraMode,
                             cameraId, existingSurfaces,
-<<<<<<< HEAD
-                            new ArrayList<>(configToUseCaseMap.keySet()));
-=======
                             configToSupportedSizesMap,
                             isPreviewStabilizationOn);
->>>>>>> fdff00cc
 
             for (Map.Entry<UseCaseConfig<?>, UseCase> entry : configToUseCaseMap.entrySet()) {
                 suggestedStreamSpecs.put(entry.getValue(),
@@ -691,17 +723,40 @@
 
     @VisibleForTesting
     static void updateEffects(@NonNull List<CameraEffect> effects,
+            @NonNull Collection<UseCase> cameraUseCases,
+            @NonNull Collection<UseCase> appUseCases) {
+        // Match camera UseCases first. Apply the effect early in the pipeline if possible.
+        List<CameraEffect> unusedEffects = setEffectsOnUseCases(effects, cameraUseCases);
+
+        // Match unused effects with app only UseCases.
+        List<UseCase> appOnlyUseCases = new ArrayList<>(appUseCases);
+        appOnlyUseCases.removeAll(cameraUseCases);
+        unusedEffects = setEffectsOnUseCases(unusedEffects, appOnlyUseCases);
+
+        if (unusedEffects.size() > 0) {
+            Logger.w(TAG, "Unused effects: " + unusedEffects);
+        }
+    }
+
+    /**
+     * Sets effects on the given {@link UseCase} list and returns unused effects.
+     */
+    @NonNull
+    private static List<CameraEffect> setEffectsOnUseCases(@NonNull List<CameraEffect> effects,
             @NonNull Collection<UseCase> useCases) {
+        List<CameraEffect> unusedEffects = new ArrayList<>(effects);
         for (UseCase useCase : useCases) {
             useCase.setEffect(null);
             for (CameraEffect effect : effects) {
-                if (useCase.getSupportedEffectTargets().contains(effect.getTargets())) {
+                if (useCase.isEffectTargetsSupported(effect.getTargets())) {
                     checkState(useCase.getEffect() == null,
-                            useCase + " already has effect " + effect);
+                            useCase + " already has effect" + useCase.getEffect());
                     useCase.setEffect(effect);
+                    unusedEffects.remove(effect);
                 }
             }
         }
+        return unusedEffects;
     }
 
     private void updateViewPort(@NonNull Map<UseCase, StreamSpec> suggestedStreamSpecMap,
@@ -901,8 +956,7 @@
                 Map<UseCase, ConfigPair> configs = getConfigs(useCasesToVerify,
                         mCameraConfig.getUseCaseConfigFactory(), mUseCaseConfigFactory);
                 calculateSuggestedStreamSpecs(
-                        mCameraCoordinator.getCameraOperatingMode()
-                                == CameraCoordinator.CAMERA_OPERATING_MODE_CONCURRENT,
+                        getCameraMode(),
                         mCameraInternal.getCameraInfoInternal(),
                         useCasesToVerify, emptyList(), configs);
             } catch (IllegalArgumentException e) {
@@ -994,13 +1048,6 @@
         return useCase instanceof ImageCapture;
     }
 
-    private boolean isPrivateInputFormat(@NonNull UseCase useCase) {
-        UseCaseConfig<?> mergedConfig = useCase.mergeConfigs(
-                mCameraInternal.getCameraInfoInternal(), null,
-                useCase.getDefaultConfig(true, mUseCaseConfigFactory));
-        return mergedConfig.getInputFormat() == INTERNAL_DEFINED_IMAGE_FORMAT_PRIVATE;
-    }
-
     private Preview createExtraPreview() {
         Preview preview = new Preview.Builder().setTargetName("Preview-Extra").build();
 
