--- conflicted
+++ resolved
@@ -19,9 +19,9 @@
 import static androidx.camera.core.CameraEffect.IMAGE_CAPTURE;
 import static androidx.camera.core.CameraEffect.PREVIEW;
 import static androidx.camera.core.CameraEffect.VIDEO_CAPTURE;
+import static androidx.camera.core.processing.TargetUtils.checkSupportedTargets;
+import static androidx.camera.core.processing.TargetUtils.getHumanReadableName;
 import static androidx.core.util.Preconditions.checkArgument;
-
-import static java.util.Objects.requireNonNull;
 
 import androidx.annotation.NonNull;
 import androidx.annotation.Nullable;
@@ -30,10 +30,8 @@
 
 import java.util.ArrayList;
 import java.util.Arrays;
-import java.util.HashMap;
 import java.util.List;
 import java.util.Locale;
-import java.util.Map;
 
 /**
  * Represents a collection of {@link UseCase}.
@@ -92,13 +90,9 @@
         private static final List<Integer> SUPPORTED_TARGETS = Arrays.asList(
                 PREVIEW,
                 VIDEO_CAPTURE,
-<<<<<<< HEAD
-                IMAGE_CAPTURE);
-=======
                 IMAGE_CAPTURE,
                 PREVIEW | VIDEO_CAPTURE,
                 PREVIEW | VIDEO_CAPTURE | IMAGE_CAPTURE);
->>>>>>> fdff00cc
 
         private ViewPort mViewPort;
         private final List<UseCase> mUseCases;
@@ -122,18 +116,22 @@
         /**
          * Adds a {@link CameraEffect} to the collection.
          *
-         * <p>The value of {@link CameraEffect#getTargets()} must be unique and must be one of
-         * the supported values below:
+         * <p>The value of {@link CameraEffect#getTargets()} must be one of the supported values
+         * below:
          * <ul>
          * <li>{@link CameraEffect#PREVIEW}
+         * <li>{@link CameraEffect#VIDEO_CAPTURE}
          * <li>{@link CameraEffect#IMAGE_CAPTURE}
-<<<<<<< HEAD
-=======
          * <li>{@link CameraEffect#VIDEO_CAPTURE} | {@link CameraEffect#PREVIEW}
          * <li>{@link CameraEffect#VIDEO_CAPTURE} | {@link CameraEffect#PREVIEW} |
          * {@link CameraEffect#IMAGE_CAPTURE}
->>>>>>> fdff00cc
          * </ul>
+         *
+         * <p>The targets must be mutually exclusive of each other, otherwise, the {@link #build()}
+         * method will throw {@link IllegalArgumentException}. For example, it's invalid to have
+         * one {@link CameraEffect} with target {@link CameraEffect#PREVIEW} and another
+         * {@link CameraEffect} with target {@link CameraEffect#PREVIEW} |
+         * {@link CameraEffect#VIDEO_CAPTURE}, since they both target {@link Preview}.
          *
          * <p>Once added, CameraX will use the {@link CameraEffect}s to process the outputs of
          * the {@link UseCase}s.
@@ -147,53 +145,24 @@
         /**
          * Checks effect targets and throw {@link IllegalArgumentException}.
          *
-         * <p>Throws exception if the effects 1) contains duplicate targets or 2) contains
+         * <p>Throws exception if the effects 1) contains conflicting targets or 2) contains
          * effects that is not in the allowlist.
          */
         private void checkEffectTargets() {
-            Map<Integer, CameraEffect> targetEffectMap = new HashMap<>();
+            int existingTargets = 0;
             for (CameraEffect effect : mEffects) {
                 int targets = effect.getTargets();
-                if (!SUPPORTED_TARGETS.contains(targets)) {
+                checkSupportedTargets(SUPPORTED_TARGETS, targets);
+                int overlappingTargets = existingTargets & targets;
+                if (overlappingTargets > 0) {
                     throw new IllegalArgumentException(String.format(Locale.US,
-                            "Effects target %s is not in the supported list %s.",
-                            getHumanReadableTargets(targets),
-                            getHumanReadableSupportedTargets()));
+                            "More than one effects has targets %s.",
+                            getHumanReadableName(overlappingTargets)));
                 }
-                if (targetEffectMap.containsKey(effect.getTargets())) {
-                    throw new IllegalArgumentException(String.format(Locale.US,
-                            "Effects %s and %s contain duplicate targets %s.",
-                            requireNonNull(
-                                    targetEffectMap.get(effect.getTargets())).getClass().getName(),
-                            effect.getClass().getName(),
-                            getHumanReadableTargets(targets)));
-                }
-                targetEffectMap.put(effect.getTargets(), effect);
+                existingTargets |= targets;
             }
         }
 
-        static String getHumanReadableSupportedTargets() {
-            List<String> targetNameList = new ArrayList<>();
-            for (Integer targets : SUPPORTED_TARGETS) {
-                targetNameList.add(getHumanReadableTargets(targets));
-            }
-            return "[" + String.join(", ", targetNameList) + "]";
-        }
-
-        static String getHumanReadableTargets(int targets) {
-            List<String> names = new ArrayList<>();
-            if ((targets & IMAGE_CAPTURE) != 0) {
-                names.add("IMAGE_CAPTURE");
-            }
-            if ((targets & PREVIEW) != 0) {
-                names.add("PREVIEW");
-            }
-
-            if ((targets & VIDEO_CAPTURE) != 0) {
-                names.add("VIDEO_CAPTURE");
-            }
-            return String.join("|", names);
-        }
 
         /**
          * Adds {@link UseCase} to the collection.
