/*
 * Copyright 2019 The Android Open Source Project
 *
 * Licensed under the Apache License, Version 2.0 (the "License");
 * you may not use this file except in compliance with the License.
 * You may obtain a copy of the License at
 *
 *      http://www.apache.org/licenses/LICENSE-2.0
 *
 * Unless required by applicable law or agreed to in writing, software
 * distributed under the License is distributed on an "AS IS" BASIS,
 * WITHOUT WARRANTIES OR CONDITIONS OF ANY KIND, either express or implied.
 * See the License for the specific language governing permissions and
 * limitations under the License.
 */

package androidx.camera.core.impl;

import androidx.annotation.NonNull;
import androidx.annotation.Nullable;
import androidx.annotation.RequiresApi;

import com.google.auto.value.AutoValue;

import java.util.Set;

/**
 * A Config is a collection of options and values.
 *
 * <p>Config object hold pairs of Options/Values and offer methods for querying whether
 * Options are contained in the configuration along with methods for retrieving the associated
 * values for options.
 *
 * <p>Config allows different values to be set with different {@link OptionPriority} on the same
 * Option. While {@link Config#retrieveOption} will return the option value of the highest priority,
 * {@link Config#retrieveOptionWithPriority} and {@link Config#getPriorities} can be used to
 * retrieve option value of specified priority.
 */
@RequiresApi(21) // TODO(b/200306659): Remove and replace with annotation on package-info.java
public interface Config {

    /**
     * Returns whether this configuration contains the supplied option.
     *
     * @param id The {@link Option} to search for in this configuration.
     * @return {@code true} if this configuration contains the supplied option; {@code false}
     * otherwise.
     */
    boolean containsOption(@NonNull Option<?> id);

    /**
     * Retrieves the value for the specified option if it exists in the configuration.
     *
     * <p>If the option does not exist, an exception will be thrown. If there are multiple values
     * being set with multiple {@link OptionPriority}, it will return the value of highest
     * priority.
     *
     * @param id       The {@link Option} to search for in this configuration.
     * @param <ValueT> The type for the value associated with the supplied {@link Option}.
     * @return The value stored in this configuration.
     * @throws IllegalArgumentException if the given option does not exist in this configuration.
     */
    @Nullable
    <ValueT> ValueT retrieveOption(@NonNull Option<ValueT> id);

    /**
     * Retrieves the value for the specified option if it exists in the configuration.
     *
     * <p>If the option does not exist, <code>valueIfMissing</code> will be returned. If there are
     * multiple values being set with multiple {@link OptionPriority}, it will return the value of
     * highest priority.
     *
     * @param id             The {@link Option} to search for in this configuration.
     * @param valueIfMissing The value to return if the specified {@link Option} does not exist in
     *                       this configuration.
     * @param <ValueT>       The type for the value associated with the supplied {@link Option}.
     * @return The value stored in this configuration, or {@code valueIfMissing} if it does
     * not exist.
     */
    @Nullable
    <ValueT> ValueT retrieveOption(@NonNull Option<ValueT> id, @Nullable ValueT valueIfMissing);

    /**
     * Retrieves the value for the specified option and specified priority if it exists in the
     * configuration.
     *
     * <p>If the option does not exist, an exception will be thrown.
     *
     * @param id             The {@link Option} to search for in this configuration.
     * @param <ValueT>       The type for the value associated with the supplied {@link Option}.
     * @throws IllegalArgumentException if the given option with specified priority does not exist
     * in this configuration.
     */
    @Nullable
    <ValueT> ValueT retrieveOptionWithPriority(@NonNull Option<ValueT> id,
            @NonNull OptionPriority priority);

    /**
     * Returns the current priority of the value for the specified option.
     *
     * <p>If there are multiple values of various priorities for the specified options, the highest
     * priority will be returned. If the option does not exist, an
     * {@link IllegalArgumentException} will be thrown.
     */
    @NonNull
    OptionPriority getOptionPriority(@NonNull Option<?> opt);

    /**
     * Search the configuration for {@link Option}s whose id match the supplied search string.
     *
     * @param idSearchString The id string to search for. This could be a fully qualified id such as
     *                       \"<code>camerax.core.example.option</code>\" or the stem for an
     *                       option such as \"<code>
     *                       camerax.core.example</code>\".
     * @param matcher        A callback used to receive results of the search. Results will be
     *                       sent to {@link OptionMatcher#onOptionMatched(Option)} in the order
     *                       in which they are found inside this configuration. Subsequent
     *                       results will continue to be sent as long as {@link
     *                       OptionMatcher#onOptionMatched(Option)} returns {@code true}.
     */
    void findOptions(@NonNull String idSearchString, @NonNull OptionMatcher matcher);

    /**
     * Lists all options contained within this configuration.
     *
     * @return A {@link Set} of {@link Option}s contained within this configuration.
     */
    @NonNull
    Set<Option<?>> listOptions();

    /**
     *
     * Returns a {@link Set} of all priorities set for the specified option.
     *
     */
    @NonNull
    Set<OptionPriority> getPriorities(@NonNull Option<?> option);

    /**
     * A callback for retrieving results of a {@link Config.Option} search.
     */
    interface OptionMatcher {
        /**
         * Receives results from {@link Config#findOptions(String, OptionMatcher)}.
         *
         * <p>When searching for a specific option in a {@link Config}, {@link Option}s will
         * be sent to {@link #onOptionMatched(Option)} in the order in which they are found.
         *
         * @param option The matched option.
         * @return <code>false</code> if no further results are needed; <code>true</code> otherwise.
         */
        boolean onOptionMatched(@NonNull Option<?> option);
    }

    /**
     * An {@link Option} is used to set and retrieve values for settings defined in a {@link
     * Config}.
     *
     * <p>{@link Option}s can be thought of as the key in a key/value pair that makes up a setting.
     * As the name suggests, {@link Option}s are optional, and may or may not exist inside a {@link
     * Config}.
     *
     * @param <T> The type of the value for this option.
     */
    @AutoValue
    abstract class Option<T> {

        /** Prevent subclassing */
        Option() {
        }

        /**
         * Creates an {@link Option} from an id and value class.
         *
         * @param id         A unique string identifier for this option. This generally follows
         *                   the scheme
         *                   <code>&lt;owner&gt;.[optional.subCategories.]&lt;optionId&gt;</code>.
         * @param valueClass The class of the value stored by this option.
         * @param <T>        The type of the value stored by this option.
         * @return An {@link Option} object which can be used to store/retrieve values from a {@link
         * Config}.
         */
        @NonNull
        public static <T> Option<T> create(@NonNull String id, @NonNull Class<?> valueClass) {
            return Option.create(id, valueClass, /*token=*/ null);
        }

        /**
         * Creates an {@link Option} from an id, value class and token.
         *
         * @param id         A unique string identifier for this option. This generally follows
         *                   the scheme
         *                   <code>&lt;owner&gt;.[optional.subCategories.]&lt;optionId&gt;</code>.
         * @param valueClass The class of the value stored by this option.
         * @param <T>        The type of the value stored by this option.
         * @param token      An optional, type-erased object for storing more context for this
         *                   specific option. Generally this object should have static scope and be
         *                   immutable.
         * @return An {@link Option} object which can be used to store/retrieve values from a {@link
         * Config}.
         */
        @SuppressWarnings("unchecked")
        @NonNull
        public static <T> Option<T> create(@NonNull String id, @NonNull Class<?> valueClass,
                @Nullable Object token) {
            return new AutoValue_Config_Option<>(id, (Class<T>) valueClass, token);
        }

        /**
         * Returns the unique string identifier for this option.
         *
         * <p>This generally follows the scheme * <code>
         * &lt;owner&gt;.[optional.subCategories.]&lt;optionId&gt;
         * </code>.
         *
         * @return The identifier.
         */
        @NonNull
        public abstract String getId();

        /**
         * Returns the class object associated with the value for this option.
         *
         * @return The class object for the value's type.
         */
        @NonNull
        public abstract Class<T> getValueClass();

        /**
         * Returns the optional type-erased context object for this option.
         *
         * <p>Generally this object should have static scope and be immutable.
         *
         * @return The type-erased context object.
         */
        @Nullable
        public abstract Object getToken();
    }

    /**
     * Defines the priorities for resolving conflicting options.
     *
     * <p>Priority must be declared from high priority to low priority.
     */
    enum OptionPriority {
        /**
         * It takes precedence over any other option values at the risk of causing unexpected
         * behavior.
         *
         * <p>If the same option is already set, the option with this priority will overwrite the
         * value.
         *
         * <p>This priority should only be used to explicitly specify an option, such as used by
         * {@code Camera2Interop} or {@code Camera2CameraControl}, and should be used with caution.
         */
        ALWAYS_OVERRIDE,

        /**
         * It's a required option value in order to achieve expected CameraX behavior. It takes
         * precedence over {@link #OPTIONAL} option values.
         *
         * <p>If two values are set to the same option, the value with {@link #ALWAYS_OVERRIDE}
         * priority will overwrite this priority and can potentially cause unexpected behaviors.
         *
         * <p>If two values are set to the same option with this priority, it might indicate a
         * programming error internally and an exception will be thrown when merging the configs.
         */
        REQUIRED,

        /**
         * The lowest priority, it can be overridden by any other option value. When two option
         * values are set with this priority, the newer value takes precedence over the old one.
         */
        OPTIONAL
    }

    /**
     * Returns if values with these {@link OptionPriority} conflict or not.
     *
     * <p>Currently it is not allowed the same option to have different values with priority
     * {@link OptionPriority#REQUIRED}.
     */
    static boolean hasConflict(@NonNull OptionPriority priority1,
            @NonNull OptionPriority priority2) {
        return priority1 == OptionPriority.REQUIRED
                && priority2 == OptionPriority.REQUIRED;
    }

    /**
     * Merges two configs.
     *
     * @param extendedConfig the extended config. The options in the extendedConfig will be applied
     *                       on top of the baseConfig based on the option priorities.
     * @param baseConfig the base config.
     * @return a {@link MutableOptionsBundle} of the merged config.
     */
    @NonNull
    static Config mergeConfigs(@Nullable Config extendedConfig, @Nullable Config baseConfig) {
        if (extendedConfig == null && baseConfig == null) {
            return OptionsBundle.emptyBundle();
        }

        MutableOptionsBundle mergedConfig;

        if (baseConfig != null) {
            mergedConfig = MutableOptionsBundle.from(baseConfig);
        } else {
            mergedConfig = MutableOptionsBundle.create();
        }

        if (extendedConfig != null) {
            // If any options need special handling, this is the place to do it. For now we'll
            // just copy over all options.
            for (Config.Option<?> opt : extendedConfig.listOptions()) {
<<<<<<< HEAD
                @SuppressWarnings("unchecked") // Options/values are being copied directly
                        Config.Option<Object> objectOpt = (Config.Option<Object>) opt;

                mergedConfig.insertOption(objectOpt,
                        extendedConfig.getOptionPriority(opt),
                        extendedConfig.retrieveOption(objectOpt));
=======
                mergeOptionValue(mergedConfig, baseConfig, extendedConfig, opt);
>>>>>>> fdff00cc
            }
        }

        return OptionsBundle.from(mergedConfig);
    }

    /**
     * Merges a specific option value from two configs.
     *
     * @param mergedConfig   the final output config.
     * @param baseConfig     the base config contains the option value which might be overridden by
     *                       the corresponding option value in the extend config.
     * @param extendedConfig the extended config contains the option value which might override
     *                       the corresponding option value in the base config.
     * @param opt            the option to merge.
     */
    static void mergeOptionValue(@NonNull MutableOptionsBundle mergedConfig,
            @NonNull Config baseConfig,
            @NonNull Config extendedConfig,
            @NonNull Option<?> opt) {
        @SuppressWarnings("unchecked") // Options/values are being copied directly
        Config.Option<Object> objectOpt = (Config.Option<Object>) opt;

        // ResolutionSelector needs special handling to merge the underlying settings.
        if (Objects.equals(objectOpt, ImageOutputConfig.OPTION_RESOLUTION_SELECTOR)) {
            ResolutionSelector resolutionSelectorToOverride =
                    (ResolutionSelector) extendedConfig.retrieveOption(objectOpt, null);
            ResolutionSelector baseResolutionSelector =
                    (ResolutionSelector) baseConfig.retrieveOption(objectOpt, null);
            mergedConfig.insertOption(objectOpt,
                    extendedConfig.getOptionPriority(opt),
                    ResolutionSelectorUtil.overrideResolutionSelectors(
                            baseResolutionSelector, resolutionSelectorToOverride));
        } else {
            mergedConfig.insertOption(objectOpt,
                    extendedConfig.getOptionPriority(opt),
                    extendedConfig.retrieveOption(objectOpt));
        }
    }
}<|MERGE_RESOLUTION|>--- conflicted
+++ resolved
@@ -19,9 +19,12 @@
 import androidx.annotation.NonNull;
 import androidx.annotation.Nullable;
 import androidx.annotation.RequiresApi;
+import androidx.camera.core.impl.utils.ResolutionSelectorUtil;
+import androidx.camera.core.resolutionselector.ResolutionSelector;
 
 import com.google.auto.value.AutoValue;
 
+import java.util.Objects;
 import java.util.Set;
 
 /**
@@ -312,16 +315,7 @@
             // If any options need special handling, this is the place to do it. For now we'll
             // just copy over all options.
             for (Config.Option<?> opt : extendedConfig.listOptions()) {
-<<<<<<< HEAD
-                @SuppressWarnings("unchecked") // Options/values are being copied directly
-                        Config.Option<Object> objectOpt = (Config.Option<Object>) opt;
-
-                mergedConfig.insertOption(objectOpt,
-                        extendedConfig.getOptionPriority(opt),
-                        extendedConfig.retrieveOption(objectOpt));
-=======
                 mergeOptionValue(mergedConfig, baseConfig, extendedConfig, opt);
->>>>>>> fdff00cc
             }
         }
 
