/*
 * Copyright 2019 The Android Open Source Project
 *
 * Licensed under the Apache License, Version 2.0 (the "License");
 * you may not use this file except in compliance with the License.
 * You may obtain a copy of the License at
 *
 *      http://www.apache.org/licenses/LICENSE-2.0
 *
 * Unless required by applicable law or agreed to in writing, software
 * distributed under the License is distributed on an "AS IS" BASIS,
 * WITHOUT WARRANTIES OR CONDITIONS OF ANY KIND, either express or implied.
 * See the License for the specific language governing permissions and
 * limitations under the License.
 */

package androidx.camera.core.impl;

import android.graphics.ImageFormat;
import android.graphics.PixelFormat;
import android.hardware.camera2.CaptureRequest;
import android.util.Size;

import androidx.annotation.NonNull;
import androidx.annotation.RequiresApi;
import androidx.camera.core.CameraInfo;
import androidx.camera.core.CameraSelector;
import androidx.core.util.Preconditions;

import java.util.Collections;
import java.util.List;
import java.util.concurrent.Executor;

/**
 * An interface for retrieving camera information.
 *
 * <p>Contains methods for retrieving characteristics for a specific camera.
 *
 * <p>{@link #getImplementation()} returns a {@link CameraInfoInternal} instance
 * that contains the actual implementation and can be cast to an implementation specific class.
 * If the instance itself is the implementation instance, then it should return <code>this</code>.
 */
@RequiresApi(21) // TODO(b/200306659): Remove and replace with annotation on package-info.java
public interface CameraInfoInternal extends CameraInfo {

    /**
     * Returns the camera id of this camera.
     *
     * @return the camera id
     */
    @NonNull
    String getCameraId();

    /**
     * Adds a {@link CameraCaptureCallback} which will be invoked when session capture request is
     * completed, failed or cancelled.
     *
     * <p>The callback will be invoked on the specified {@link Executor}.
     */
    void addSessionCaptureCallback(@NonNull Executor executor,
            @NonNull CameraCaptureCallback callback);

    /**
     * Removes the {@link CameraCaptureCallback} which was added in
     * {@link #addSessionCaptureCallback(Executor, CameraCaptureCallback)}.
     */
    void removeSessionCaptureCallback(@NonNull CameraCaptureCallback callback);

    /** Returns a list of quirks related to the camera. */
    @NonNull
    Quirks getCameraQuirks();

    /** Returns the {@link EncoderProfilesProvider} associated with this camera. */
    @NonNull
    EncoderProfilesProvider getEncoderProfilesProvider();

    /** Returns the {@link Timebase} of frame output by this camera. */
    @NonNull
    Timebase getTimebase();

    /**
     * Returns the supported resolutions of this camera based on the input image format.
     *
     * @param format an image format from {@link ImageFormat} or {@link PixelFormat}.
     * @return a list of supported resolutions, or an empty list if the format is not supported.
     */
    @NonNull
    List<Size> getSupportedResolutions(int format);

<<<<<<< HEAD
=======
    /**
     * Returns the supported high resolutions of this camera based on the input image format.
     *
     * @param format an image format from {@link ImageFormat} or {@link PixelFormat}.
     * @return a list of supported resolutions, or an empty list if the format is not supported.
     */
    @NonNull
    List<Size> getSupportedHighResolutions(int format);

    /**
     * Returns the supported dynamic ranges of this camera.
     *
     * @return a set of supported dynamic range, or an empty set if no dynamic range is supported.
     */
    @NonNull
    Set<DynamicRange> getSupportedDynamicRanges();

    /**
     * Returns if preview stabilization is supported on the device.
     *
     * @return true if
     * {@link CaptureRequest#CONTROL_VIDEO_STABILIZATION_MODE_PREVIEW_STABILIZATION} is supported,
     * otherwise false.
     *
     * @see CaptureRequest#CONTROL_VIDEO_STABILIZATION_MODE
     */
    boolean isPreviewStabilizationSupported();

    /**
     * Returns if video stabilization is supported on the device.
     *
     * @return true if {@link CaptureRequest#CONTROL_VIDEO_STABILIZATION_MODE_ON} is supported,
     * otherwise false.
     *
     * @see CaptureRequest#CONTROL_VIDEO_STABILIZATION_MODE
     */
    boolean isVideoStabilizationSupported();

    /**
     * Gets the underlying implementation instance which could be cast into an implementation
     * specific class for further use in implementation module. Returns <code>this</code> if this
     * instance is the implementation instance.
     */
    @NonNull
    default CameraInfoInternal getImplementation() {
        return this;
    }

>>>>>>> fdff00cc
    /** {@inheritDoc} */
    @NonNull
    @Override
    default CameraSelector getCameraSelector() {
        return new CameraSelector.Builder()
                .addCameraFilter(cameraInfos -> {
                    final String cameraId = getCameraId();
                    for (CameraInfo cameraInfo : cameraInfos) {
                        Preconditions.checkArgument(cameraInfo instanceof CameraInfoInternal);
                        final CameraInfoInternal cameraInfoInternal =
                                (CameraInfoInternal) cameraInfo;
                        if (cameraInfoInternal.getCameraId().equals(cameraId)) {
                            return Collections.singletonList(cameraInfo);
                        }
                    }
                    throw new IllegalStateException("Unable to find camera with id " + cameraId
                            + " from list of available cameras.");
                })
                .build();
    }
}<|MERGE_RESOLUTION|>--- conflicted
+++ resolved
@@ -25,10 +25,12 @@
 import androidx.annotation.RequiresApi;
 import androidx.camera.core.CameraInfo;
 import androidx.camera.core.CameraSelector;
+import androidx.camera.core.DynamicRange;
 import androidx.core.util.Preconditions;
 
 import java.util.Collections;
 import java.util.List;
+import java.util.Set;
 import java.util.concurrent.Executor;
 
 /**
@@ -87,8 +89,6 @@
     @NonNull
     List<Size> getSupportedResolutions(int format);
 
-<<<<<<< HEAD
-=======
     /**
      * Returns the supported high resolutions of this camera based on the input image format.
      *
@@ -137,7 +137,6 @@
         return this;
     }
 
->>>>>>> fdff00cc
     /** {@inheritDoc} */
     @NonNull
     @Override
@@ -156,6 +155,7 @@
                     throw new IllegalStateException("Unable to find camera with id " + cameraId
                             + " from list of available cameras.");
                 })
+                .addCameraFilter(new LensFacingCameraFilter(getLensFacing()))
                 .build();
     }
 }