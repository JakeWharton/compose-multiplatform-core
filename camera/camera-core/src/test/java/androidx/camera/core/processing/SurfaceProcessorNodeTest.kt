/*
 * Copyright 2022 The Android Open Source Project
 *
 * Licensed under the Apache License, Version 2.0 (the "License");
 * you may not use this file except in compliance with the License.
 * You may obtain a copy of the License at
 *
 *      http://www.apache.org/licenses/LICENSE-2.0
 *
 * Unless required by applicable law or agreed to in writing, software
 * distributed under the License is distributed on an "AS IS" BASIS,
 * WITHOUT WARRANTIES OR CONDITIONS OF ANY KIND, either express or implied.
 * See the License for the specific language governing permissions and
 * limitations under the License.
 */

package androidx.camera.core.processing

import android.graphics.ImageFormat
import android.graphics.Matrix
import android.graphics.Rect
import android.graphics.RectF
import android.graphics.SurfaceTexture
import android.os.Build
import android.os.Looper.getMainLooper
import android.util.Range
import android.util.Size
import android.view.Surface
import androidx.camera.core.CameraEffect.IMAGE_CAPTURE
import androidx.camera.core.CameraEffect.PREVIEW
import androidx.camera.core.CameraEffect.VIDEO_CAPTURE
import androidx.camera.core.SurfaceRequest
import androidx.camera.core.SurfaceRequest.TransformationInfo
import androidx.camera.core.impl.ImageFormatConstants.INTERNAL_DEFINED_IMAGE_FORMAT_PRIVATE
import androidx.camera.core.impl.ImageOutputConfig.ROTATION_NOT_SPECIFIED
import androidx.camera.core.impl.ImmediateSurface
import androidx.camera.core.impl.StreamSpec
import androidx.camera.core.impl.utils.TransformUtils
import androidx.camera.core.impl.utils.TransformUtils.getRectToRect
import androidx.camera.core.impl.utils.TransformUtils.is90or270
import androidx.camera.core.impl.utils.TransformUtils.rectToSize
import androidx.camera.core.impl.utils.TransformUtils.rotateSize
import androidx.camera.core.impl.utils.TransformUtils.sizeToRect
import androidx.camera.core.impl.utils.executor.CameraXExecutors.mainThreadExecutor
import androidx.camera.core.processing.SurfaceProcessorNode.OutConfig
import androidx.camera.testing.fakes.FakeCamera
import androidx.camera.testing.impl.fakes.FakeImageReaderProxy
import androidx.camera.testing.impl.fakes.FakeSurfaceProcessorInternal
import com.google.common.truth.Truth.assertThat
import org.junit.After
import org.junit.Before
import org.junit.Test
import org.junit.runner.RunWith
import org.robolectric.RobolectricTestRunner
import org.robolectric.Shadows.shadowOf
import org.robolectric.annotation.Config
import org.robolectric.annotation.internal.DoNotInstrument

/**
 * Unit tests for [SurfaceProcessorNode].
 */
@RunWith(RobolectricTestRunner::class)
@DoNotInstrument
@Config(minSdk = Build.VERSION_CODES.LOLLIPOP)
class SurfaceProcessorNodeTest {

    companion object {
        private const val ROTATION_DEGREES = 90
        private const val MIRRORING = false
        private val INPUT_SIZE = Size(640, 480)
        private val PREVIEW_CROP_RECT = Rect(0, 0, 600, 400)
        private val VIDEO_CROP_RECT = Rect(0, 0, 300, 200)
        private val VIDEO_SIZE = Size(20, 30)
    }

    private lateinit var surfaceProcessorInternal: FakeSurfaceProcessorInternal
    private lateinit var previewSurface: Surface
    private lateinit var previewTexture: SurfaceTexture
    private lateinit var previewOutConfig: OutConfig
    private lateinit var videoSurface: Surface
    private lateinit var videoTexture: SurfaceTexture
    private lateinit var videoOutConfig: OutConfig
    private lateinit var node: SurfaceProcessorNode
    private lateinit var nodeInput: SurfaceProcessorNode.In
    private lateinit var previewSurfaceRequest: SurfaceRequest
    private lateinit var videoSurfaceRequest: SurfaceRequest
    private lateinit var previewTransformInfo: TransformationInfo
    private lateinit var videoTransformInfo: TransformationInfo

    @Before
    fun setup() {
        previewTexture = SurfaceTexture(0)
        previewSurface = Surface(previewTexture)
        videoTexture = SurfaceTexture(0)
        videoSurface = Surface(videoTexture)
        surfaceProcessorInternal = FakeSurfaceProcessorInternal(mainThreadExecutor())
    }

    @After
    fun tearDown() {
        previewTexture.release()
        previewSurface.release()
        videoTexture.release()
        videoSurface.release()
        surfaceProcessorInternal.release()
        if (::node.isInitialized) {
            node.release()
        }
        if (::nodeInput.isInitialized) {
            nodeInput.surfaceEdge.close()
        }
        if (::previewSurfaceRequest.isInitialized) {
            previewSurfaceRequest.deferrableSurface.close()
        }
        if (::videoSurfaceRequest.isInitialized) {
            videoSurfaceRequest.deferrableSurface.close()
        }
        shadowOf(getMainLooper()).idle()
    }

    @Test
<<<<<<< HEAD
=======
    fun transformInput_getCorrectSensorToBufferMatrix() {
        // Arrange.
        createSurfaceProcessorNode()
        val inputTransform = getRectToRect(
            RectF(0F, 0F, 1400F, 1000F),
            RectF(0F, 0F, 700F, 500F),
            /*rotationDegrees=*/0
        )
        val inputEdge = SurfaceEdge(
            PREVIEW,
            INTERNAL_DEFINED_IMAGE_FORMAT_PRIVATE,
            StreamSpec.builder(Size(700, 500)).build(),
            inputTransform,
            false,
            Rect(60, 20, 700, 500), // 640 x 480 crop rect
            180,
            ROTATION_NOT_SPECIFIED,
            true
        )
        nodeInput = SurfaceProcessorNode.In.of(inputEdge, listOf(OutConfig.of(inputEdge)))

        // Act.
        val outputTransform =
            node.transform(nodeInput).entries.single().value.sensorToBufferTransform

        // Assert.
        val sensorCoordinates = floatArrayOf(1400F, 1000F)
        outputTransform.mapPoints(sensorCoordinates)
        // Sensor to input surface: 1400, 1000 -> 700, 500
        // Input surface cropped: 700, 500 -> 640, 480
        // Input surface rotated 180 degrees: 640, 480 -> 0, 0
        // Input surface mirrored: 0, 0 -> 640, 0
        assertThat(sensorCoordinates).usingTolerance(1E-3).containsExactly(640F, 0F)
    }

    @Test
    fun inputHasNoCameraTransform_surfaceOutputReceivesNullCamera() {
        // Arrange: configure node to produce JPEG output.
        createSurfaceProcessorNode()
        createInputEdge(
            inputEdge = SurfaceEdge(
                PREVIEW,
                INTERNAL_DEFINED_IMAGE_FORMAT_PRIVATE,
                StreamSpec.builder(INPUT_SIZE).build(),
                Matrix(),
                false,
                PREVIEW_CROP_RECT,
                0,
                ROTATION_NOT_SPECIFIED,
                false
            )
        )

        // Act.
        val nodeOutput = node.transform(nodeInput)
        provideSurfaces(nodeOutput)
        shadowOf(getMainLooper()).idle()

        val previewSurfaceOutput =
            surfaceProcessorInternal.surfaceOutputs[PREVIEW]!! as SurfaceOutputImpl
        assertThat(previewSurfaceOutput.camera).isNull()
        val videoSurfaceOutput =
            surfaceProcessorInternal.surfaceOutputs[VIDEO_CAPTURE]!! as SurfaceOutputImpl
        assertThat(videoSurfaceOutput.camera).isNull()
    }

    @Test
>>>>>>> fdff00cc
    fun configureJpegOutput_returnsJpegFormat() {
        // Arrange: configure node to produce JPEG output.
        createSurfaceProcessorNode()
        val inputEdge = SurfaceEdge(
            PREVIEW,
            INTERNAL_DEFINED_IMAGE_FORMAT_PRIVATE,
            StreamSpec.builder(INPUT_SIZE).build(),
            Matrix(),
            true,
            PREVIEW_CROP_RECT,
            0,
            ROTATION_NOT_SPECIFIED,
            false
        )
        val outConfig = OutConfig.of(
            IMAGE_CAPTURE,
            ImageFormat.JPEG,
            inputEdge.cropRect,
            TransformUtils.getRotatedSize(inputEdge.cropRect, inputEdge.rotationDegrees),
            inputEdge.mirroring
        )
        nodeInput = SurfaceProcessorNode.In.of(inputEdge, listOf(outConfig))
        // Act.
        val out = node.transform(nodeInput)
        shadowOf(getMainLooper()).idle()
        // Assert: the output is JPEG format.
        val outEdge = out[outConfig]!!
        assertThat(outEdge.format).isEqualTo(ImageFormat.JPEG)
        // Act: provides a JPEG Surface.
        val imageReader = FakeImageReaderProxy.newInstance(
            INPUT_SIZE.width,
            INPUT_SIZE.height,
            ImageFormat.JPEG,
            1,
            0
        )
        val outputDeferrableSurface = ImmediateSurface(
            imageReader.surface!!,
            Size(PREVIEW_CROP_RECT.width(), PREVIEW_CROP_RECT.height()),
            ImageFormat.JPEG
        )
        outEdge.setProvider(outputDeferrableSurface)
        shadowOf(getMainLooper()).idle()
        // Assert: SurfaceProcessor receives a JPEG SurfaceOutput.
        val imageCaptureOutput = surfaceProcessorInternal.surfaceOutputs[IMAGE_CAPTURE]!!
        assertThat(imageCaptureOutput.format).isEqualTo(ImageFormat.JPEG)
        imageReader.close()
    }

    @Test
    fun identicalOutConfigs_returnDifferentEdges() {
        // Arrange: create 2 OutConfig with identical values
        createSurfaceProcessorNode()
        val inputEdge = SurfaceEdge(
            PREVIEW,
            INTERNAL_DEFINED_IMAGE_FORMAT_PRIVATE,
            StreamSpec.builder(INPUT_SIZE).build(),
            Matrix(),
            true,
            PREVIEW_CROP_RECT,
            0,
            ROTATION_NOT_SPECIFIED,
            false
        )
        val outConfig1 = OutConfig.of(inputEdge)
        val outConfig2 = OutConfig.of(inputEdge)
        nodeInput = SurfaceProcessorNode.In.of(inputEdge, listOf(outConfig1, outConfig2))
        // Act.
        val output = node.transform(nodeInput)
        // Assert: there are two outputs
        assertThat(output).hasSize(2)
        // Cleanup
        inputEdge.close()
    }

    @Test
    fun transformInput_receivesSurfaceRequest() {
        // Arrange.
        createSurfaceProcessorNode()
        createInputEdge()
        // Act.
        node.transform(nodeInput)
        shadowOf(getMainLooper()).idle()
        // Assert.
        val surfaceRequest = surfaceProcessorInternal.surfaceRequest
        assertThat(surfaceRequest!!.resolution).isEqualTo(INPUT_SIZE)
    }

    @Test
    fun transformInput_applyCropRotateAndMirroring_outputIsCroppedAndRotated() {
        for (rotationDegrees in arrayOf(0, 90, 180, 270)) {
            // Arrange.
            createSurfaceProcessorNode()
            val videoOutputSize = rotateSize(VIDEO_SIZE, rotationDegrees - ROTATION_DEGREES)
            createInputEdge(
                previewRotationDegrees = rotationDegrees,
                videoOutputSize = videoOutputSize
            )
            // The result cropRect should have zero left and top.
            val expectedCropRect = if (is90or270(rotationDegrees))
                Rect(0, 0, PREVIEW_CROP_RECT.height(), PREVIEW_CROP_RECT.width())
            else
                Rect(0, 0, PREVIEW_CROP_RECT.width(), PREVIEW_CROP_RECT.height())

            // Act.
            val nodeOutput = node.transform(nodeInput)

            // Assert: with transformation, the output size is cropped/rotated and the rotation
            // degrees is reset.
            val previewOutput = nodeOutput[previewOutConfig]!!
            assertThat(previewOutput.streamSpec.resolution).isEqualTo(rectToSize(expectedCropRect))
            assertThat(previewOutput.cropRect).isEqualTo(expectedCropRect)
            assertThat(previewOutput.rotationDegrees).isEqualTo(0)
            assertThat(previewOutput.mirroring).isFalse()
            val videoOutput = nodeOutput[videoOutConfig]!!
            assertThat(videoOutput.streamSpec.resolution).isEqualTo(videoOutputSize)
            assertThat(videoOutput.cropRect).isEqualTo(sizeToRect(videoOutputSize))
            assertThat(videoOutput.rotationDegrees).isEqualTo(0)
            assertThat(videoOutput.mirroring).isTrue()

            // Clean up.
            nodeInput.surfaceEdge.close()
            node.release()
            shadowOf(getMainLooper()).idle()
        }
    }

    @Test(expected = IllegalArgumentException::class)
    fun cropSizeMismatchesOutputSize_throwsException() {
        createSurfaceProcessorNode()
        createInputEdge(
            videoOutputSize = Size(VIDEO_SIZE.width - 2, VIDEO_SIZE.height + 2)
        )
        node.transform(nodeInput)
    }

    @Test
    fun transformInputWithFrameRate_propagatesToChildren() {
        // Arrange: create input edge with frame rate.
        val frameRateRange = Range.create(30, 30)
        createSurfaceProcessorNode()
        createInputEdge(
            frameRateRange = frameRateRange
        )
        // Act.
        val nodeOutput = node.transform(nodeInput)
        // Assert: all outputs have the same frame rate.
        assertThat(nodeOutput[previewOutConfig]!!.streamSpec.expectedFrameRateRange)
            .isEqualTo(frameRateRange)
        assertThat(nodeOutput[videoOutConfig]!!.streamSpec.expectedFrameRateRange)
            .isEqualTo(frameRateRange)
    }

    @Test
    fun transformInput_applyCropRotateAndMirroring_initialTransformInfoIsPropagated() {
        // Arrange.
        createSurfaceProcessorNode()
        createInputEdge()

        // Act.
        val nodeOutput = node.transform(nodeInput)
        provideSurfaces(nodeOutput)
        shadowOf(getMainLooper()).idle()

        // Assert: surfaceOutput of SurfaceProcessor will consume the initial rotation degrees and
        // output surface will receive 0 degrees.
        val previewSurfaceOutput =
            surfaceProcessorInternal.surfaceOutputs[PREVIEW]!! as SurfaceOutputImpl
        assertThat(previewSurfaceOutput.rotationDegrees).isEqualTo(ROTATION_DEGREES)
        assertThat(previewSurfaceOutput.size).isEqualTo(Size(400, 600))
        assertThat(previewSurfaceOutput.inputCropRect).isEqualTo(PREVIEW_CROP_RECT)
        assertThat(previewTransformInfo.cropRect).isEqualTo(Rect(0, 0, 400, 600))
        assertThat(previewTransformInfo.rotationDegrees).isEqualTo(0)
        assertThat(previewSurfaceOutput.inputSize).isEqualTo(INPUT_SIZE)
        assertThat(previewSurfaceOutput.mirroring).isFalse()

        val videoSurfaceOutput =
            surfaceProcessorInternal.surfaceOutputs[VIDEO_CAPTURE]!! as SurfaceOutputImpl
        assertThat(videoSurfaceOutput.rotationDegrees).isEqualTo(ROTATION_DEGREES)
        assertThat(videoSurfaceOutput.size).isEqualTo(VIDEO_SIZE)
        assertThat(videoSurfaceOutput.inputCropRect).isEqualTo(VIDEO_CROP_RECT)
        assertThat(videoTransformInfo.cropRect).isEqualTo(sizeToRect(VIDEO_SIZE))
        assertThat(videoTransformInfo.rotationDegrees).isEqualTo(0)
        assertThat(videoSurfaceOutput.inputSize).isEqualTo(INPUT_SIZE)
        assertThat(videoSurfaceOutput.mirroring).isTrue()
    }

    @Test
    fun setRotationToInput_applyCropRotateAndMirroring_rotationIsPropagated() {
        // Arrange.
        createSurfaceProcessorNode()
        createInputEdge(previewRotationDegrees = 90)
        val inputSurface = nodeInput.surfaceEdge
        val nodeOutput = node.transform(nodeInput)
        provideSurfaces(nodeOutput)
        shadowOf(getMainLooper()).idle()

        // Act: update rotation degrees
        inputSurface.updateTransformation(270)
        shadowOf(getMainLooper()).idle()

        // Assert: surfaceOutput of SurfaceProcessor will consume the initial rotation degrees and
        // output surface will receive the remaining degrees.
        val previewSurfaceOutput =
            surfaceProcessorInternal.surfaceOutputs[PREVIEW]!! as SurfaceOutputImpl
        assertThat(previewSurfaceOutput.rotationDegrees).isEqualTo(90)
        assertThat(previewTransformInfo.rotationDegrees).isEqualTo(180)
        assertThat(previewSurfaceOutput.inputSize).isEqualTo(INPUT_SIZE)
        assertThat(previewSurfaceOutput.mirroring).isFalse()
        val videoSurfaceOutput =
            surfaceProcessorInternal.surfaceOutputs[VIDEO_CAPTURE]!! as SurfaceOutputImpl
        assertThat(videoSurfaceOutput.rotationDegrees).isEqualTo(90)
        assertThat(videoTransformInfo.rotationDegrees).isEqualTo(180)
        assertThat(videoSurfaceOutput.inputSize).isEqualTo(INPUT_SIZE)
        assertThat(videoSurfaceOutput.mirroring).isTrue()

        // Act: update rotation degrees
        inputSurface.updateTransformation(180)
        shadowOf(getMainLooper()).idle()
        // Assert: video rotation degrees is opposite of preview because it's not mirrored.
        assertThat(previewTransformInfo.rotationDegrees).isEqualTo(90)
<<<<<<< HEAD
        assertThat(videoTransformInfo.rotationDegrees).isEqualTo(270)
=======
        assertThat(videoTransformInfo.rotationDegrees).isEqualTo(180)
    }

    @Test
    fun setRotationAndMirroringToInput_applyCropRotateAndMirroring_rotationIsPropagated() {
        // Arrange.
        createSurfaceProcessorNode()
        createInputEdge(inputRotationDegrees = 90, mirroring = true)
        val inputSurface = nodeInput.surfaceEdge
        val nodeOutput = node.transform(nodeInput)
        provideSurfaces(nodeOutput)
        shadowOf(getMainLooper()).idle()

        // Act: update rotation degrees
        inputSurface.updateTransformation(270)
        shadowOf(getMainLooper()).idle()

        // Assert: surfaceOutput of SurfaceProcessor will consume the initial rotation degrees and
        // output surface will receive the remaining degrees.
        val previewSurfaceOutput =
            surfaceProcessorInternal.surfaceOutputs[PREVIEW]!! as SurfaceOutputImpl
        assertThat(previewSurfaceOutput.rotationDegrees).isEqualTo(INPUT_ROTATION_DEGREES)
        assertThat(previewTransformInfo.rotationDegrees).isEqualTo(180)
        assertThat(previewSurfaceOutput.inputSize).isEqualTo(INPUT_SIZE)
        assertThat(previewSurfaceOutput.mirroring).isTrue()
        val videoSurfaceOutput =
            surfaceProcessorInternal.surfaceOutputs[VIDEO_CAPTURE]!! as SurfaceOutputImpl
        assertThat(videoSurfaceOutput.rotationDegrees).isEqualTo(VIDEO_ROTATION_DEGREES)
        assertThat(videoTransformInfo.rotationDegrees).isEqualTo(90)
        assertThat(videoSurfaceOutput.inputSize).isEqualTo(INPUT_SIZE)
        assertThat(videoSurfaceOutput.mirroring).isTrue()

        // Act: update rotation degrees
        inputSurface.updateTransformation(180)
        shadowOf(getMainLooper()).idle()
        // Assert: video rotation is the same as preview and are compensated by mirroring.
        assertThat(previewTransformInfo.rotationDegrees).isEqualTo(270)
        assertThat(videoTransformInfo.rotationDegrees).isEqualTo(180)
>>>>>>> fdff00cc
    }

    @Test
    fun provideSurfaceToOutput_surfaceIsPropagatedE2E() {
        // Arrange.
        createSurfaceProcessorNode()
        createInputEdge()
        val inputSurface = nodeInput.surfaceEdge
        val nodeOutput = node.transform(nodeInput)

        // Act.
        provideSurfaces(nodeOutput)
        shadowOf(getMainLooper()).idle()

        // Assert: processor receives app Surface. CameraX receives processor Surface.
        assertThat(surfaceProcessorInternal.outputSurfaces[PREVIEW]).isEqualTo(previewSurface)
        assertThat(surfaceProcessorInternal.outputSurfaces[VIDEO_CAPTURE]).isEqualTo(videoSurface)
        assertThat(inputSurface.deferrableSurface.surface.get())
            .isEqualTo(surfaceProcessorInternal.inputSurface)
    }

    @Test
    fun releaseNode_processorIsReleased() {
        // Arrange.
        createSurfaceProcessorNode()
        createInputEdge()
        val nodeOutput = node.transform(nodeInput)
        provideSurfaces(nodeOutput)
        shadowOf(getMainLooper()).idle()

        // Act: release the node.
        node.release()
        shadowOf(getMainLooper()).idle()

        // Assert: processor is released and has requested processor to close the SurfaceOutput
        assertThat(surfaceProcessorInternal.isReleased).isTrue()
        assertThat(surfaceProcessorInternal.isOutputSurfaceRequestedToClose[PREVIEW]).isTrue()
        assertThat(surfaceProcessorInternal.isOutputSurfaceRequestedToClose[VIDEO_CAPTURE]).isTrue()
    }

    private fun createInputEdge(
        previewTarget: Int = PREVIEW,
        previewSize: Size = INPUT_SIZE,
        sensorToBufferTransform: android.graphics.Matrix = android.graphics.Matrix(),
        hasCameraTransform: Boolean = true,
        previewCropRect: Rect = PREVIEW_CROP_RECT,
        previewRotationDegrees: Int = ROTATION_DEGREES,
        mirroring: Boolean = MIRRORING,
        videoOutputSize: Size = VIDEO_SIZE,
        frameRateRange: Range<Int> = StreamSpec.FRAME_RATE_RANGE_UNSPECIFIED
    ) {
        val inputEdge = SurfaceEdge(
            previewTarget,
            INTERNAL_DEFINED_IMAGE_FORMAT_PRIVATE,
            StreamSpec.builder(previewSize).setExpectedFrameRateRange(frameRateRange).build(),
            sensorToBufferTransform,
            hasCameraTransform,
            previewCropRect,
<<<<<<< HEAD
            previewRotationDegrees,
=======
            inputRotationDegrees,
            ROTATION_NOT_SPECIFIED,
>>>>>>> fdff00cc
            mirroring,
        )
        videoOutConfig = OutConfig.of(
            VIDEO_CAPTURE,
            INTERNAL_DEFINED_IMAGE_FORMAT_PRIVATE,
            VIDEO_CROP_RECT,
            videoOutputSize,
            true
        )
        previewOutConfig = OutConfig.of(inputEdge)
        nodeInput = SurfaceProcessorNode.In.of(
            inputEdge,
            listOf(previewOutConfig, videoOutConfig)
        )
    }

    private fun createSurfaceProcessorNode() {
        node = SurfaceProcessorNode(
            FakeCamera(),
            surfaceProcessorInternal
        )
    }

    private fun provideSurfaces(nodeOutput: SurfaceProcessorNode.Out) {
        previewSurfaceRequest =
            nodeOutput[previewOutConfig]!!.createSurfaceRequest(FakeCamera()).apply {
                setTransformationInfoListener(mainThreadExecutor()) {
                    previewTransformInfo = it
                }
                provideSurface(previewSurface, mainThreadExecutor()) { previewSurface.release() }
            }
        videoSurfaceRequest =
            nodeOutput[videoOutConfig]!!.createSurfaceRequest(FakeCamera()).apply {
                setTransformationInfoListener(mainThreadExecutor()) {
                    videoTransformInfo = it
                }
                provideSurface(videoSurface, mainThreadExecutor()) { videoSurface.release() }
            }
    }
}<|MERGE_RESOLUTION|>--- conflicted
+++ resolved
@@ -39,7 +39,6 @@
 import androidx.camera.core.impl.utils.TransformUtils.getRectToRect
 import androidx.camera.core.impl.utils.TransformUtils.is90or270
 import androidx.camera.core.impl.utils.TransformUtils.rectToSize
-import androidx.camera.core.impl.utils.TransformUtils.rotateSize
 import androidx.camera.core.impl.utils.TransformUtils.sizeToRect
 import androidx.camera.core.impl.utils.executor.CameraXExecutors.mainThreadExecutor
 import androidx.camera.core.processing.SurfaceProcessorNode.OutConfig
@@ -65,12 +64,13 @@
 class SurfaceProcessorNodeTest {
 
     companion object {
-        private const val ROTATION_DEGREES = 90
+        private const val INPUT_ROTATION_DEGREES = 90
+        private const val VIDEO_ROTATION_DEGREES = 0
         private const val MIRRORING = false
         private val INPUT_SIZE = Size(640, 480)
         private val PREVIEW_CROP_RECT = Rect(0, 0, 600, 400)
         private val VIDEO_CROP_RECT = Rect(0, 0, 300, 200)
-        private val VIDEO_SIZE = Size(20, 30)
+        private val VIDEO_SIZE = Size(30, 20)
     }
 
     private lateinit var surfaceProcessorInternal: FakeSurfaceProcessorInternal
@@ -119,8 +119,6 @@
     }
 
     @Test
-<<<<<<< HEAD
-=======
     fun transformInput_getCorrectSensorToBufferMatrix() {
         // Arrange.
         createSurfaceProcessorNode()
@@ -188,7 +186,6 @@
     }
 
     @Test
->>>>>>> fdff00cc
     fun configureJpegOutput_returnsJpegFormat() {
         // Arrange: configure node to produce JPEG output.
         createSurfaceProcessorNode()
@@ -208,6 +205,7 @@
             ImageFormat.JPEG,
             inputEdge.cropRect,
             TransformUtils.getRotatedSize(inputEdge.cropRect, inputEdge.rotationDegrees),
+            inputEdge.rotationDegrees,
             inputEdge.mirroring
         )
         nodeInput = SurfaceProcessorNode.In.of(inputEdge, listOf(outConfig))
@@ -282,10 +280,8 @@
         for (rotationDegrees in arrayOf(0, 90, 180, 270)) {
             // Arrange.
             createSurfaceProcessorNode()
-            val videoOutputSize = rotateSize(VIDEO_SIZE, rotationDegrees - ROTATION_DEGREES)
             createInputEdge(
-                previewRotationDegrees = rotationDegrees,
-                videoOutputSize = videoOutputSize
+                inputRotationDegrees = rotationDegrees,
             )
             // The result cropRect should have zero left and top.
             val expectedCropRect = if (is90or270(rotationDegrees))
@@ -304,9 +300,9 @@
             assertThat(previewOutput.rotationDegrees).isEqualTo(0)
             assertThat(previewOutput.mirroring).isFalse()
             val videoOutput = nodeOutput[videoOutConfig]!!
-            assertThat(videoOutput.streamSpec.resolution).isEqualTo(videoOutputSize)
-            assertThat(videoOutput.cropRect).isEqualTo(sizeToRect(videoOutputSize))
-            assertThat(videoOutput.rotationDegrees).isEqualTo(0)
+            assertThat(videoOutput.streamSpec.resolution).isEqualTo(VIDEO_SIZE)
+            assertThat(videoOutput.cropRect).isEqualTo(sizeToRect(VIDEO_SIZE))
+            assertThat(videoOutput.rotationDegrees).isEqualTo(rotationDegrees)
             assertThat(videoOutput.mirroring).isTrue()
 
             // Clean up.
@@ -357,30 +353,32 @@
         // output surface will receive 0 degrees.
         val previewSurfaceOutput =
             surfaceProcessorInternal.surfaceOutputs[PREVIEW]!! as SurfaceOutputImpl
-        assertThat(previewSurfaceOutput.rotationDegrees).isEqualTo(ROTATION_DEGREES)
+        assertThat(previewSurfaceOutput.rotationDegrees).isEqualTo(INPUT_ROTATION_DEGREES)
         assertThat(previewSurfaceOutput.size).isEqualTo(Size(400, 600))
         assertThat(previewSurfaceOutput.inputCropRect).isEqualTo(PREVIEW_CROP_RECT)
         assertThat(previewTransformInfo.cropRect).isEqualTo(Rect(0, 0, 400, 600))
         assertThat(previewTransformInfo.rotationDegrees).isEqualTo(0)
         assertThat(previewSurfaceOutput.inputSize).isEqualTo(INPUT_SIZE)
         assertThat(previewSurfaceOutput.mirroring).isFalse()
+        assertThat(previewSurfaceOutput.camera).isNotNull()
 
         val videoSurfaceOutput =
             surfaceProcessorInternal.surfaceOutputs[VIDEO_CAPTURE]!! as SurfaceOutputImpl
-        assertThat(videoSurfaceOutput.rotationDegrees).isEqualTo(ROTATION_DEGREES)
+        assertThat(videoSurfaceOutput.rotationDegrees).isEqualTo(VIDEO_ROTATION_DEGREES)
         assertThat(videoSurfaceOutput.size).isEqualTo(VIDEO_SIZE)
         assertThat(videoSurfaceOutput.inputCropRect).isEqualTo(VIDEO_CROP_RECT)
         assertThat(videoTransformInfo.cropRect).isEqualTo(sizeToRect(VIDEO_SIZE))
-        assertThat(videoTransformInfo.rotationDegrees).isEqualTo(0)
+        assertThat(videoTransformInfo.rotationDegrees).isEqualTo(270)
         assertThat(videoSurfaceOutput.inputSize).isEqualTo(INPUT_SIZE)
         assertThat(videoSurfaceOutput.mirroring).isTrue()
+        assertThat(videoSurfaceOutput.camera).isNotNull()
     }
 
     @Test
     fun setRotationToInput_applyCropRotateAndMirroring_rotationIsPropagated() {
         // Arrange.
         createSurfaceProcessorNode()
-        createInputEdge(previewRotationDegrees = 90)
+        createInputEdge(inputRotationDegrees = 90)
         val inputSurface = nodeInput.surfaceEdge
         val nodeOutput = node.transform(nodeInput)
         provideSurfaces(nodeOutput)
@@ -394,14 +392,14 @@
         // output surface will receive the remaining degrees.
         val previewSurfaceOutput =
             surfaceProcessorInternal.surfaceOutputs[PREVIEW]!! as SurfaceOutputImpl
-        assertThat(previewSurfaceOutput.rotationDegrees).isEqualTo(90)
+        assertThat(previewSurfaceOutput.rotationDegrees).isEqualTo(INPUT_ROTATION_DEGREES)
         assertThat(previewTransformInfo.rotationDegrees).isEqualTo(180)
         assertThat(previewSurfaceOutput.inputSize).isEqualTo(INPUT_SIZE)
         assertThat(previewSurfaceOutput.mirroring).isFalse()
         val videoSurfaceOutput =
             surfaceProcessorInternal.surfaceOutputs[VIDEO_CAPTURE]!! as SurfaceOutputImpl
-        assertThat(videoSurfaceOutput.rotationDegrees).isEqualTo(90)
-        assertThat(videoTransformInfo.rotationDegrees).isEqualTo(180)
+        assertThat(videoSurfaceOutput.rotationDegrees).isEqualTo(VIDEO_ROTATION_DEGREES)
+        assertThat(videoTransformInfo.rotationDegrees).isEqualTo(90)
         assertThat(videoSurfaceOutput.inputSize).isEqualTo(INPUT_SIZE)
         assertThat(videoSurfaceOutput.mirroring).isTrue()
 
@@ -410,9 +408,6 @@
         shadowOf(getMainLooper()).idle()
         // Assert: video rotation degrees is opposite of preview because it's not mirrored.
         assertThat(previewTransformInfo.rotationDegrees).isEqualTo(90)
-<<<<<<< HEAD
-        assertThat(videoTransformInfo.rotationDegrees).isEqualTo(270)
-=======
         assertThat(videoTransformInfo.rotationDegrees).isEqualTo(180)
     }
 
@@ -451,7 +446,6 @@
         // Assert: video rotation is the same as preview and are compensated by mirroring.
         assertThat(previewTransformInfo.rotationDegrees).isEqualTo(270)
         assertThat(videoTransformInfo.rotationDegrees).isEqualTo(180)
->>>>>>> fdff00cc
     }
 
     @Test
@@ -495,34 +489,31 @@
     private fun createInputEdge(
         previewTarget: Int = PREVIEW,
         previewSize: Size = INPUT_SIZE,
-        sensorToBufferTransform: android.graphics.Matrix = android.graphics.Matrix(),
+        sensorToBufferTransform: Matrix = Matrix(),
         hasCameraTransform: Boolean = true,
         previewCropRect: Rect = PREVIEW_CROP_RECT,
-        previewRotationDegrees: Int = ROTATION_DEGREES,
+        inputRotationDegrees: Int = INPUT_ROTATION_DEGREES,
         mirroring: Boolean = MIRRORING,
         videoOutputSize: Size = VIDEO_SIZE,
-        frameRateRange: Range<Int> = StreamSpec.FRAME_RATE_RANGE_UNSPECIFIED
-    ) {
-        val inputEdge = SurfaceEdge(
+        frameRateRange: Range<Int> = StreamSpec.FRAME_RATE_RANGE_UNSPECIFIED,
+        inputEdge: SurfaceEdge = SurfaceEdge(
             previewTarget,
             INTERNAL_DEFINED_IMAGE_FORMAT_PRIVATE,
             StreamSpec.builder(previewSize).setExpectedFrameRateRange(frameRateRange).build(),
             sensorToBufferTransform,
             hasCameraTransform,
             previewCropRect,
-<<<<<<< HEAD
-            previewRotationDegrees,
-=======
             inputRotationDegrees,
             ROTATION_NOT_SPECIFIED,
->>>>>>> fdff00cc
             mirroring,
-        )
+        ),
+    ) {
         videoOutConfig = OutConfig.of(
             VIDEO_CAPTURE,
             INTERNAL_DEFINED_IMAGE_FORMAT_PRIVATE,
             VIDEO_CROP_RECT,
             videoOutputSize,
+            VIDEO_ROTATION_DEGREES,
             true
         )
         previewOutConfig = OutConfig.of(inputEdge)
