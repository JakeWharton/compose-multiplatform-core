--- conflicted
+++ resolved
@@ -19,13 +19,10 @@
 import android.os.Build
 import android.util.Range
 import android.util.Size
-<<<<<<< HEAD
-=======
 import androidx.camera.core.DynamicRange
 import androidx.camera.core.impl.ImageInputConfig.OPTION_INPUT_FORMAT
 import androidx.camera.core.impl.UseCaseConfigFactory.CaptureType
 import androidx.camera.testing.impl.fakes.FakeUseCaseConfig
->>>>>>> fdff00cc
 import com.google.common.truth.Truth.assertThat
 import org.junit.Test
 import org.junit.runner.RunWith
@@ -45,8 +42,6 @@
         assertThat(streamSpec.resolution).isEqualTo(TEST_RESOLUTION)
     }
 
-<<<<<<< HEAD
-=======
     fun defaultDynamicRangeIsSdr() {
         val streamSpec = StreamSpec.builder(TEST_RESOLUTION).build()
 
@@ -61,7 +56,6 @@
         assertThat(streamSpec.dynamicRange).isEqualTo(dynamicRange)
     }
 
->>>>>>> fdff00cc
     @Test
     fun defaultExpectedFrameRateRangeIsUnspecified() {
         val streamSpec = StreamSpec.builder(TEST_RESOLUTION).build()
