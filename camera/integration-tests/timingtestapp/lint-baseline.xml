<?xml version="1.0" encoding="UTF-8"?>
<<<<<<< HEAD
<issues format="6" by="lint 8.0.0-alpha05" type="baseline" client="gradle" dependencies="false" name="AGP (8.0.0-alpha05)" variant="all" version="8.0.0-alpha05">
=======
<issues format="6" by="lint 8.2.0-alpha15" type="baseline" client="gradle" dependencies="false" name="AGP (8.2.0-alpha15)" variant="all" version="8.2.0-alpha15">

    <issue
        id="BanThreadSleep"
        message="Uses Thread.sleep()"
        errorLine1="                    Thread.sleep(PrefHelper.getPreviewBuffer(activity)) // Let preview run"
        errorLine2="                           ~~~~~">
        <location
            file="src/main/java/androidx/camera/integration/antelope/cameracontrollers/Camera1Controller.kt"/>
    </issue>

    <issue
        id="BanThreadSleep"
        message="Uses Thread.sleep()"
        errorLine1="                    Thread.sleep(PrefHelper.getPreviewBuffer(activity)) // Let preview run"
        errorLine2="                           ~~~~~">
        <location
            file="src/main/java/androidx/camera/integration/antelope/cameracontrollers/Camera1Controller.kt"/>
    </issue>

    <issue
        id="BanThreadSleep"
        message="Uses Thread.sleep()"
        errorLine1="                Thread.sleep(PrefHelper.getPreviewBuffer(activity)) // Let preview run"
        errorLine2="                       ~~~~~">
        <location
            file="src/main/java/androidx/camera/integration/antelope/cameracontrollers/Camera1Controller.kt"/>
    </issue>

    <issue
        id="BanThreadSleep"
        message="Uses Thread.sleep()"
        errorLine1="        Thread.sleep(PrefHelper.getPreviewBuffer(activity))"
        errorLine2="               ~~~~~">
        <location
            file="src/main/java/androidx/camera/integration/antelope/cameracontrollers/Camera1Controller.kt"/>
    </issue>

    <issue
        id="BanThreadSleep"
        message="Uses Thread.sleep()"
        errorLine1="    sleep(PrefHelper.getPreviewBuffer(activity))"
        errorLine2="    ~~~~~">
        <location
            file="src/main/java/androidx/camera/integration/antelope/cameracontrollers/Camera2Controller.kt"/>
    </issue>

    <issue
        id="BanThreadSleep"
        message="Uses Thread.sleep()"
        errorLine1="                        Thread.sleep(PrefHelper.getPreviewBuffer(activity)) // Let preview run"
        errorLine2="                               ~~~~~">
        <location
            file="src/main/java/androidx/camera/integration/antelope/cameracontrollers/Camera2PreviewSessionStateCallback.kt"/>
    </issue>

    <issue
        id="BanThreadSleep"
        message="Uses Thread.sleep()"
        errorLine1="                        Thread.sleep(PrefHelper.getPreviewBuffer(activity)) // Let preview run"
        errorLine2="                               ~~~~~">
        <location
            file="src/main/java/androidx/camera/integration/antelope/cameracontrollers/Camera2PreviewSessionStateCallback.kt"/>
    </issue>

    <issue
        id="BanThreadSleep"
        message="Uses Thread.sleep()"
        errorLine1="                    Thread.sleep(PrefHelper.getPreviewBuffer(activity)) // Let preview run"
        errorLine2="                           ~~~~~">
        <location
            file="src/main/java/androidx/camera/integration/antelope/cameracontrollers/Camera2PreviewSessionStateCallback.kt"/>
    </issue>

    <issue
        id="BanThreadSleep"
        message="Uses Thread.sleep()"
        errorLine1="    Thread.sleep(PrefHelper.getPreviewBuffer(activity))"
        errorLine2="           ~~~~~">
        <location
            file="src/main/java/androidx/camera/integration/antelope/cameracontrollers/CameraXController.kt"/>
    </issue>

    <issue
        id="BanThreadSleep"
        message="Uses Thread.sleep()"
        errorLine1="                        Thread.sleep(PrefHelper.getPreviewBuffer(activity)) // Let preview run"
        errorLine2="                               ~~~~~">
        <location
            file="src/main/java/androidx/camera/integration/antelope/cameracontrollers/CameraXPreviewSessionStateCallback.kt"/>
    </issue>

    <issue
        id="BanThreadSleep"
        message="Uses Thread.sleep()"
        errorLine1="                        Thread.sleep(PrefHelper.getPreviewBuffer(activity)) // Let preview run"
        errorLine2="                               ~~~~~">
        <location
            file="src/main/java/androidx/camera/integration/antelope/cameracontrollers/CameraXPreviewSessionStateCallback.kt"/>
    </issue>

    <issue
        id="BanThreadSleep"
        message="Uses Thread.sleep()"
        errorLine1="                    Thread.sleep(PrefHelper.getPreviewBuffer(activity)) // Let preview run"
        errorLine2="                           ~~~~~">
        <location
            file="src/main/java/androidx/camera/integration/antelope/cameracontrollers/CameraXPreviewSessionStateCallback.kt"/>
    </issue>
>>>>>>> fdff00cc

    <issue
        id="ClassVerificationFailure"
        message="This call references a method added in API level 28; however, the containing class androidx.camera.integration.antelope.CameraUtilsKt is reachable from earlier API levels and will fail run-time class verification."
        errorLine1="                    physicalCameras = cameraChars.physicalCameraIds"
        errorLine2="                                                  ~~~~~~~~~~~~~~~~~">
        <location
            file="src/main/java/androidx/camera/integration/antelope/CameraUtils.kt"/>
    </issue>

    <issue
        id="ClassVerificationFailure"
        message="This call references a method added in API level 26; however, the containing class androidx.camera.integration.antelope.cameracontrollers.CameraXControllerKt is reachable from earlier API levels and will fail run-time class verification."
        errorLine1="        released = texture.isReleased"
        errorLine2="                           ~~~~~~~~~~">
        <location
            file="src/main/java/androidx/camera/integration/antelope/cameracontrollers/CameraXController.kt"/>
    </issue>

    <issue
<<<<<<< HEAD
        id="PermissionImpliesUnsupportedChromeOsHardware"
        message="Permission exists without corresponding hardware `&lt;uses-feature android:name=&quot;android.hardware.camera&quot; required=&quot;false&quot;>` tag"
        errorLine1="    &lt;uses-permission android:name=&quot;android.permission.CAMERA&quot; />"
        errorLine2="     ~~~~~~~~~~~~~~~">
        <location
            file="src/main/AndroidManifest.xml"/>
    </issue>

    <issue
        id="PermissionImpliesUnsupportedChromeOsHardware"
        message="Permission exists without corresponding hardware `&lt;uses-feature android:name=&quot;android.hardware.camera.autofocus&quot; required=&quot;false&quot;>` tag"
        errorLine1="    &lt;uses-permission android:name=&quot;android.permission.CAMERA&quot; />"
        errorLine2="     ~~~~~~~~~~~~~~~">
        <location
            file="src/main/AndroidManifest.xml"/>
=======
        id="RestrictedApiAndroidX"
        message="CameraXExecutors.directExecutor can only be called from within the same library group (referenced groupId=`androidx.camera` from groupId=`androidx.camera.integration-tests`)"
        errorLine1="                    surface, CameraXExecutors.directExecutor(),"
        errorLine2="                                              ~~~~~~~~~~~~~~">
        <location
            file="src/main/java/androidx/camera/integration/antelope/cameracontrollers/CameraXController.kt"/>
    </issue>

    <issue
        id="RestrictedApiAndroidX"
        message="CameraXExecutors.mainThreadExecutor can only be called from within the same library group (referenced groupId=`androidx.camera` from groupId=`androidx.camera.integration-tests`)"
        errorLine1="                CameraXExecutors.mainThreadExecutor(),"
        errorLine2="                                 ~~~~~~~~~~~~~~~~~~">
        <location
            file="src/main/java/androidx/camera/integration/antelope/cameracontrollers/CameraXController.kt"/>
>>>>>>> fdff00cc
    </issue>

</issues><|MERGE_RESOLUTION|>--- conflicted
+++ resolved
@@ -1,7 +1,4 @@
 <?xml version="1.0" encoding="UTF-8"?>
-<<<<<<< HEAD
-<issues format="6" by="lint 8.0.0-alpha05" type="baseline" client="gradle" dependencies="false" name="AGP (8.0.0-alpha05)" variant="all" version="8.0.0-alpha05">
-=======
 <issues format="6" by="lint 8.2.0-alpha15" type="baseline" client="gradle" dependencies="false" name="AGP (8.2.0-alpha15)" variant="all" version="8.2.0-alpha15">
 
     <issue
@@ -111,7 +108,6 @@
         <location
             file="src/main/java/androidx/camera/integration/antelope/cameracontrollers/CameraXPreviewSessionStateCallback.kt"/>
     </issue>
->>>>>>> fdff00cc
 
     <issue
         id="ClassVerificationFailure"
@@ -132,23 +128,6 @@
     </issue>
 
     <issue
-<<<<<<< HEAD
-        id="PermissionImpliesUnsupportedChromeOsHardware"
-        message="Permission exists without corresponding hardware `&lt;uses-feature android:name=&quot;android.hardware.camera&quot; required=&quot;false&quot;>` tag"
-        errorLine1="    &lt;uses-permission android:name=&quot;android.permission.CAMERA&quot; />"
-        errorLine2="     ~~~~~~~~~~~~~~~">
-        <location
-            file="src/main/AndroidManifest.xml"/>
-    </issue>
-
-    <issue
-        id="PermissionImpliesUnsupportedChromeOsHardware"
-        message="Permission exists without corresponding hardware `&lt;uses-feature android:name=&quot;android.hardware.camera.autofocus&quot; required=&quot;false&quot;>` tag"
-        errorLine1="    &lt;uses-permission android:name=&quot;android.permission.CAMERA&quot; />"
-        errorLine2="     ~~~~~~~~~~~~~~~">
-        <location
-            file="src/main/AndroidManifest.xml"/>
-=======
         id="RestrictedApiAndroidX"
         message="CameraXExecutors.directExecutor can only be called from within the same library group (referenced groupId=`androidx.camera` from groupId=`androidx.camera.integration-tests`)"
         errorLine1="                    surface, CameraXExecutors.directExecutor(),"
@@ -164,7 +143,6 @@
         errorLine2="                                 ~~~~~~~~~~~~~~~~~~">
         <location
             file="src/main/java/androidx/camera/integration/antelope/cameracontrollers/CameraXController.kt"/>
->>>>>>> fdff00cc
     </issue>
 
 </issues>