/*
 * Copyright 2021 The Android Open Source Project
 *
 * Licensed under the Apache License, Version 2.0 (the "License");
 * you may not use this file except in compliance with the License.
 * You may obtain a copy of the License at
 *
 *      http://www.apache.org/licenses/LICENSE-2.0
 *
 * Unless required by applicable law or agreed to in writing, software
 * distributed under the License is distributed on an "AS IS" BASIS,
 * WITHOUT WARRANTIES OR CONDITIONS OF ANY KIND, either express or implied.
 * See the License for the specific language governing permissions and
 * limitations under the License.
 */

@file:RequiresApi(21) // TODO(b/200306659): Remove and replace with annotation on package-info.java

package androidx.camera.camera2.pipe.graph

import androidx.annotation.GuardedBy
import androidx.annotation.RequiresApi
import androidx.camera.camera2.pipe.CameraGraph
import androidx.camera.camera2.pipe.CaptureSequenceProcessor
import androidx.camera.camera2.pipe.FrameInfo
import androidx.camera.camera2.pipe.FrameNumber
import androidx.camera.camera2.pipe.GraphState
import androidx.camera.camera2.pipe.GraphState.GraphStateError
import androidx.camera.camera2.pipe.GraphState.GraphStateStarted
import androidx.camera.camera2.pipe.GraphState.GraphStateStarting
import androidx.camera.camera2.pipe.GraphState.GraphStateStopped
import androidx.camera.camera2.pipe.GraphState.GraphStateStopping
import androidx.camera.camera2.pipe.Request
import androidx.camera.camera2.pipe.RequestMetadata
import androidx.camera.camera2.pipe.compat.Camera2Quirks
import androidx.camera.camera2.pipe.config.CameraGraphScope
import androidx.camera.camera2.pipe.config.ForCameraGraph
import androidx.camera.camera2.pipe.core.Debug
import androidx.camera.camera2.pipe.core.Log.debug
import androidx.camera.camera2.pipe.core.Log.warn
import androidx.camera.camera2.pipe.core.Threads
import androidx.camera.camera2.pipe.formatForLogs
import androidx.camera.camera2.pipe.putAllMetadata
import java.util.concurrent.CountDownLatch
import java.util.concurrent.TimeUnit
import javax.inject.Inject
import kotlinx.coroutines.CompletableDeferred
import kotlinx.coroutines.CoroutineScope
import kotlinx.coroutines.flow.MutableStateFlow
import kotlinx.coroutines.flow.StateFlow
import kotlinx.coroutines.flow.update
import kotlinx.coroutines.launch
import kotlinx.coroutines.withContext

/**
 * The [GraphProcessor] is responsible for queuing and then submitting them to a
 * [CaptureSequenceProcessor] when it becomes available. This enables interactions to be queued up
 * and submitted before the camera is available.
 */
internal interface GraphProcessor {
    val graphState: StateFlow<GraphState>

    fun submit(request: Request)
    fun submit(requests: List<Request>)

    /**
     * This tries to submit a list of parameters — essentially a list of request settings usually
     * from 3A methods. It does this by setting the given parameters onto the current repeating
     * request on a best-effort basis.
     *
     * If the CameraGraph hasn't been started yet, but we do have a pending repeating request
     * queued, the method will suspend until we have a submitted repeating request and only then
     * submits the parameters.
     *
     * This behavior is required if users call 3A methods immediately after start. For example:
     *
     * ```
     * cameraGraph.start()
     * cameraGraph.acquireSession().use {
     *     it.startRepeating(request)
     *     it.lock3A(...)
     * }
     * ```
     *
     * Under this scenario, developers should reasonably expect things to work, and therefore
     * the implementation handles this on a best-effort basis for the developer. Please read
     * b/263211462 for more context.
     *
     * However, if the CameraGraph does NOT have a current repeating request or any repeating
     * requests queued up, the method will return false.
     */
    suspend fun trySubmit(parameters: Map<*, Any?>): Boolean

    fun startRepeating(request: Request)
    fun stopRepeating()

    /**
     * Checks whether we have a repeating request in progress. Returns true when we have a repeating
     * request already submitted or is being submitted. This is used to check whether we can try
     * to submit parameters (used by 3A methods).
     */
    fun hasRepeatingRequest(): Boolean

    /**
     * Indicates that internal parameters may have changed, and that the repeating request should be
     * updated as soon as possible.
     */
    fun invalidate()

    /**
     * Abort all submitted requests that have not yet been submitted, as well as asking the
     * [CaptureSequenceProcessor] to abort any submitted requests, which may or may not succeed.
     */
    fun abort()

    /**
     * Closing the [GraphProcessor] will abort all queued requests. Any requests submitted after the
     * [GraphProcessor] is closed will immediately be aborted.
     */
    fun close()
}

/** The graph processor handles *cross-session* state, such as the most recent repeating request. */
@CameraGraphScope
internal class GraphProcessorImpl
@Inject
constructor(
    private val threads: Threads,
    private val cameraGraphConfig: CameraGraph.Config,
    private val graphState3A: GraphState3A,
    @ForCameraGraph private val graphScope: CoroutineScope,
    @ForCameraGraph private val graphListeners: List<@JvmSuppressWildcards Request.Listener>
) : GraphProcessor, GraphListener {
    private val lock = Any()

    @GuardedBy("lock")
    private val submitQueue: MutableList<List<Request>> = ArrayList()

    @GuardedBy("lock")
    private var currentRepeatingRequest: Request? = null

    @GuardedBy("lock")
    private var nextRepeatingRequest: Request? = null

    @GuardedBy("lock")
    private var _requestProcessor: GraphRequestProcessor? = null

    @GuardedBy("lock")
    private var submitting = false

    @GuardedBy("lock")
    private var dirty = false

    @GuardedBy("lock")
    private var closed = false

    @GuardedBy("lock")
    private var pendingParameters: Map<*, Any?>? = null

    @GuardedBy("lock")
    private var pendingParametersDeferred: CompletableDeferred<Boolean>? = null

    // On some devices, we need to wait for 10 frames to complete before we can guarantee the
    // success of single capture requests. This is a quirk identified as part of b/287020251 and
    // reported in b/289284907.
    private var repeatingRequestsCompleted = CountDownLatch(10)

    // Graph listener added to repeating requests in order to handle the aforementioned quirk.
    private val graphProcessorRepeatingListeners =
        if (!Camera2Quirks.shouldWaitForRepeatingBeforeCapture()) {
            graphListeners
        } else {
            graphListeners + object : Request.Listener {
                override fun onComplete(
                    requestMetadata: RequestMetadata,
                    frameNumber: FrameNumber,
                    result: FrameInfo
                ) {
                    repeatingRequestsCompleted.countDown()
                }
            }
        }

    private val _graphState = MutableStateFlow<GraphState>(GraphStateStopped)

    override val graphState: StateFlow<GraphState>
        get() = _graphState

    override fun onGraphStarting() {
        debug { "$this onGraphStarting" }
        _graphState.value = GraphStateStarting
    }

    override fun onGraphStarted(requestProcessor: GraphRequestProcessor) {
        debug { "$this onGraphStarted" }
        _graphState.value = GraphStateStarted
        var old: GraphRequestProcessor? = null
        synchronized(lock) {
            if (closed) {
                requestProcessor.close()
                return
            }

            if (_requestProcessor != null && _requestProcessor !== requestProcessor) {
                old = _requestProcessor
            }
            _requestProcessor = requestProcessor
        }

        val processorToClose = old
        if (processorToClose != null) {
            synchronized(processorToClose) { processorToClose.close() }
        }
        resubmit()
    }

    override fun onGraphStopping() {
        debug { "$this onGraphStopping" }
        _graphState.value = GraphStateStopping
    }

    override fun onGraphStopped(requestProcessor: GraphRequestProcessor) {
        debug { "$this onGraphStopped" }
        _graphState.value = GraphStateStopped
        var old: GraphRequestProcessor? = null
        synchronized(lock) {
            if (closed) {
                return
            }

            if (requestProcessor === _requestProcessor) {
                old = _requestProcessor
                _requestProcessor = null
            } else {
                warn {
                    "Refusing to detach $requestProcessor. " +
                        "It is different from $_requestProcessor"
                }
            }
        }

        val processorToClose = old
        if (processorToClose != null) {
            synchronized(processorToClose) { processorToClose.close() }
        }
    }

    override fun onGraphModified(requestProcessor: GraphRequestProcessor) {
        synchronized(lock) {
            if (closed) {
                return
            }
            if (requestProcessor !== _requestProcessor) {
                return
            }
        }
        resubmit()
    }

    override fun onGraphError(graphStateError: GraphStateError) {
        _graphState.update { graphState ->
            if (graphState is GraphStateStopping || graphState is GraphStateStopped) {
                GraphStateStopped
            } else {
                graphStateError
            }
        }
    }

    override fun startRepeating(request: Request) {
        synchronized(lock) {
            if (closed) return
            nextRepeatingRequest = request
            debug { "startRepeating with ${request.formatForLogs()}" }
        }

        graphScope.launch { tryStartRepeating() }
    }

    override fun stopRepeating() {
        val processor: GraphRequestProcessor?

        synchronized(lock) {
            processor = _requestProcessor
            nextRepeatingRequest = null
            currentRepeatingRequest = null
        }

        graphScope.launch {
            Debug.traceStart { "$this#stopRepeating" }
            // Start with requests that have already been submitted
            if (processor != null) {
                synchronized(processor) { processor.stopRepeating() }
            }
            Debug.traceStop()
        }
    }

    override fun submit(request: Request) {
        submit(listOf(request))
    }

    override fun submit(requests: List<Request>) {
        synchronized(lock) {
            if (closed) {
                graphScope.launch(threads.lightweightDispatcher) { abortBurst(requests) }
                return
            }
            submitQueue.add(requests)
        }

        graphScope.launch(threads.lightweightDispatcher) { submitLoop() }
    }

    /**
     * Submit a request to the camera using only the current repeating request. If we don't have the
     * current repeating request, and there are no repeating requests queued, this will return
     * false. Otherwise, the method tries to submit the provided [parameters] and suspends until
     * it finishes.
     */
    override suspend fun trySubmit(parameters: Map<*, Any?>): Boolean =
        withContext(threads.lightweightDispatcher) {
            val processor: GraphRequestProcessor?
            val request: Request?
            val requiredParameters: MutableMap<Any, Any?> = mutableMapOf()
            var deferredResult: CompletableDeferred<Boolean>? = null

            synchronized(lock) {
                if (closed) return@withContext false
                processor = _requestProcessor
                request = currentRepeatingRequest

                // If there is no current repeating request and no repeating requests are in the
                // queue (i.e., startRepeating wasn't called before the 3A methods), we should just
                // fail immediately.
                if (request == null && repeatingQueue.isEmpty()) {
                    return@withContext false
                }

                requiredParameters.putAllMetadata(parameters.toMutableMap())
                graphState3A.writeTo(requiredParameters)
                requiredParameters.putAllMetadata(cameraGraphConfig.requiredParameters)

                if (processor == null || request == null) {
                    // If a previous set of parameters haven't been submitted yet, consider it stale
                    pendingParametersDeferred?.complete(false)

                    debug { "Holding parameters to be submitted later" }
                    deferredResult = CompletableDeferred<Boolean>()
                    pendingParametersDeferred = deferredResult
                    pendingParameters = requiredParameters
                }
            }

            return@withContext when {
                processor == null || request == null -> deferredResult?.await() == true
                else ->
                    processor.submit(
                        isRepeating = false,
                        requests = listOf(request),
                        defaultParameters = cameraGraphConfig.defaultParameters,
                        requiredParameters = requiredParameters,
                        listeners = graphListeners
                    )
            }
        }

    override fun hasRepeatingRequest() = synchronized(tryStartRepeatingExecutionLock) {
        synchronized(lock) {
            currentRepeatingRequest != null || repeatingQueue.isNotEmpty()
        }
    }

    override fun invalidate() {
        // Invalidate is only used for updates to internal state (listeners, parameters, etc) and
        // should not (currently) attempt to resubmit the normal request queue.
        graphScope.launch(threads.lightweightDispatcher) { tryStartRepeating() }
    }

    override fun abort() {
        val processor: GraphRequestProcessor?
        val requests: List<List<Request>>

        synchronized(lock) {
            processor = _requestProcessor
            requests = submitQueue.toList()
            submitQueue.clear()
        }

        graphScope.launch {
            Debug.traceStart { "$this#abort" }
            // Start with requests that have already been submitted
            if (processor != null) {
                synchronized(processor) { processor.abortCaptures() }
            }

            // Then abort requests that have not been submitted
            for (burst in requests) {
                abortBurst(burst)
            }
            Debug.traceStop()
        }
    }

    override fun close() {
        val processor: GraphRequestProcessor?
        synchronized(lock) {
            if (closed) {
                return
            }
            closed = true
            processor = _requestProcessor
            _requestProcessor = null
        }

        processor?.close()
        abort()
    }

    private fun resubmit() {
        graphScope.launch(threads.lightweightDispatcher) {
            tryStartRepeating()
            submitLoop()
        }
    }

    private fun abortBurst(requests: List<Request>) {
        for (request in requests) {
            abortRequest(request)
        }
    }

    private fun abortRequest(request: Request) {
        for (listenerIdx in graphListeners.indices) {
            graphListeners[listenerIdx].onAborted(request)
        }

        for (listenerIdx in request.listeners.indices) {
            request.listeners[listenerIdx].onAborted(request)
        }
    }

    private fun tryStartRepeating() {
        val processor: GraphRequestProcessor?
        val request: Request?

        synchronized(lock) {
            if (closed) return

            processor = _requestProcessor
            request = nextRepeatingRequest ?: currentRepeatingRequest

            // TODO: It might be a good idea to turn the "nextRepeatingRequest" into a queue to
            //  help with cases where we want to start the camera early. Example: If we have a
            //  stream configuration where the viewfinder is deferred, but we have an ImageReader
            //  that is _not_ deferred, it may be possible to submit the repeating request.
            //  However, a request with *both* streams would be rejected because not all streams
            //  are ready.
            //  Example:
            //   - Request(listOf(viewfinderStream, otherStream)) // Fails (no viewfinder surface)
            //   - Request(listOf(otherStream)) // works
            //  If (as an app developer) we wanted to make sure the camera starts before the
            //  viewfinder is ready, we would likely want to do something like:
            //   - startRepeating(listOf(otherStream))
            //   - startRepeating(listOf(viewfinderStream, otherStream))
            //  The way this is implemented at the moment, the "nextRepeatingRequest" would be set
            //  to the second call to startRepeating, which would not work. Since the first call got
            //  discarded, we would be unable to start the camera before the viewfinder was
            //  available.
        }

        if (processor != null && request != null) {
            Debug.traceStart { "$this#startRepeating" }
            synchronized(processor) {
                val requiredParameters = mutableMapOf<Any, Any?>()
                graphState3A.writeTo(requiredParameters)
                requiredParameters.putAllMetadata(cameraGraphConfig.requiredParameters)

                if (processor.submit(
                        isRepeating = true,
                        requests = listOf(request),
                        defaultParameters = cameraGraphConfig.defaultParameters,
                        requiredParameters = requiredParameters,
                        listeners = graphProcessorRepeatingListeners,
                    )
                ) {
                    // ONLY update the current repeating request if the update succeeds
                    synchronized(lock) {
                        if (processor === _requestProcessor) {
                            currentRepeatingRequest = request
<<<<<<< HEAD

                            // There is a race condition where the nextRepeating request might be
                            // changed
                            // while trying to update the current repeating request. If this
                            // happens, do no
                            // overwrite the pending request.
                            if (nextRepeatingRequest == request) {
                                nextRepeatingRequest = null
                            }
=======
                            trySubmitPendingParameters(processor, request)
>>>>>>> fdff00cc
                        }
                    }
                }
            }
            Debug.traceStop()
        }
    }

    @GuardedBy("lock")
    private fun trySubmitPendingParameters(processor: GraphRequestProcessor, request: Request) {
        val parameters = pendingParameters
        val deferred = pendingParametersDeferred
        if (parameters != null && deferred != null) {
            val resubmitResult = processor.submit(
                isRepeating = false,
                requests = listOf(request),
                defaultParameters = cameraGraphConfig.defaultParameters,
                requiredParameters = parameters,
                listeners = graphListeners
            )
            deferred.complete(resubmitResult)

            pendingParameters = null
            pendingParametersDeferred = null
        }
    }

    private fun submitLoop() {
        if (Camera2Quirks.shouldWaitForRepeatingBeforeCapture() && hasRepeatingRequest()) {
            debug {
                "Quirk: Waiting for 10 repeating requests to complete before submitting requests"
            }
            if (!repeatingRequestsCompleted.await(2, TimeUnit.SECONDS)) {
                warn { "Failed to wait for 10 repeating requests to complete after 2 seconds" }
            }
        }

        var burst: List<Request>
        var processor: GraphRequestProcessor

        synchronized(lock) {
            if (closed) return

            if (submitting) {
                dirty = true
                return
            }

            val nullableProcessor = _requestProcessor
            val nullableBurst = submitQueue.firstOrNull()
            if (nullableProcessor == null || nullableBurst == null) {
                return
            }

            processor = nullableProcessor
            burst = nullableBurst

            submitting = true
        }

        while (true) {
            var submitted = false
            Debug.traceStart { "$this#submit" }
            try {
                submitted =
                    synchronized(processor) {
                        val requiredParameters = mutableMapOf<Any, Any?>()
                        graphState3A.writeTo(requiredParameters)
                        requiredParameters.putAllMetadata(cameraGraphConfig.requiredParameters)

                        processor.submit(
                            isRepeating = false,
                            requests = burst,
                            defaultParameters = cameraGraphConfig.defaultParameters,
                            requiredParameters = requiredParameters,
                            listeners = graphListeners
                        )
                    }
            } finally {
                Debug.traceStop()
                synchronized(lock) {
                    if (submitted) {
                        // submitQueue can potentially be cleared by abort() before entering here.
                        check(submitQueue.isEmpty() || submitQueue.removeAt(0) === burst)

                        val nullableBurst = submitQueue.firstOrNull()
                        if (nullableBurst == null) {
                            dirty = false
                            submitting = false
                            return
                        }

                        burst = nullableBurst
                    } else if (!dirty) {
                        debug { "Failed to submit $burst, and the queue is not dirty." }
                        // If we did not submit, and we are also not dirty, then exit the loop
                        submitting = false
                        return
                    } else {
                        debug {
                            "Failed to submit $burst but the request queue or processor is " +
                                "dirty. Clearing dirty flag and attempting retry."
                        }
                        dirty = false

                        // One possible situation is that the _requestProcessor was replaced or
                        // set to null. If this happens, try to update the requestProcessor we
                        // are currently using. If the current request processor is null, then
                        // we cannot submit anyways.
                        val nullableProcessor = _requestProcessor
                        if (nullableProcessor != null) {
                            processor = nullableProcessor
                        }
                    }
                }
            }
        }
    }
}<|MERGE_RESOLUTION|>--- conflicted
+++ resolved
@@ -132,15 +132,16 @@
     @ForCameraGraph private val graphListeners: List<@JvmSuppressWildcards Request.Listener>
 ) : GraphProcessor, GraphListener {
     private val lock = Any()
+    private val tryStartRepeatingExecutionLock = Any()
 
     @GuardedBy("lock")
     private val submitQueue: MutableList<List<Request>> = ArrayList()
 
     @GuardedBy("lock")
+    private val repeatingQueue: MutableList<Request> = ArrayList()
+
+    @GuardedBy("lock")
     private var currentRepeatingRequest: Request? = null
-
-    @GuardedBy("lock")
-    private var nextRepeatingRequest: Request? = null
 
     @GuardedBy("lock")
     private var _requestProcessor: GraphRequestProcessor? = null
@@ -246,6 +247,7 @@
     }
 
     override fun onGraphModified(requestProcessor: GraphRequestProcessor) {
+        debug { "$this onGraphModified" }
         synchronized(lock) {
             if (closed) {
                 return
@@ -258,6 +260,7 @@
     }
 
     override fun onGraphError(graphStateError: GraphStateError) {
+        debug { "$this onGraphError($graphStateError)" }
         _graphState.update { graphState ->
             if (graphState is GraphStateStopping || graphState is GraphStateStopped) {
                 GraphStateStopped
@@ -270,11 +273,11 @@
     override fun startRepeating(request: Request) {
         synchronized(lock) {
             if (closed) return
-            nextRepeatingRequest = request
+            repeatingQueue.add(request)
             debug { "startRepeating with ${request.formatForLogs()}" }
         }
 
-        graphScope.launch { tryStartRepeating() }
+        graphScope.launch(threads.lightweightDispatcher) { tryStartRepeating() }
     }
 
     override fun stopRepeating() {
@@ -282,11 +285,11 @@
 
         synchronized(lock) {
             processor = _requestProcessor
-            nextRepeatingRequest = null
+            repeatingQueue.clear()
             currentRepeatingRequest = null
         }
 
-        graphScope.launch {
+        graphScope.launch(threads.lightweightDispatcher) {
             Debug.traceStart { "$this#stopRepeating" }
             // Start with requests that have already been submitted
             if (processor != null) {
@@ -387,7 +390,7 @@
             submitQueue.clear()
         }
 
-        graphScope.launch {
+        graphScope.launch(threads.lightweightDispatcher) {
             Debug.traceStart { "$this#abort" }
             // Start with requests that have already been submitted
             if (processor != null) {
@@ -440,38 +443,33 @@
         }
     }
 
-    private fun tryStartRepeating() {
-        val processor: GraphRequestProcessor?
-        val request: Request?
-
-        synchronized(lock) {
-            if (closed) return
-
-            processor = _requestProcessor
-            request = nextRepeatingRequest ?: currentRepeatingRequest
-
-            // TODO: It might be a good idea to turn the "nextRepeatingRequest" into a queue to
-            //  help with cases where we want to start the camera early. Example: If we have a
-            //  stream configuration where the viewfinder is deferred, but we have an ImageReader
-            //  that is _not_ deferred, it may be possible to submit the repeating request.
-            //  However, a request with *both* streams would be rejected because not all streams
-            //  are ready.
-            //  Example:
-            //   - Request(listOf(viewfinderStream, otherStream)) // Fails (no viewfinder surface)
-            //   - Request(listOf(otherStream)) // works
-            //  If (as an app developer) we wanted to make sure the camera starts before the
-            //  viewfinder is ready, we would likely want to do something like:
-            //   - startRepeating(listOf(otherStream))
-            //   - startRepeating(listOf(viewfinderStream, otherStream))
-            //  The way this is implemented at the moment, the "nextRepeatingRequest" would be set
-            //  to the second call to startRepeating, which would not work. Since the first call got
-            //  discarded, we would be unable to start the camera before the viewfinder was
-            //  available.
-        }
-
-        if (processor != null && request != null) {
-            Debug.traceStart { "$this#startRepeating" }
-            synchronized(processor) {
+    private fun tryStartRepeating() = synchronized(tryStartRepeatingExecutionLock) {
+        val processor: GraphRequestProcessor
+        val requests = mutableListOf<Request>()
+        var shouldRetryRequests = false
+
+        synchronized(lock) {
+            if (closed || _requestProcessor == null) return
+
+            processor = _requestProcessor!!
+
+            if (repeatingQueue.isNotEmpty()) {
+                requests.addAll(repeatingQueue)
+                repeatingQueue.clear()
+                shouldRetryRequests = true
+            } else {
+                currentRepeatingRequest?.let { requests.add(it) }
+            }
+        }
+        if (requests.isEmpty()) return
+
+        Debug.traceStart { "$this#startRepeating" }
+        var succeededIndex = -1
+        synchronized(processor) {
+            // Here an important optimization is applied. Newer repeating requests should always
+            // supersede older ones. Instead of going from oldest request to newest, we can start
+            // from the newest request and immediately break when a request submission succeeds.
+            for ((index, request) in requests.reversed().withIndex()) {
                 val requiredParameters = mutableMapOf<Any, Any?>()
                 graphState3A.writeTo(requiredParameters)
                 requiredParameters.putAllMetadata(cameraGraphConfig.requiredParameters)
@@ -488,24 +486,26 @@
                     synchronized(lock) {
                         if (processor === _requestProcessor) {
                             currentRepeatingRequest = request
-<<<<<<< HEAD
-
-                            // There is a race condition where the nextRepeating request might be
-                            // changed
-                            // while trying to update the current repeating request. If this
-                            // happens, do no
-                            // overwrite the pending request.
-                            if (nextRepeatingRequest == request) {
-                                nextRepeatingRequest = null
-                            }
-=======
                             trySubmitPendingParameters(processor, request)
->>>>>>> fdff00cc
                         }
                     }
+                    succeededIndex = index
+                    break
                 }
             }
-            Debug.traceStop()
+        }
+        Debug.traceStop()
+
+        if (shouldRetryRequests) {
+            synchronized(lock) {
+                // We should only retry the requests newer than the succeeded request, since the
+                // succeeded request would prevail over the preceding requests that failed.
+                val requestsToRetry = requests.slice(succeededIndex + 1 until requests.size)
+
+                // We might have new repeating requests at this point, and these requests to retry
+                // should be placed in the front in order to preserve FIFO order.
+                repeatingQueue.addAll(0, requestsToRetry)
+            }
         }
     }
 
