--- conflicted
+++ resolved
@@ -52,14 +52,10 @@
 
 internal object RequestCloseAll : CameraRequest()
 
-<<<<<<< HEAD
-private const val requestQueueDepth = 8
-=======
 // A queue depth of 32 was deemed necessary in b/276051078 where a flood of requests can cause the
 // queue depth to go over 8. In the long run, we can perhaps look into refactoring and
 // reimplementing the request queue in a more robust way.
 private const val requestQueueDepth = 64
->>>>>>> fdff00cc
 
 @Suppress("EXPERIMENTAL_API_USAGE")
 @RequiresApi(21) // TODO(b/200306659): Remove and replace with annotation on package-info.java
@@ -69,6 +65,7 @@
 constructor(
     private val permissions: Permissions,
     private val retryingCameraStateOpener: RetryingCameraStateOpener,
+    private val camera2ErrorProcessor: Camera2ErrorProcessor,
     private val threads: Threads
 ) {
     // TODO: Consider rewriting this as a MutableSharedFlow
@@ -82,13 +79,6 @@
 
     internal fun open(
         cameraId: CameraId,
-<<<<<<< HEAD
-        share: Boolean = false,
-        graphListener: GraphListener
-    ): VirtualCamera {
-        val result = VirtualCameraState(cameraId)
-        offerChecked(RequestOpen(result, share, graphListener))
-=======
         sharedCameraIds: List<CameraId>,
         graphListener: GraphListener,
         isForegroundObserver: (Unit) -> Boolean,
@@ -105,7 +95,6 @@
             )
             return null
         }
->>>>>>> fdff00cc
         return result
     }
 
@@ -216,19 +205,16 @@
             }
 
             // Stage 3: Open or select an active camera device.
+            camera2ErrorProcessor.setActiveVirtualCamera(cameraIdToOpen, request.virtualCamera)
             var realCamera = activeCameras.firstOrNull { it.cameraId == cameraIdToOpen }
             if (realCamera == null) {
                 val openResult =
-<<<<<<< HEAD
-                    openCameraWithRetry(cameraIdToOpen, request.graphListener, scope = this)
-=======
                     openCameraWithRetry(
                         cameraIdToOpen,
                         request.sharedCameraIds,
                         request.isForegroundObserver,
                         scope = this
                     )
->>>>>>> fdff00cc
                 if (openResult.activeCamera != null) {
                     realCamera = openResult.activeCamera
                     activeCameras.add(realCamera)
@@ -265,12 +251,8 @@
 
     private suspend fun openCameraWithRetry(
         cameraId: CameraId,
-<<<<<<< HEAD
-        graphListener: GraphListener,
-=======
         sharedCameraIds: List<CameraId>,
         isForegroundObserver: (Unit) -> Boolean,
->>>>>>> fdff00cc
         scope: CoroutineScope
     ): OpenVirtualCameraResult {
         // TODO: Figure out how 1-time permissions work, and see if they can be reset without
@@ -278,25 +260,17 @@
         check(permissions.hasCameraPermission) { "Missing camera permissions!" }
 
         Log.debug { "Opening $cameraId with retries..." }
-<<<<<<< HEAD
-        val result = retryingCameraStateOpener.openCameraWithRetry(cameraId, graphListener)
-=======
         val result = retryingCameraStateOpener.openCameraWithRetry(cameraId, isForegroundObserver)
->>>>>>> fdff00cc
         if (result.cameraState == null) {
             return OpenVirtualCameraResult(lastCameraError = result.errorCode)
         }
         return OpenVirtualCameraResult(
             activeCamera =
             ActiveCamera(
-<<<<<<< HEAD
-                androidCameraState = result.cameraState, scope = scope, channel = requestQueue
-=======
                 androidCameraState = result.cameraState,
                 allCameraIds = (sharedCameraIds + cameraId).toSet(),
                 scope = scope,
                 channel = requestQueue
->>>>>>> fdff00cc
             )
         )
     }
