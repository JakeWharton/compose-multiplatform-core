--- conflicted
+++ resolved
@@ -9,13 +9,8 @@
     }
 }
 
-<<<<<<< HEAD
 ext.supportVersion = '20.0.0'
-ext.extraVersion = 5
-=======
-ext.supportVersion = '19.2.0'
-ext.extraVersion = 6
->>>>>>> 220106be
+ext.extraVersion = 7
 ext.supportRepoOut = ''
 
 /*
