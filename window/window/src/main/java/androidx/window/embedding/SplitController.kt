/*
 * Copyright 2021 The Android Open Source Project
 *
 * Licensed under the Apache License, Version 2.0 (the "License");
 * you may not use this file except in compliance with the License.
 * You may obtain a copy of the License at
 *
 *      http://www.apache.org/licenses/LICENSE-2.0
 *
 * Unless required by applicable law or agreed to in writing, software
 * distributed under the License is distributed on an "AS IS" BASIS,
 * WITHOUT WARRANTIES OR CONDITIONS OF ANY KIND, either express or implied.
 * See the License for the specific language governing permissions and
 * limitations under the License.
 */

package androidx.window.embedding

import android.app.Activity
import android.content.Context
import androidx.core.util.Consumer
import androidx.window.RequiresWindowSdkExtension
import androidx.window.WindowProperties
import androidx.window.WindowSdkExtensions
import androidx.window.core.ExperimentalWindowApi
import androidx.window.layout.WindowMetrics
import kotlinx.coroutines.channels.awaitClose
import kotlinx.coroutines.flow.Flow
import kotlinx.coroutines.flow.callbackFlow

/**
<<<<<<< HEAD
* The controller class that gets information about the currently active activity
* splits and provides interaction points to customize the splits and form new
* splits.
*
* A split is a pair of containers that host activities in the same or different
* processes, combined under the same parent window of the hosting task.
*
* A pair of activities can be put into a split by providing a static or runtime
* split rule and then launching the activities in the same task using
* [Activity.startActivity()][android.app.Activity.startActivity].
*/
class SplitController private constructor(private val embeddingBackend: EmbeddingBackend) {
=======
 * The controller class that gets information about the currently active activity
 * splits and provides interaction points to customize the splits and form new
 * splits.
 *
 * A split is a pair of containers that host activities in the same or different
 * processes, combined under the same parent window of the hosting task.
 *
 * A pair of activities can be put into a split by providing a static or runtime
 * split rule and then launching the activities in the same task using
 * [Activity.startActivity()][android.app.Activity.startActivity].
 */
class SplitController internal constructor(private val embeddingBackend: EmbeddingBackend) {
>>>>>>> fdff00cc

    /**
     * A [Flow] of [SplitInfo] list that contains the current split states that this [activity] is
     * part of.
     *
     * An activity can be in zero, one or more [active splits][SplitInfo].
     * More than one active split is possible if an activity created multiple
     * containers to side, stacked on top of each other. Or it can be in two
     * different splits at the same time - in a secondary container for one (it was
     * launched to the side) and in the primary for another (it launched another
     * activity to the side). The reported splits in the list are ordered from
     * bottom to top by their z-order, more recent splits appearing later.
     * Guaranteed to be called at least once to report the most recent state.
     *
     * @param activity The [Activity] that is interested in getting the split states
     * @return a [Flow] of [SplitInfo] list that includes this [activity]
     */
    fun splitInfoList(activity: Activity): Flow<List<SplitInfo>> = callbackFlow {
        val listener = Consumer { info: List<SplitInfo> -> trySend(info) }
        embeddingBackend.addSplitListenerForActivity(activity, Runnable::run, listener)
        awaitClose {
            embeddingBackend.removeSplitListenerForActivity(listener)
        }
    }

    /**
     * Indicates whether split functionality is supported on the device. Note
     * that devices might not enable splits in all states or conditions. For
     * example, a foldable device with multiple screens can choose to collapse
     * splits when apps run on the device's small display, but enable splits
     * when apps run on the device's large display. In cases like this,
     * [splitSupportStatus] always returns [SplitSupportStatus.SPLIT_AVAILABLE], and if the split is
     * collapsed, activities are launched on top, following the non-activity embedding model.
     *
     * Also the [androidx.window.WindowProperties.PROPERTY_ACTIVITY_EMBEDDING_SPLITS_ENABLED]
     * must be enabled in AndroidManifest within <application> in order to get the correct
     * state or [SplitSupportStatus.SPLIT_ERROR_PROPERTY_NOT_DECLARED] will be returned in some
     * cases.
     *
     * @see SplitSupportStatus
     */
    val splitSupportStatus: SplitSupportStatus
        get() = embeddingBackend.splitSupportStatus

    /**
     * Sets or replaces the previously registered [SplitAttributes] calculator.
     *
     * **Note** that it's callers' responsibility to check if this API is supported by checking
     * [WindowSdkExtensions.extensionVersion] before using the this API. It is suggested to always
     * set meaningful [SplitRule.defaultSplitAttributes] in case this API is not supported on some
     * devices.
     *
     * Also, replacing the calculator will only update existing split pairs after a change
     * in the window or device state, such as orientation changes or folding state changes.
     *
     * The [SplitAttributes] calculator is a function to compute the current [SplitAttributes] for
     * the given [SplitRule] with the current device and window state. Then The calculator will be
     * invoked if either:
     * - An activity is started and matches a registered [SplitRule].
     * - A parent configuration is updated and there's an existing split pair.
     *
     * By default, [SplitRule.defaultSplitAttributes] are applied if the parent container's
     * [WindowMetrics] satisfies the [SplitRule]'s dimensions requirements, which are
     * [SplitRule.minWidthDp], [SplitRule.minHeightDp] and [SplitRule.minSmallestWidthDp].
     * The [SplitRule.defaultSplitAttributes] can be set by
     * - [SplitRule] Builder APIs, which are
     *   [SplitPairRule.Builder.setDefaultSplitAttributes] and
     *   [SplitPlaceholderRule.Builder.setDefaultSplitAttributes].
     * - Specifying with `splitRatio` and `splitLayoutDirection` attributes in `<SplitPairRule>` or
     * `<SplitPlaceHolderRule>` tags in XML files.
     *
     * Developers may want to apply different [SplitAttributes] for different device or window
     * states. For example, on foldable devices, developers may want to split the screen vertically
     * if the device is in landscape, fill the screen if the device is in portrait and split
     * the screen horizontally if the device is in
     * [tabletop posture](https://developer.android.com/guide/topics/ui/foldables#postures).
     * In this case, the [SplitAttributes] can be customized by the [SplitAttributes] calculator,
     * which takes effects after calling this API. Developers can also clear the calculator
     * by [clearSplitAttributesCalculator].
     * Then, developers could implement the [SplitAttributes] calculator as the sample linked below
     * shows.
     *
     * @sample androidx.window.samples.embedding.splitAttributesCalculatorSample
     * @param calculator the function to calculate [SplitAttributes] based on the
     * [SplitAttributesCalculatorParams]. It will replace the previously set if it exists.
     * @throws UnsupportedOperationException if [WindowSdkExtensions.extensionVersion]
     *                                       is less than 2.
     */
    @RequiresWindowSdkExtension(2)
    fun setSplitAttributesCalculator(
        calculator: (SplitAttributesCalculatorParams) -> SplitAttributes
    ) {
        embeddingBackend.setSplitAttributesCalculator(calculator)
    }

    /**
     * Clears the callback previously set by [setSplitAttributesCalculator].
     * The caller **must** make sure if [WindowSdkExtensions.extensionVersion] is greater than
     * or equal to 2.
     *
     * @throws UnsupportedOperationException if [WindowSdkExtensions.extensionVersion]
     *                                       is less than 2.
     */
    @RequiresWindowSdkExtension(2)
    fun clearSplitAttributesCalculator() {
        embeddingBackend.clearSplitAttributesCalculator()
    }

    /**
     * Triggers a [SplitAttributes] update callback for the current topmost and visible split layout
     * if there is one. This method can be used when a change to the split presentation originates
     * from an application state change. Changes that are driven by parent window changes or new
     * activity starts invoke the callback provided in [setSplitAttributesCalculator] automatically
     * without the need to call this function.
     *
     * The top [SplitInfo] is usually the last element of [SplitInfo] list which was received from
     * the callback registered in [splitInfoList].
     *
     * The call will be ignored if there is no visible split.
     *
     * @throws UnsupportedOperationException if [WindowSdkExtensions.extensionVersion]
     *                                       is less than 3.
     */
    @ExperimentalWindowApi
    @RequiresWindowSdkExtension(3)
    fun invalidateTopVisibleSplitAttributes() {
        embeddingBackend.invalidateTopVisibleSplitAttributes()
    }

    /**
     * Updates the [SplitAttributes] of a split pair. This is an alternative to using
     * a split attributes calculator callback set in [setSplitAttributesCalculator], useful when
     * apps only need to update the splits in a few cases proactively but rely on the default split
     * attributes most of the time otherwise.
     *
     * The provided split attributes will be used instead of the associated
     * [SplitRule.defaultSplitAttributes].
     *
     * **Note** that the split attributes may be updated if split attributes calculator callback is
     * registered and invoked. If [setSplitAttributesCalculator] is used, the callback will still be
     * applied to each [SplitInfo] when there's either:
     * - A new Activity being launched.
     * - A window or device state updates (e,g. due to screen rotation or folding state update).
     *
     * In most cases it is suggested to use [invalidateTopVisibleSplitAttributes] if
     * [SplitAttributes] calculator callback is used.
     *
     * @param splitInfo the split pair to update
     * @param splitAttributes the [SplitAttributes] to be applied
     * @throws UnsupportedOperationException if [WindowSdkExtensions.extensionVersion]
     *                                       is less than 3.
     */
    @ExperimentalWindowApi
    @RequiresWindowSdkExtension(3)
    fun updateSplitAttributes(splitInfo: SplitInfo, splitAttributes: SplitAttributes) {
        embeddingBackend.updateSplitAttributes(splitInfo, splitAttributes)
    }

    /**
     * A class to determine if activity splits with Activity Embedding are currently available.
     * Depending on the split property declaration, device software version or user preferences
     * the feature might not be available.
     */
    class SplitSupportStatus private constructor(private val rawValue: Int) {
        override fun toString(): String {
            return when (rawValue) {
                0 -> "SplitSupportStatus: AVAILABLE"
                1 -> "SplitSupportStatus: UNAVAILABLE"
                2 -> "SplitSupportStatus: ERROR_SPLIT_PROPERTY_NOT_DECLARED"
                else -> "UNKNOWN"
            }
        }

        companion object {
            /**
             * The activity splits API is available and split rules can take effect depending on
             * the window state.
             */
            @JvmField
            val SPLIT_AVAILABLE = SplitSupportStatus(0)

            /**
             * The activity splits API is currently unavailable.
             */
            @JvmField
            val SPLIT_UNAVAILABLE = SplitSupportStatus(1)

            /**
             * Denotes that [WindowProperties.PROPERTY_ACTIVITY_EMBEDDING_SPLITS_ENABLED] has not
             * been set. This property must be set and enabled in AndroidManifest.xml to use splits
             * APIs.
             */
            @JvmField
            val SPLIT_ERROR_PROPERTY_NOT_DECLARED = SplitSupportStatus(2)
        }
    }

    companion object {
        @Volatile
        private var globalInstance: SplitController? = null
        private val globalLock = ReentrantLock()

        internal const val sDebug = false

        /**
         * Obtains the singleton instance of [SplitController].
         *
         * @param context the [Context] to initialize the controller with
         */
        @JvmStatic
        fun getInstance(context: Context): SplitController {
            if (globalInstance == null) {
                globalLock.withLock {
                    if (globalInstance == null) {
                        val applicationContext = context.applicationContext
                        val backend = EmbeddingBackend.getInstance(applicationContext)
                        globalInstance = SplitController(backend)
                    }
                }
            }
            return globalInstance!!
        }
    }
}<|MERGE_RESOLUTION|>--- conflicted
+++ resolved
@@ -29,20 +29,6 @@
 import kotlinx.coroutines.flow.callbackFlow
 
 /**
-<<<<<<< HEAD
-* The controller class that gets information about the currently active activity
-* splits and provides interaction points to customize the splits and form new
-* splits.
-*
-* A split is a pair of containers that host activities in the same or different
-* processes, combined under the same parent window of the hosting task.
-*
-* A pair of activities can be put into a split by providing a static or runtime
-* split rule and then launching the activities in the same task using
-* [Activity.startActivity()][android.app.Activity.startActivity].
-*/
-class SplitController private constructor(private val embeddingBackend: EmbeddingBackend) {
-=======
  * The controller class that gets information about the currently active activity
  * splits and provides interaction points to customize the splits and form new
  * splits.
@@ -55,7 +41,6 @@
  * [Activity.startActivity()][android.app.Activity.startActivity].
  */
 class SplitController internal constructor(private val embeddingBackend: EmbeddingBackend) {
->>>>>>> fdff00cc
 
     /**
      * A [Flow] of [SplitInfo] list that contains the current split states that this [activity] is
@@ -254,29 +239,18 @@
     }
 
     companion object {
-        @Volatile
-        private var globalInstance: SplitController? = null
-        private val globalLock = ReentrantLock()
 
         internal const val sDebug = false
 
         /**
-         * Obtains the singleton instance of [SplitController].
+         * Obtains an instance of [SplitController].
          *
          * @param context the [Context] to initialize the controller with
          */
         @JvmStatic
         fun getInstance(context: Context): SplitController {
-            if (globalInstance == null) {
-                globalLock.withLock {
-                    if (globalInstance == null) {
-                        val applicationContext = context.applicationContext
-                        val backend = EmbeddingBackend.getInstance(applicationContext)
-                        globalInstance = SplitController(backend)
-                    }
-                }
-            }
-            return globalInstance!!
+            val backend = EmbeddingBackend.getInstance(context)
+            return SplitController(backend)
         }
     }
 }