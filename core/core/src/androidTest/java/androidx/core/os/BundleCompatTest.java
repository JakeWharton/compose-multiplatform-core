--- conflicted
+++ resolved
@@ -22,12 +22,10 @@
 
 import android.content.Intent;
 import android.content.pm.Signature;
-<<<<<<< HEAD
-=======
 import android.os.Binder;
 import android.os.Build;
->>>>>>> fdff00cc
 import android.os.Bundle;
+import android.os.IBinder;
 import android.os.Parcel;
 import android.os.Parcelable;
 import android.util.SparseArray;
@@ -67,14 +65,9 @@
     }
 
     @Test
-<<<<<<< HEAD
-    public void getParcelableArray_postU() {
-        if (!BuildCompat.isAtLeastU()) return;
-=======
     @SdkSuppress(minSdkVersion = 33)
     public void getParcelableArray_post33() {
         if (Build.VERSION.SDK_INT < 34) return;
->>>>>>> fdff00cc
         Bundle bundle = new Bundle();
         bundle.putParcelableArray("array", new Intent[] { new Intent() });
         parcelAndUnparcel(bundle);
@@ -84,14 +77,9 @@
     }
 
     @Test
-<<<<<<< HEAD
-    public void getParcelableArray_returnsNullOnClassMismatch_postU() {
-        if (!BuildCompat.isAtLeastU()) return;
-=======
     @SdkSuppress(minSdkVersion = 33)
     public void getParcelableArray_returnsNullOnClassMismatch_post33() {
         if (Build.VERSION.SDK_INT < 34) return;
->>>>>>> fdff00cc
         Bundle bundle = new Bundle();
         bundle.putParcelableArray("array", new Intent[] { new Intent() });
         parcelAndUnparcel(bundle);
@@ -100,14 +88,9 @@
     }
 
     @Test
-<<<<<<< HEAD
-    public void getParcelableArray_preU() {
-        if (BuildCompat.isAtLeastU()) return;
-=======
     @SdkSuppress(maxSdkVersion = 32)
     public void getParcelableArray_pre33() {
         if (Build.VERSION.SDK_INT >= 34) return;
->>>>>>> fdff00cc
         Bundle bundle = new Bundle();
         bundle.putParcelableArray("array", new Intent[] { new Intent() });
         parcelAndUnparcel(bundle);
@@ -135,14 +118,9 @@
     }
 
     @Test
-<<<<<<< HEAD
-    public void getParcelableArrayList_returnsNullOnClassMismatch_postU() {
-        if (!BuildCompat.isAtLeastU()) return;
-=======
     @SdkSuppress(minSdkVersion = 34)
     public void getParcelableArrayList_returnsNullOnClassMismatch_post34() {
         if (Build.VERSION.SDK_INT < 34) return;
->>>>>>> fdff00cc
         Bundle bundle = new Bundle();
         bundle.putParcelableArrayList("array", Lists.newArrayList(new Intent()));
         parcelAndUnparcel(bundle);
@@ -151,14 +129,9 @@
     }
 
     @Test
-<<<<<<< HEAD
-    public void getParcelableArrayList_noTypeCheck_preU() {
-        if (BuildCompat.isAtLeastU()) return;
-=======
     @SdkSuppress(maxSdkVersion = 33)
     public void getParcelableArrayList_noTypeCheck_pre34() {
         if (Build.VERSION.SDK_INT >= 34) return;
->>>>>>> fdff00cc
         Bundle bundle = new Bundle();
         bundle.putParcelableArrayList("array", Lists.newArrayList(new Intent()));
         parcelAndUnparcel(bundle);
@@ -183,15 +156,9 @@
     }
 
     @Test
-<<<<<<< HEAD
-    @SdkSuppress(codeName = "UpsideDownCake")
-    public void getSparseParcelableArray_returnsNullOnClassMismatch_postU() {
-        if (!BuildCompat.isAtLeastU()) return;
-=======
     @SdkSuppress(minSdkVersion = 34)
     public void getSparseParcelableArray_returnsNullOnClassMismatch_post34() {
         if (Build.VERSION.SDK_INT < 34) return;
->>>>>>> fdff00cc
         Bundle bundle = new Bundle();
         SparseArray<Intent> array = new SparseArray<>();
         array.put(0, new Intent());
@@ -202,14 +169,9 @@
     }
 
     @Test
-<<<<<<< HEAD
-    public void getSparseParcelableArray_noTypeCheck_preU() {
-        if (BuildCompat.isAtLeastU()) return;
-=======
     @SdkSuppress(maxSdkVersion = 33)
     public void getSparseParcelableArray_noTypeCheck_pre34() {
         if (Build.VERSION.SDK_INT >= 34) return;
->>>>>>> fdff00cc
         Bundle bundle = new Bundle();
         SparseArray<Intent> array = new SparseArray<>();
         array.put(0, new Intent());
@@ -228,4 +190,13 @@
         p.setDataPosition(0);
         bundle.readFromParcel(p);
     }
+
+    @Test
+    public void getBinder() {
+        IBinder binder = new Binder();
+        Bundle bundle = new Bundle();
+        BundleCompat.putBinder(bundle, "binder", binder);
+        IBinder result = BundleCompat.getBinder(bundle, "binder");
+        assertEquals(binder, result);
+    }
 }