/*
 * Copyright 2019 The Android Open Source Project
 *
 * Licensed under the Apache License, Version 2.0 (the "License");
 * you may not use this file except in compliance with the License.
 * You may obtain a copy of the License at
 *
 *      http://www.apache.org/licenses/LICENSE-2.0
 *
 * Unless required by applicable law or agreed to in writing, software
 * distributed under the License is distributed on an "AS IS" BASIS,
 * WITHOUT WARRANTIES OR CONDITIONS OF ANY KIND, either express or implied.
 * See the License for the specific language governing permissions and
 * limitations under the License.
 */

package androidx.core.os;

import static com.google.common.truth.Truth.assertThat;

import static java.nio.charset.StandardCharsets.UTF_8;

import android.app.UiAutomation;
import android.os.Build;
import android.os.ParcelFileDescriptor;

import androidx.annotation.NonNull;
import androidx.annotation.Nullable;
import androidx.test.core.app.ApplicationProvider;
import androidx.test.filters.LargeTest;
import androidx.test.filters.SdkSuppress;
import androidx.test.filters.SmallTest;
import androidx.test.platform.app.InstrumentationRegistry;

import org.junit.After;
import org.junit.AfterClass;
import org.junit.Before;
import org.junit.BeforeClass;
import org.junit.Ignore;
import org.junit.Test;

import java.io.ByteArrayOutputStream;
import java.io.IOException;
import java.util.regex.Matcher;
import java.util.regex.Pattern;

@LargeTest
@SdkSuppress(minSdkVersion = 21) // Required for UiAutomation#executeShellCommand()
public final class TraceCompatTest {

    private static final int TRACE_BUFFER_SIZE = 8192;
<<<<<<< HEAD
=======

    private static final boolean TRACE_AVAILABLE;

    private static String sTracedPreviousState = null;

    static {
        // Check if tracing is available via debugfs or tracefs
        TRACE_AVAILABLE = new File("/sys/kernel/debug/tracing/trace_marker").exists()
                || new File("/sys/kernel/tracing/trace_marker").exists();
    }

>>>>>>> fdff00cc
    private ByteArrayOutputStream mByteArrayOutputStream;

    @BeforeClass
    public static void setUpClass() throws IOException {
        if (TRACE_AVAILABLE && Build.VERSION.SDK_INT >= 30 && Build.VERSION.SDK_INT < 32) {
            // On API 30 and 31, iorapd frequently uses perfetto, which competes for the trace
            // buffer (see b/291108969, b/156260391, b/145554890, b/149790059 for more context).
            // iorap was removed in API 32.
            // Ensure perfetto's traced is disabled on affected API levels for the duration
            // of the test so we're not competing for the trace buffer.
            ByteArrayOutputStream outputStream = new ByteArrayOutputStream();
            executeCommand("getprop persist.traced.enable", outputStream);
            sTracedPreviousState = new String(outputStream.toByteArray(), UTF_8).trim();
            if ("1".equals(sTracedPreviousState)) {
                executeCommand("setprop persist.traced.enable 0");
            }
        }
    }

    @AfterClass
    public static void tearDownClass() throws IOException {
        // Re-enable traced if needed
        if (TRACE_AVAILABLE && "1".equals(sTracedPreviousState)) {
            executeCommand("setprop persist.traced.enable 1");
        }
    }

    @Before
    public void setUp() {
        mByteArrayOutputStream = new ByteArrayOutputStream();
    }

    @After
    public void stopAtrace() throws IOException {
        // Since API 23, 'async_stop' will work. On lower API levels it was broken (see aosp/157142)
        if (Build.VERSION.SDK_INT >= 23) {
            executeCommand("atrace --async_stop");
        } else {
            // Ensure tracing is not currently running by performing a short synchronous trace.
            executeCommand("atrace -t 0");
        }
    }

    @Test
    public void beginAndEndSection() throws IOException {
        startTrace();
        TraceCompat.beginSection("beginAndEndSection");
        TraceCompat.endSection();
        dumpTrace();

        assertTraceContains("tracing_mark_write:\\ B\\|.*\\|beginAndEndSection");
        assertTraceContains("tracing_mark_write:\\ E");
    }

    @Test
    public void beginAndEndSectionAsync() throws IOException {
        startTrace();
        TraceCompat.beginAsyncSection("beginAndEndSectionAsync", /*cookie=*/5099);
        TraceCompat.endAsyncSection("beginAndEndSectionAsync", /*cookie=*/5099);
        dumpTrace();

        assertTraceContains("tracing_mark_write:\\ S\\|.*\\|beginAndEndSectionAsync\\|5099");
        assertTraceContains("tracing_mark_write:\\ F\\|.*\\|beginAndEndSectionAsync\\|5099");
    }

    @Test
    public void setCounter() throws IOException {
        startTrace();
        TraceCompat.setCounter("counterName", 42);
        TraceCompat.setCounter("counterName", 47);
        TraceCompat.setCounter("counterName", 9787);
        dumpTrace();

        assertTraceContains("tracing_mark_write:\\ C\\|.*\\|counterName\\|42");
        assertTraceContains("tracing_mark_write:\\ C\\|.*\\|counterName\\|47");
        assertTraceContains("tracing_mark_write:\\ C\\|.*\\|counterName\\|9787");
    }

    @Test
    public void isEnabledDuringTrace() throws IOException {
        startTrace();
        boolean enabled = TraceCompat.isEnabled();
        dumpTrace();

        assertThat(enabled).isTrue();
    }

    @Ignore("b/308151557")
    @SmallTest
    @Test
    public void isNotEnabledWhenNotTracing() {
        assertThat(TraceCompat.isEnabled()).isFalse();
    }

    private void startTrace() throws IOException {
        String processName =
                ApplicationProvider.getApplicationContext().getApplicationInfo().processName;

        // Write the "async_start" status to the byte array to ensure atrace has fully started
        // before issuing any trace commands. This will also capture any errors that occur during
        // start so they can be added to the assertion error's message.
        executeCommand(
                String.format("atrace --async_start -b %d -a %s", TRACE_BUFFER_SIZE, processName));
    }

    private void dumpTrace() throws IOException {
        // On older versions of atrace, the -b option is required when dumping the trace so the
        // trace buffer doesn't get cleared before being dumped.
        executeCommand(
                String.format("atrace --async_dump -b %d", TRACE_BUFFER_SIZE),
                mByteArrayOutputStream);
    }

    private static void executeCommand(@NonNull String command) throws IOException {
        executeCommand(command, null);
    }

    private static void executeCommand(@NonNull String command,
            @Nullable ByteArrayOutputStream outputStream) throws IOException {
        UiAutomation automation = InstrumentationRegistry.getInstrumentation().getUiAutomation();

        try (ParcelFileDescriptor pfDescriptor = automation.executeShellCommand(command);
             ParcelFileDescriptor.AutoCloseInputStream inputStream =
                     new ParcelFileDescriptor.AutoCloseInputStream(
                             pfDescriptor)) {
            byte[] buffer = new byte[1024];

            int length;
            while ((length = inputStream.read(buffer)) >= 0) {
                if (outputStream != null) {
                    outputStream.write(buffer, 0, length);
                }
            }
        }
    }

    private void assertTraceContains(@NonNull String contentRegex) {
        String traceString = new String(mByteArrayOutputStream.toByteArray(), UTF_8);

        Pattern pattern = Pattern.compile(contentRegex);
        Matcher matcher = pattern.matcher(traceString);

        if (!matcher.find()) {
            throw new AssertionError(
                    String.format("Trace does not contain requested regex: %s\n%s", contentRegex,
                            traceString));
        }
    }

}
<|MERGE_RESOLUTION|>--- conflicted
+++ resolved
@@ -18,6 +18,8 @@
 
 import static com.google.common.truth.Truth.assertThat;
 
+import static org.junit.Assume.assumeTrue;
+
 import static java.nio.charset.StandardCharsets.UTF_8;
 
 import android.app.UiAutomation;
@@ -40,6 +42,7 @@
 import org.junit.Test;
 
 import java.io.ByteArrayOutputStream;
+import java.io.File;
 import java.io.IOException;
 import java.util.regex.Matcher;
 import java.util.regex.Pattern;
@@ -49,8 +52,6 @@
 public final class TraceCompatTest {
 
     private static final int TRACE_BUFFER_SIZE = 8192;
-<<<<<<< HEAD
-=======
 
     private static final boolean TRACE_AVAILABLE;
 
@@ -62,7 +63,6 @@
                 || new File("/sys/kernel/tracing/trace_marker").exists();
     }
 
->>>>>>> fdff00cc
     private ByteArrayOutputStream mByteArrayOutputStream;
 
     @BeforeClass
@@ -92,17 +92,21 @@
 
     @Before
     public void setUp() {
+        assumeTrue("Tracing is not available via debugfs or tracefs.", TRACE_AVAILABLE);
         mByteArrayOutputStream = new ByteArrayOutputStream();
     }
 
     @After
     public void stopAtrace() throws IOException {
-        // Since API 23, 'async_stop' will work. On lower API levels it was broken (see aosp/157142)
-        if (Build.VERSION.SDK_INT >= 23) {
-            executeCommand("atrace --async_stop");
-        } else {
-            // Ensure tracing is not currently running by performing a short synchronous trace.
-            executeCommand("atrace -t 0");
+        if (TRACE_AVAILABLE) {
+            // Since API 23, 'async_stop' will work. On lower API levels it was broken
+            // (see aosp/157142)
+            if (Build.VERSION.SDK_INT >= 23) {
+                executeCommand("atrace --async_stop");
+            } else {
+                // Ensure tracing is not currently running by performing a short synchronous trace.
+                executeCommand("atrace -t 0");
+            }
         }
     }
 
