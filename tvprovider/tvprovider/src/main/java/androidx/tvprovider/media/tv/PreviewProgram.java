/*
 * Copyright (C) 2017 The Android Open Source Project
 *
 * Licensed under the Apache License, Version 2.0 (the "License");
 * you may not use this file except in compliance with the License.
 * You may obtain a copy of the License at
 *
 *      http://www.apache.org/licenses/LICENSE-2.0
 *
 * Unless required by applicable law or agreed to in writing, software
 * distributed under the License is distributed on an "AS IS" BASIS,
 * WITHOUT WARRANTIES OR CONDITIONS OF ANY KIND, either express or implied.
 * See the License for the specific language governing permissions and
 * limitations under the License.
 */
package androidx.tvprovider.media.tv;

import static androidx.annotation.RestrictTo.Scope.LIBRARY_GROUP_PREFIX;

import android.content.ContentValues;
import android.database.Cursor;
import android.os.Build;

import androidx.annotation.NonNull;
import androidx.annotation.RestrictTo;
import androidx.tvprovider.media.tv.TvContractCompat.PreviewPrograms;

import java.util.Objects;
import java.util.Set;

/**
 * A convenience class to access {@link PreviewPrograms} entries in the system content
 * provider.
 *
 * <p>This class makes it easy to insert or retrieve a preview program from the system content
 * provider, which is defined in {@link TvContractCompat}.
 *
 * <p>Usage example when inserting a preview program:
 * <pre>
 * PreviewProgram previewProgram = new PreviewProgram.Builder()
 *         .setChannelId(channel.getId())
 *         .setType(PreviewPrograms.TYPE_MOVIE)
 *         .setTitle("Program Title")
 *         .setDescription("Program Description")
 *         .setPosterArtUri(Uri.parse("http://example.com/poster_art.png"))
 *         // Set more attributes...
 *         .build();
 * Uri previewProgramUri = getContentResolver().insert(PreviewPrograms.CONTENT_URI,
 *         previewProgram.toContentValues());
 * </pre>
 *
 * <p>Usage example when retrieving a preview program:
 * <pre>
 * PreviewProgram previewProgram;
 * try (Cursor cursor = resolver.query(previewProgramUri, null, null, null, null)) {
 *     if (cursor != null && cursor.getCount() != 0) {
 *         cursor.moveToNext();
 *         previewProgram = PreviewProgram.fromCursor(cursor);
 *     }
 * }
 * </pre>
 *
 * <p>Usage example when updating an existing preview program:
 * <pre>
 * PreviewProgram updatedProgram = new PreviewProgram.Builder(previewProgram)
 *         .setWeight(20)
 *         .build();
 * getContentResolver().update(TvContractCompat.buildPreviewProgramUri(updatedProgram.getId()),
 *         updatedProgram.toContentValues(), null, null);
 * </pre>
 *
 * <p>Usage example when deleting a preview program:
 * <pre>
 * getContentResolver().delete(TvContractCompat.buildPreviewProgramUri(existingProgram.getId()),
 *         null, null);
 * </pre>
 */
public final class PreviewProgram extends BasePreviewProgram {
    /**
<<<<<<< HEAD
     * @hide
=======
     * The projection for a {@link PreviewProgram} query.
     * <p> This provides a array of strings containing the columns to be used in the
     * query and in creating a Cursor object, which is used to iterate through the rows in the
     * table.
>>>>>>> fdff00cc
     */
    @NonNull
    public static final String[] PROJECTION = getProjection();

    private static final long INVALID_LONG_VALUE = -1;
    private static final int INVALID_INT_VALUE = -1;

    PreviewProgram(Builder builder) {
        super(builder);
    }

    /**
     * @return The value of {@link PreviewPrograms#COLUMN_CHANNEL_ID} for the program.
     */
    public long getChannelId() {
        Long l = mValues.getAsLong(PreviewPrograms.COLUMN_CHANNEL_ID);
        return l == null ? INVALID_LONG_VALUE : l;
    }

    /**
     * @return The value of {@link PreviewPrograms#COLUMN_WEIGHT} for the program.
     */
    public int getWeight() {
        Integer i = mValues.getAsInteger(PreviewPrograms.COLUMN_WEIGHT);
        return i == null ? INVALID_INT_VALUE : i;
    }

    @Override
    public boolean equals(Object other) {
        if (!(other instanceof PreviewProgram)) {
            return false;
        }
        return mValues.equals(((PreviewProgram) other).mValues);
    }

    /**
     * Indicates whether some other PreviewProgram has any set attribute that is different from
     * this PreviewProgram's respective attributes. An attribute is considered "set" if its key
     * is present in the ContentValues vector.
     */
    public boolean hasAnyUpdatedValues(PreviewProgram update) {
        Set<String> updateKeys = update.mValues.keySet();
        for (String key : updateKeys) {
            Object updateValue = update.mValues.get(key);
            Object currValue = mValues.get(key);
            if (!Objects.deepEquals(updateValue, currValue)) {
                return true;
            }
        }
        return false;
    }

    @Override
    public String toString() {
        return "PreviewProgram{" + mValues.toString() + "}";
    }

    /**
     * @return The fields of the Program in the ContentValues format to be easily inserted into the
     * TV Input Framework database.
     */
    @Override
    public ContentValues toContentValues() {
        return toContentValues(false);
    }

    /**
     * Returns fields of the PreviewProgram in the ContentValues format to be easily inserted
     * into the TV Input Framework database.
     *
     * @param includeProtectedFields Whether the fields protected by system is included or not.
     * @hide
     */
    @RestrictTo(LIBRARY_GROUP_PREFIX)
    @Override
    public ContentValues toContentValues(boolean includeProtectedFields) {
        ContentValues values = super.toContentValues(includeProtectedFields);
        if (Build.VERSION.SDK_INT < Build.VERSION_CODES.O) {
            values.remove(PreviewPrograms.COLUMN_CHANNEL_ID);
            values.remove(PreviewPrograms.COLUMN_WEIGHT);
        }
        return values;
    }

    /**
     * Creates a Program object from a cursor including the fields defined in
     * {@link PreviewPrograms}.
     *
     * @param cursor A row from the TV Input Framework database.
     * @return A Program with the values taken from the cursor.
     */
    public static PreviewProgram fromCursor(Cursor cursor) {
        // TODO: Add additional API which does not use costly getColumnIndex().
        Builder builder = new Builder();
        BasePreviewProgram.setFieldsFromCursor(cursor, builder);
        int index;
        if ((index = cursor.getColumnIndex(PreviewPrograms.COLUMN_CHANNEL_ID)) >= 0
                && !cursor.isNull(index)) {
            builder.setChannelId(cursor.getLong(index));
        }
        if ((index = cursor.getColumnIndex(PreviewPrograms.COLUMN_WEIGHT)) >= 0
                && !cursor.isNull(index)) {
            builder.setWeight(cursor.getInt(index));
        }
        return builder.build();
    }

    private static String[] getProjection() {
        String[] oColumns = new String[]{
                PreviewPrograms.COLUMN_CHANNEL_ID,
                PreviewPrograms.COLUMN_WEIGHT,
        };
        return CollectionUtils.concatAll(BasePreviewProgram.PROJECTION, oColumns);
    }

    /**
     * This Builder class simplifies the creation of a {@link PreviewProgram} object.
     */
    public static final class Builder extends BasePreviewProgram.Builder<Builder> {

        /**
         * Creates a new Builder object.
         */
        public Builder() {
        }

        /**
         * Creates a new Builder object with values copied from another Program.
         *
         * @param other The Program you're copying from.
         */
        public Builder(PreviewProgram other) {
            mValues = new ContentValues(other.mValues);
        }

        /**
         * Sets the ID of the {@link Channel} that contains this program.
         *
         * @param channelId The value of {@link PreviewPrograms#COLUMN_CHANNEL_ID for the program.
         * @return This Builder object to allow for chaining of calls to builder methods.
         */
        public Builder setChannelId(long channelId) {
            mValues.put(PreviewPrograms.COLUMN_CHANNEL_ID, channelId);
            return this;
        }

        /**
         * Sets the weight of the preview program within the channel.
         *
         * @param weight The value of {@link PreviewPrograms#COLUMN_WEIGHT} for the program.
         * @return This Builder object to allow for chaining of calls to builder methods.
         */
        public Builder setWeight(int weight) {
            mValues.put(PreviewPrograms.COLUMN_WEIGHT, weight);
            return this;
        }

        /**
         * @return A new Program with values supplied by the Builder.
         */
        public PreviewProgram build() {
            return new PreviewProgram(this);
        }
    }
}<|MERGE_RESOLUTION|>--- conflicted
+++ resolved
@@ -77,14 +77,10 @@
  */
 public final class PreviewProgram extends BasePreviewProgram {
     /**
-<<<<<<< HEAD
-     * @hide
-=======
      * The projection for a {@link PreviewProgram} query.
      * <p> This provides a array of strings containing the columns to be used in the
      * query and in creating a Cursor object, which is used to iterate through the rows in the
      * table.
->>>>>>> fdff00cc
      */
     @NonNull
     public static final String[] PROJECTION = getProjection();
@@ -156,7 +152,6 @@
      * into the TV Input Framework database.
      *
      * @param includeProtectedFields Whether the fields protected by system is included or not.
-     * @hide
      */
     @RestrictTo(LIBRARY_GROUP_PREFIX)
     @Override
