--- conflicted
+++ resolved
@@ -23,12 +23,7 @@
 /**
  * Span which shifts the vertical position of baseline.
  */
-<<<<<<< HEAD
-@InternalPlatformTextApi
-open class BaselineShiftSpan(val multiplier: Float) : MetricAffectingSpan() {
-=======
 internal open class BaselineShiftSpan(val multiplier: Float) : MetricAffectingSpan() {
->>>>>>> fdff00cc
 
     override fun updateMeasureState(textPaint: TextPaint) {
         textPaint.baselineShift += ceil(textPaint.ascent() * multiplier).toInt()
