--- conflicted
+++ resolved
@@ -40,12 +40,7 @@
  * @param verticalAlign How the inline element is aligned with the text.
  *
  */
-<<<<<<< HEAD
-@InternalPlatformTextApi
-class PlaceholderSpan(
-=======
 internal class PlaceholderSpan(
->>>>>>> fdff00cc
     private val width: Float,
     @Unit
     private val widthUnit: Int,
