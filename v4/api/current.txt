--- conflicted
+++ resolved
@@ -2099,7 +2099,6 @@
     method public abstract void onActionProviderVisibilityChanged(boolean);
   }
 
-<<<<<<< HEAD
   public final class AsyncLayoutInflater {
     ctor public AsyncLayoutInflater(android.content.Context);
     method public void inflate(int, android.view.ViewGroup, android.support.v4.view.AsyncLayoutInflater.OnInflateFinishedListener);
@@ -2109,10 +2108,7 @@
     method public abstract void onInflateFinished(android.view.View, int, android.view.ViewGroup);
   }
 
-  public class GestureDetectorCompat {
-=======
   public final class GestureDetectorCompat {
->>>>>>> ba4ebbf3
     ctor public GestureDetectorCompat(android.content.Context, android.view.GestureDetector.OnGestureListener);
     ctor public GestureDetectorCompat(android.content.Context, android.view.GestureDetector.OnGestureListener, android.os.Handler);
     method public boolean isLongpressEnabled();
