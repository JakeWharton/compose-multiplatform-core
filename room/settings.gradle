/*
 * Copyright 2020 The Android Open Source Project
 *
 * Licensed under the Apache License, Version 2.0 (the "License");
 * you may not use this file except in compliance with the License.
 * You may obtain a copy of the License at
 *
 *      http://www.apache.org/licenses/LICENSE-2.0
 *
 * Unless required by applicable law or agreed to in writing, software
 * distributed under the License is distributed on an "AS IS" BASIS,
 * WITHOUT WARRANTIES OR CONDITIONS OF ANY KIND, either express or implied.
 * See the License for the specific language governing permissions and
 * limitations under the License.
 */

// see ../playground-common/README.md for details on how this works
pluginManagement {
    apply from: "../playground-common/configure-plugin-management.gradle", to: it
}
plugins {
    id "playground"
}

rootProject.name = "room-playground"

playground {
    setupPlayground("..")
    selectProjectsFromAndroidX({ name ->
        if (name.startsWith(":room")) return true
<<<<<<< HEAD
        if (name.startsWith(":sqlite") && !name.contains("inspection")) return true
        if (name == ":annotation:annotation-experimental") return true
        if (name == ":annotation:annotation-experimental-lint") return true
        if (name == ":annotation:annotation-experimental-lint-integration-tests") return true
        if (name == ":internal-testutils-truth") return true
=======
        if (name.startsWith(":sqlite:") && !name.contains("inspection")) return true
>>>>>>> fdff00cc
        return false
    })
}<|MERGE_RESOLUTION|>--- conflicted
+++ resolved
@@ -28,15 +28,7 @@
     setupPlayground("..")
     selectProjectsFromAndroidX({ name ->
         if (name.startsWith(":room")) return true
-<<<<<<< HEAD
-        if (name.startsWith(":sqlite") && !name.contains("inspection")) return true
-        if (name == ":annotation:annotation-experimental") return true
-        if (name == ":annotation:annotation-experimental-lint") return true
-        if (name == ":annotation:annotation-experimental-lint-integration-tests") return true
-        if (name == ":internal-testutils-truth") return true
-=======
         if (name.startsWith(":sqlite:") && !name.contains("inspection")) return true
->>>>>>> fdff00cc
         return false
     })
 }