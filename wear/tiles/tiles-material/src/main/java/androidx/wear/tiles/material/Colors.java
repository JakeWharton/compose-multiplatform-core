--- conflicted
+++ resolved
@@ -26,57 +26,30 @@
  * objects for all Material components.
  *
  * <p>See {@link #DEFAULT} for default color scheme.
+ *
+ * @deprecated Use the new class {@link androidx.wear.protolayout.material.Colors} which provides
+ *     the same API and functionality.
  */
+@Deprecated
+@SuppressWarnings("deprecation")
 public class Colors {
 
-<<<<<<< HEAD
-    /**
-     * The default color used for primary elements (i.e. background color).
-     *
-     * @hide
-     */
-=======
     /** The default color used for primary elements (i.e. background color). */
->>>>>>> fdff00cc
     @RestrictTo(Scope.LIBRARY_GROUP)
     @ColorInt
     public static final int PRIMARY = 0xFFAECBFA;
 
-<<<<<<< HEAD
-    /**
-     * The default color used on primary elements (i.e. content color).
-     *
-     * @hide
-     */
-=======
     /** The default color used on primary elements (i.e. content color). */
->>>>>>> fdff00cc
     @RestrictTo(Scope.LIBRARY_GROUP)
     @ColorInt
     public static final int ON_PRIMARY = 0xFF303133;
 
-<<<<<<< HEAD
-    /**
-     * The default color used for secondary elements (i.e. background color).
-     *
-     * @hide
-     */
-=======
     /** The default color used for secondary elements (i.e. background color). */
->>>>>>> fdff00cc
     @RestrictTo(Scope.LIBRARY_GROUP)
     @ColorInt
     public static final int SURFACE = 0xFF303133;
 
-<<<<<<< HEAD
-    /**
-     * The default color used on secondary elements (i.e. content color).
-     *
-     * @hide
-     */
-=======
     /** The default color used on secondary elements (i.e. content color). */
->>>>>>> fdff00cc
     @RestrictTo(Scope.LIBRARY_GROUP)
     @ColorInt
     public static final int ON_SURFACE = 0xFFFFFFFF;
