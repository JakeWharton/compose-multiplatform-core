/*
 * Copyright 2022 The Android Open Source Project
 *
 * Licensed under the Apache License, Version 2.0 (the "License");
 * you may not use this file except in compliance with the License.
 * You may obtain a copy of the License at
 *
 *      http://www.apache.org/licenses/LICENSE-2.0
 *
 * Unless required by applicable law or agreed to in writing, software
 * distributed under the License is distributed on an "AS IS" BASIS,
 * WITHOUT WARRANTIES OR CONDITIONS OF ANY KIND, either express or implied.
 * See the License for the specific language governing permissions and
 * limitations under the License.
 */

package androidx.wear.protolayout.expression.pipeline;

<<<<<<< HEAD
=======
import static java.util.Collections.emptyMap;

import android.annotation.SuppressLint;
>>>>>>> fdff00cc
import android.icu.util.ULocale;

import androidx.annotation.NonNull;
import androidx.annotation.Nullable;
import androidx.annotation.RestrictTo;
import androidx.annotation.RestrictTo.Scope;
import androidx.annotation.VisibleForTesting;
import androidx.collection.ArrayMap;
import androidx.wear.protolayout.expression.DynamicBuilders;
import androidx.wear.protolayout.expression.PlatformDataKey;
import androidx.wear.protolayout.expression.pipeline.BoolNodes.ComparisonFloatNode;
import androidx.wear.protolayout.expression.pipeline.BoolNodes.ComparisonInt32Node;
import androidx.wear.protolayout.expression.pipeline.BoolNodes.FixedBoolNode;
import androidx.wear.protolayout.expression.pipeline.BoolNodes.LogicalBoolOp;
import androidx.wear.protolayout.expression.pipeline.BoolNodes.NotBoolOp;
import androidx.wear.protolayout.expression.pipeline.BoolNodes.StateBoolNode;
import androidx.wear.protolayout.expression.pipeline.ColorNodes.AnimatableFixedColorNode;
import androidx.wear.protolayout.expression.pipeline.ColorNodes.DynamicAnimatedColorNode;
import androidx.wear.protolayout.expression.pipeline.ColorNodes.FixedColorNode;
import androidx.wear.protolayout.expression.pipeline.ColorNodes.StateColorSourceNode;
import androidx.wear.protolayout.expression.pipeline.DurationNodes.BetweenInstancesNode;
import androidx.wear.protolayout.expression.pipeline.DurationNodes.FixedDurationNode;
import androidx.wear.protolayout.expression.pipeline.FloatNodes.AnimatableFixedFloatNode;
import androidx.wear.protolayout.expression.pipeline.FloatNodes.ArithmeticFloatNode;
import androidx.wear.protolayout.expression.pipeline.FloatNodes.DynamicAnimatedFloatNode;
import androidx.wear.protolayout.expression.pipeline.FloatNodes.FixedFloatNode;
import androidx.wear.protolayout.expression.pipeline.FloatNodes.Int32ToFloatNode;
import androidx.wear.protolayout.expression.pipeline.FloatNodes.StateFloatNode;
import androidx.wear.protolayout.expression.pipeline.InstantNodes.FixedInstantNode;
import androidx.wear.protolayout.expression.pipeline.InstantNodes.PlatformTimeSourceNode;
import androidx.wear.protolayout.expression.pipeline.Int32Nodes.AnimatableFixedInt32Node;
import androidx.wear.protolayout.expression.pipeline.Int32Nodes.ArithmeticInt32Node;
import androidx.wear.protolayout.expression.pipeline.Int32Nodes.DynamicAnimatedInt32Node;
import androidx.wear.protolayout.expression.pipeline.Int32Nodes.FixedInt32Node;
import androidx.wear.protolayout.expression.pipeline.Int32Nodes.FloatToInt32Node;
import androidx.wear.protolayout.expression.pipeline.Int32Nodes.GetDurationPartOpNode;
import androidx.wear.protolayout.expression.pipeline.Int32Nodes.GetZonedDateTimePartOpNode;
import androidx.wear.protolayout.expression.pipeline.Int32Nodes.LegacyPlatformInt32SourceNode;
import androidx.wear.protolayout.expression.pipeline.Int32Nodes.StateInt32SourceNode;
import androidx.wear.protolayout.expression.pipeline.PlatformDataSources.SensorGatewayPlatformDataSource;
import androidx.wear.protolayout.expression.pipeline.StringNodes.FixedStringNode;
import androidx.wear.protolayout.expression.pipeline.StringNodes.FloatFormatNode;
import androidx.wear.protolayout.expression.pipeline.StringNodes.Int32FormatNode;
import androidx.wear.protolayout.expression.pipeline.StringNodes.StateStringNode;
import androidx.wear.protolayout.expression.pipeline.StringNodes.StringConcatOpNode;
import androidx.wear.protolayout.expression.pipeline.ZonedDateTimeNodes.InstantToZonedDateTimeOpNode;
import androidx.wear.protolayout.expression.proto.DynamicProto;
import androidx.wear.protolayout.expression.proto.DynamicProto.AnimatableDynamicColor;
import androidx.wear.protolayout.expression.proto.DynamicProto.AnimatableDynamicFloat;
import androidx.wear.protolayout.expression.proto.DynamicProto.AnimatableDynamicInt32;
import androidx.wear.protolayout.expression.proto.DynamicProto.ConditionalColorOp;
import androidx.wear.protolayout.expression.proto.DynamicProto.ConditionalDurationOp;
import androidx.wear.protolayout.expression.proto.DynamicProto.ConditionalFloatOp;
import androidx.wear.protolayout.expression.proto.DynamicProto.ConditionalInstantOp;
import androidx.wear.protolayout.expression.proto.DynamicProto.ConditionalInt32Op;
import androidx.wear.protolayout.expression.proto.DynamicProto.ConditionalStringOp;
import androidx.wear.protolayout.expression.proto.DynamicProto.DynamicBool;
import androidx.wear.protolayout.expression.proto.DynamicProto.DynamicColor;
import androidx.wear.protolayout.expression.proto.DynamicProto.DynamicDuration;
import androidx.wear.protolayout.expression.proto.DynamicProto.DynamicFloat;
import androidx.wear.protolayout.expression.proto.DynamicProto.DynamicInstant;
import androidx.wear.protolayout.expression.proto.DynamicProto.DynamicInt32;
import androidx.wear.protolayout.expression.proto.DynamicProto.DynamicString;
<<<<<<< HEAD
import androidx.wear.protolayout.expression.proto.FixedProto.FixedColor;
import androidx.wear.protolayout.expression.proto.FixedProto.FixedFloat;
import androidx.wear.protolayout.expression.proto.FixedProto.FixedInt32;
=======
import androidx.wear.protolayout.expression.proto.DynamicProto.DynamicZonedDateTime;
>>>>>>> fdff00cc

import java.time.Duration;
import java.time.Instant;
import java.time.ZonedDateTime;
import java.util.ArrayList;
import java.util.List;
<<<<<<< HEAD
import java.util.Optional;
=======
import java.util.Map;
import java.util.Set;
>>>>>>> fdff00cc
import java.util.concurrent.Executor;
import java.util.function.Supplier;

/**
 * Evaluates protolayout dynamic types.
 *
 * <p>Given a dynamic ProtoLayout data source, this builds up a sequence of {@link DynamicDataNode}
 * instances, which can source the required data, and transform it into its final form.
 *
 * <p>Data source can include animations which will then emit value transitions.
 *
 * <p>In order to evaluate dynamic types, the caller needs to create a {@link
 * DynamicTypeBindingRequest}, bind it using {@link #bind(DynamicTypeBindingRequest)} method and
 * then call {@link BoundDynamicType#startEvaluation()} on the resulted {@link BoundDynamicType} to
 * start evaluation. Starting evaluation can be done for batches of dynamic types.
 *
 * <p>It's the callers responsibility to destroy those dynamic types after use, with {@link
 * BoundDynamicType#close()}.
 */
public class DynamicTypeEvaluator {
    private static final String TAG = "DynamicTypeEvaluator";
    private static final QuotaManager NO_OP_QUOTA_MANAGER =
            new FixedQuotaManagerImpl(Integer.MAX_VALUE, "dynamic nodes noop");

    @Nullable private final SensorGateway mSensorGateway;
    @Nullable private final SensorGatewayPlatformDataSource mSensorGatewayDataSource;
    @NonNull private final TimeGatewayImpl mTimeGateway;
    @Nullable private final EpochTimePlatformDataSource mTimeDataSource;
    @NonNull private final ObservableStateStore mStateStore;
    private final boolean mEnableAnimations;
    @NonNull private final QuotaManager mAnimationQuotaManager;

    @NonNull
    private static final QuotaManager DISABLED_ANIMATIONS_QUOTA_MANAGER =
            new QuotaManager() {
                @Override
                public boolean tryAcquireQuota(int quota) {
                    return false;
                }

                @Override
                public void releaseQuota(int quota) {
                    throw new IllegalStateException(
                            "releaseQuota method is called when no quota is acquired!");
                }
            };

<<<<<<< HEAD
    /**
     * Creates a {@link DynamicTypeEvaluator} without animation support.
     *
     * @param platformDataSourcesInitiallyEnabled Whether sending updates from sensor and time
     *     sources should be allowed initially. After that, enabling updates from sensor and time
     *     sources can be done via {@link #enablePlatformDataSources()} or {@link
     *     #disablePlatformDataSources()}.
     * @param sensorGateway The gateway for sensor data.
     * @param stateStore The state store that will be used for dereferencing the state keys in the
     *     dynamic types.
     */
    public DynamicTypeEvaluator(
            boolean platformDataSourcesInitiallyEnabled,
            @Nullable SensorGateway sensorGateway,
            @NonNull ObservableStateStore stateStore) {
        // Build pipeline with quota that doesn't allow any animations.
        this(
                platformDataSourcesInitiallyEnabled,
                sensorGateway,
                stateStore,
                /* enableAnimations= */ false,
                DISABLED_ANIMATIONS_QUOTA_MANAGER);
    }

    /**
     * Creates a {@link DynamicTypeEvaluator} with animation support. Maximum number of concurrently
     * running animations is defined in the given {@link QuotaManager}. Passing in animatable data
     * source to any of the methods will emit value transitions, for example animatable float from 5
     * to 10 will emit all values between those numbers (i.e. 5, 6, 7, 8, 9, 10).
     *
     * @param platformDataSourcesInitiallyEnabled Whether sending updates from sensor and time
     *     sources should be allowed initially. After that, enabling updates from sensor and time
     *     sources can be done via {@link #enablePlatformDataSources()} or {@link
     *     #disablePlatformDataSources()}.
     * @param sensorGateway The gateway for sensor data.
     * @param stateStore The state store that will be used for dereferencing the state keys in the
     *     dynamic types.
     * @param animationQuotaManager The quota manager used for limiting the number of concurrently
     *     running animations.
     */
    public DynamicTypeEvaluator(
            boolean platformDataSourcesInitiallyEnabled,
            @Nullable SensorGateway sensorGateway,
            @NonNull ObservableStateStore stateStore,
            @NonNull QuotaManager animationQuotaManager) {
        this(
                platformDataSourcesInitiallyEnabled,
                sensorGateway,
                stateStore,
                /* enableAnimations= */ true,
                animationQuotaManager);
    }

    /**
     * Creates a {@link DynamicTypeEvaluator}.
     *
     * @param platformDataSourcesInitiallyEnabled Whether sending updates from sensor and time
     *     sources should be allowed initially. After that, enabling updates from sensor and time
     *     sources can be done via {@link #enablePlatformDataSources()} or {@link
     *     #disablePlatformDataSources()}.
     * @param sensorGateway The gateway for sensor data.
     * @param stateStore The state store that will be used for dereferencing the state keys in the
     *     dynamic types.
     * @param animationQuotaManager The quota manager used for limiting the number of concurrently
     *     running animations.
     */
    private DynamicTypeEvaluator(
            boolean platformDataSourcesInitiallyEnabled,
            @Nullable SensorGateway sensorGateway,
            @NonNull ObservableStateStore stateStore,
            boolean enableAnimations,
            @NonNull QuotaManager animationQuotaManager) {
        this.mSensorGateway = sensorGateway;
        Handler uiHandler = new Handler(Looper.getMainLooper());
        MainThreadExecutor uiExecutor = new MainThreadExecutor(uiHandler);
        if (this.mSensorGateway != null) {
            if (platformDataSourcesInitiallyEnabled) {
                this.mSensorGateway.enableUpdates();
            } else {
                this.mSensorGateway.disableUpdates();
            }
            this.mSensorGatewayDataSource =
                    new SensorGatewayPlatformDataSource(uiExecutor, this.mSensorGateway);
        } else {
            this.mSensorGatewayDataSource = null;
        }

        this.mTimeGateway = new TimeGatewayImpl(uiHandler, platformDataSourcesInitiallyEnabled);
        this.mTimeDataSource = new EpochTimePlatformDataSource(uiExecutor, mTimeGateway);

        this.mEnableAnimations = enableAnimations;
        this.mStateStore = stateStore;
        this.mAnimationQuotaManager = animationQuotaManager;
=======
    /** Exception thrown when the binding of a {@link DynamicTypeBindingRequest} fails. */
    public static class EvaluationException extends Exception {
        public EvaluationException(@NonNull String message) {
            super(message);
        }
    }

    @NonNull private static final StateStore EMPTY_STATE_STORE = new StateStore(emptyMap());

    @NonNull private final StateStore mStateStore;
    @NonNull private final PlatformDataStore mPlatformDataStore;
    @NonNull private final QuotaManager mAnimationQuotaManager;
    @NonNull private final QuotaManager mDynamicTypesQuotaManager;
    @NonNull private final EpochTimePlatformDataSource mTimeDataSource;

    /** Configuration for creating {@link DynamicTypeEvaluator}. */
    public static final class Config {
        @Nullable private final StateStore mStateStore;
        @Nullable private final QuotaManager mAnimationQuotaManager;
        @Nullable private final QuotaManager mDynamicTypesQuotaManager;

        @NonNull
        private final Map<PlatformDataKey<?>, PlatformDataProvider> mSourceKeyToDataProviders =
                new ArrayMap<>();

        @Nullable private final PlatformTimeUpdateNotifier mPlatformTimeUpdateNotifier;
        @Nullable private final Supplier<Instant> mClock;

        Config(
                @Nullable StateStore stateStore,
                @Nullable QuotaManager animationQuotaManager,
                @Nullable QuotaManager dynamicTypesQuotaManager,
                @NonNull Map<PlatformDataKey<?>, PlatformDataProvider> sourceKeyToDataProviders,
                @Nullable PlatformTimeUpdateNotifier platformTimeUpdateNotifier,
                @Nullable Supplier<Instant> clock) {
            this.mStateStore = stateStore;
            this.mAnimationQuotaManager = animationQuotaManager;
            this.mDynamicTypesQuotaManager = dynamicTypesQuotaManager;
            this.mSourceKeyToDataProviders.putAll(sourceKeyToDataProviders);
            this.mPlatformTimeUpdateNotifier = platformTimeUpdateNotifier;
            this.mClock = clock;
        }

        /** Builds a {@link DynamicTypeEvaluator.Config}. */
        public static final class Builder {
            @Nullable private StateStore mStateStore = null;
            @Nullable private QuotaManager mAnimationQuotaManager = null;
            @Nullable private QuotaManager mDynamicTypesQuotaManager = null;

            @NonNull
            private final Map<PlatformDataKey<?>, PlatformDataProvider> mSourceKeyToDataProviders =
                    new ArrayMap<>();

            @Nullable private PlatformTimeUpdateNotifier mPlatformTimeUpdateNotifier = null;
            @Nullable private Supplier<Instant> mClock = null;

            /**
             * Sets the state store that will be used for dereferencing the state keys in the
             * dynamic types.
             *
             * <p>If not set, it's the equivalent of setting an empty state store (state bindings
             * will trigger {@link DynamicTypeValueReceiver#onInvalidated()}).
             */
            @NonNull
            public Builder setStateStore(@NonNull StateStore value) {
                mStateStore = value;
                return this;
            }

            /**
             * Sets the quota manager used for limiting the number of concurrently running
             * animations.
             *
             * <p>If not set, animations are disabled and non-infinite animations will have the end
             * value immediately.
             */
            @NonNull
            public Builder setAnimationQuotaManager(@NonNull QuotaManager value) {
                mAnimationQuotaManager = value;
                return this;
            }

            /**
             * Sets the quota manager used for limiting the total size of dynamic types in the
             * pipeline.
             *
             * <p>If not set, number of dynamic types will not be restricted.
             */
            @NonNull
            public Builder setDynamicTypesQuotaManager(@NonNull QuotaManager value) {
                mDynamicTypesQuotaManager = value;
                return this;
            }

            /**
             * Add a platform data provider and specify the keys it can provide dynamic data for.
             *
             * <p>The provider must support at least one key. If the provider supports multiple
             * keys, they should not be independent, as their values should always update together.
             * One data key must not have multiple providers, or an exception will be thrown.
             *
             * @throws IllegalArgumentException If a PlatformDataProvider supports an empty key set
             *     or if a key has multiple data providers.
             */
            @SuppressLint("MissingGetterMatchingBuilder")
            @NonNull
            public Builder addPlatformDataProvider(
                    @NonNull PlatformDataProvider platformDataProvider,
                    @NonNull Set<PlatformDataKey<?>> supportedDataKeys) {
                if (supportedDataKeys.isEmpty()) {
                    throw new IllegalArgumentException(
                            "The PlatformDataProvider must support at least one key");
                }
                for (PlatformDataKey<?> dataKey : supportedDataKeys) {
                    // Throws exception when one data key has multiple providers.
                    if (mSourceKeyToDataProviders.containsKey(dataKey)) {
                        throw new IllegalArgumentException(
                                String.format(
                                        "Multiple data providers for PlatformDataKey (%s)",
                                        dataKey));
                    }
                    mSourceKeyToDataProviders.put(dataKey, platformDataProvider);
                }

                return this;
            }

            /**
             * Sets the notifier used for updating the platform time data. If not set, by default
             * platform time will be updated at 1Hz using a {@code Handler} on the main thread.
             */
            @NonNull
            public Builder setPlatformTimeUpdateNotifier(
                    @NonNull PlatformTimeUpdateNotifier notifier) {
                this.mPlatformTimeUpdateNotifier = notifier;
                return this;
            }

            /**
             * Sets the clock ({@link Instant} supplier) used for providing time data to bindings.
             * If not set, on every reevaluation, platform time for dynamic values will be set to
             * {@link Instant#now()}.
             */
            @VisibleForTesting
            @NonNull
            public Builder setClock(@NonNull Supplier<Instant> clock) {
                this.mClock = clock;
                return this;
            }

            @NonNull
            public Config build() {
                return new Config(
                        mStateStore,
                        mAnimationQuotaManager,
                        mDynamicTypesQuotaManager,
                        mSourceKeyToDataProviders,
                        mPlatformTimeUpdateNotifier,
                        mClock);
            }
        }

        /**
         * Gets the state store that will be used for dereferencing the state keys in the dynamic
         * types, or {@code null} which is equivalent to an empty state store (state bindings will
         * trigger {@link DynamicTypeValueReceiver#onInvalidated()}).
         */
        @Nullable
        public StateStore getStateStore() {
            return mStateStore;
        }

        /**
         * Gets the quota manager used for limiting the number of concurrently running animations,
         * or {@code null} if animations are disabled, causing non-infinite animations to have to
         * the end value immediately.
         */
        @Nullable
        public QuotaManager getAnimationQuotaManager() {
            return mAnimationQuotaManager;
        }

        /**
         * Gets the quota manager used for limiting the total number of dynamic types in the
         * pipeline, or {@code null} if there are no restriction on the number of dynamic types. If
         * present, the quota manager is used to prevent unreasonably expensive expressions.
         */
        @Nullable
        public QuotaManager getDynamicTypesQuotaManager() {
            return mDynamicTypesQuotaManager;
        }

        /** Returns any available mapping between source key and its data provider. */
        @NonNull
        public Map<PlatformDataKey<?>, PlatformDataProvider> getPlatformDataProviders() {
            return new ArrayMap<>(
                    (ArrayMap<PlatformDataKey<?>, PlatformDataProvider>) mSourceKeyToDataProviders);
        }

        /**
         * Returns the clock ({@link Instant} supplier) used for providing time data to bindings, or
         * {@code null} which means on every reevaluation, platform time for dynamic values will be
         * set to {@link Instant#now()}.
         */
        @VisibleForTesting
        @Nullable
        public Supplier<Instant> getClock() {
            return mClock;
        }

        /** Gets the notifier used for updating the platform time data. */
        @Nullable
        public PlatformTimeUpdateNotifier getPlatformTimeUpdateNotifier() {
            return mPlatformTimeUpdateNotifier;
        }
    }

    /** Constructs a {@link DynamicTypeEvaluator}. */
    public DynamicTypeEvaluator(@NonNull Config config) {
        this.mStateStore =
                config.getStateStore() != null ? config.getStateStore() : EMPTY_STATE_STORE;
        this.mAnimationQuotaManager =
                config.getAnimationQuotaManager() != null
                        ? config.getAnimationQuotaManager()
                        : DISABLED_ANIMATIONS_QUOTA_MANAGER;
        this.mDynamicTypesQuotaManager =
                config.getDynamicTypesQuotaManager() != null
                        ? config.getDynamicTypesQuotaManager()
                        : NO_OP_QUOTA_MANAGER;
        this.mPlatformDataStore = new PlatformDataStore(config.getPlatformDataProviders());
        PlatformTimeUpdateNotifier notifier = config.getPlatformTimeUpdateNotifier();
        if (notifier == null) {
            notifier = new PlatformTimeUpdateNotifierImpl();
            ((PlatformTimeUpdateNotifierImpl) notifier).setUpdatesEnabled(true);
        }
        Supplier<Instant> clock = config.getClock() != null ? config.getClock() : Instant::now;
        this.mTimeDataSource = new EpochTimePlatformDataSource(clock, notifier);
>>>>>>> fdff00cc
    }

    /**
     * Binds a {@link DynamicTypeBindingRequest}.
     *
     * <p>Evaluation of this request will start when {@link BoundDynamicType#startEvaluation()} is
     * called on the returned object.
     *
<<<<<<< HEAD
     * <p>Results of evaluation will be sent through the given {@link DynamicTypeValueReceiver}
     * on the given {@link Executor}.
     *
     * @param stringSource The given String dynamic type that should be evaluated.
     * @param locale The locale used for the given String source.
     * @param executor The Executor to run the consumer on.
     * @param consumer The registered consumer for results of the evaluation. It will be called from
     *     UI thread.
=======
     * @throws EvaluationException when {@link QuotaManager} fails to allocate enough quota to bind
     *     the {@link DynamicTypeBindingRequest}.
>>>>>>> fdff00cc
     */
    @NonNull
    public BoundDynamicType bind(@NonNull DynamicTypeBindingRequest request)
            throws EvaluationException {
        BoundDynamicTypeImpl boundDynamicType = request.callBindOn(this);
        if (!mDynamicTypesQuotaManager.tryAcquireQuota(boundDynamicType.getDynamicNodeCount())) {
            throw new EvaluationException(
                    "Dynamic type expression limit reached. Try making the dynamic type expression"
                            + " shorter or reduce the number of dynamic type expressions.");
        }
        return boundDynamicType;
    }

    @NonNull
    BoundDynamicTypeImpl bindInternal(
            @NonNull DynamicBuilders.DynamicString stringSource,
            @NonNull ULocale locale,
            @NonNull Executor executor,
            @NonNull DynamicTypeValueReceiver<String> consumer) {
        return bindInternal(
                stringSource.toDynamicStringProto(),
                locale,
                new DynamicTypeValueReceiverOnExecutor<>(executor, consumer));
    }

<<<<<<< HEAD
    /**
     * Adds pending dynamic type from the given {@link DynamicString} for future evaluation.
     *
     * <p>Evaluation of this dynamic type will start when {@link BoundDynamicType#startEvaluation()}
     * is called on the returned object.
     *
     * @param stringSource The given String dynamic type that should be evaluated.
     * @param consumer The registered consumer for results of the evaluation. It will be called from
     *     UI thread.
     * @param locale The locale used for the given String source.
     * @hide
     */
=======
>>>>>>> fdff00cc
    @NonNull
    @RestrictTo(Scope.LIBRARY_GROUP)
    BoundDynamicTypeImpl bindInternal(
            @NonNull DynamicString stringSource,
            @NonNull ULocale locale,
            @NonNull DynamicTypeValueReceiver<String> consumer) {
        List<DynamicDataNode<?>> resultBuilder = new ArrayList<>();
<<<<<<< HEAD
        bindRecursively(stringSource, consumer, locale, resultBuilder);
        return new BoundDynamicTypeImpl(resultBuilder);
    }

    /**
     * Adds dynamic type from the given {@link DynamicBuilders.DynamicInt32} for evaluation.
     *
     * <p>Evaluation of this dynamic type will start when {@link BoundDynamicType#startEvaluation()}
     * is called on the returned object.
     *
     * <p>Results of evaluation will be sent through the given {@link DynamicTypeValueReceiver}
     * on the given {@link Executor}.
     *
     * @param int32Source The given integer dynamic type that should be evaluated.
     * @param executor The Executor to run the consumer on.
     * @param consumer The registered consumer for results of the evaluation. It will be called from
     *     UI thread.
     */
=======
        bindRecursively(
                stringSource,
                new DynamicTypeValueReceiverOnExecutor<>(consumer),
                locale,
                resultBuilder);
        return new BoundDynamicTypeImpl(resultBuilder, mDynamicTypesQuotaManager);
    }

>>>>>>> fdff00cc
    @NonNull
    BoundDynamicTypeImpl bindInternal(
            @NonNull DynamicBuilders.DynamicInt32 int32Source,
            @NonNull Executor executor,
            @NonNull DynamicTypeValueReceiver<Integer> consumer) {
        return bindInternal(
                int32Source.toDynamicInt32Proto(),
                new DynamicTypeValueReceiverOnExecutor<>(executor, consumer));
    }

<<<<<<< HEAD
    /**
     * Adds pending dynamic type from the given {@link DynamicInt32} for future evaluation.
     *
     * <p>Evaluation of this dynamic type will start when {@link BoundDynamicType#startEvaluation()}
     * is called on the returned object.
     *
     * @param int32Source The given integer dynamic type that should be evaluated.
     * @param consumer The registered consumer for results of the evaluation. It will be called from
     *     UI thread.
     * @hide
     */
=======
>>>>>>> fdff00cc
    @NonNull
    @RestrictTo(Scope.LIBRARY_GROUP)
    BoundDynamicTypeImpl bindInternal(
            @NonNull DynamicInt32 int32Source,
            @NonNull DynamicTypeValueReceiver<Integer> consumer) {
        List<DynamicDataNode<?>> resultBuilder = new ArrayList<>();
<<<<<<< HEAD
        bindRecursively(int32Source, consumer, resultBuilder, Optional.empty());
        return new BoundDynamicTypeImpl(resultBuilder);
    }

    /**
     * Adds pending expression from the given {@link DynamicInt32} for future evaluation.
     *
     * <p>Evaluation of this dynamic type will start when {@link BoundDynamicType#startEvaluation()}
     * is called on the returned object.
     *
     * <p>While the {@link BoundDynamicType} is not destroyed with {@link BoundDynamicType#close()}
     * by caller, results of evaluation will be sent through the given {@link
     * DynamicTypeValueReceiver}.
     *
     * @param int32Source The given integer dynamic type that should be evaluated.
     * @param consumer The registered consumer for results of the evaluation. It will be called from
     *     UI thread.
     * @param animationFallbackValue The value used if the given {@link DynamicInt32} is animatable
     *     and animations are disabled.
     * @hide
     */
    @NonNull
    @RestrictTo(Scope.LIBRARY_GROUP)
    public BoundDynamicType bind(
            @NonNull DynamicInt32 int32Source,
            @NonNull DynamicTypeValueReceiver<Integer> consumer,
            int animationFallbackValue) {
        List<DynamicDataNode<?>> resultBuilder = new ArrayList<>();
        bindRecursively(int32Source, consumer, resultBuilder, Optional.of(animationFallbackValue));
        return new BoundDynamicTypeImpl(resultBuilder);
    }

    /**
     * Adds dynamic type from the given {@link DynamicBuilders.DynamicFloat} for evaluation.
     *
     * <p>Evaluation of this dynamic type will start when {@link BoundDynamicType#startEvaluation()}
     * is called on the returned object.
     *
     * <p>Results of evaluation will be sent through the given {@link DynamicTypeValueReceiver}
     * on the given {@link Executor}.
     *
     * @param floatSource The given float dynamic type that should be evaluated.
     * @param executor The Executor to run the consumer on.
     * @param consumer The registered consumer for results of the evaluation. It will be called from
     *     UI thread.
     */
=======
        bindRecursively(
                int32Source, new DynamicTypeValueReceiverOnExecutor<>(consumer), resultBuilder);
        return new BoundDynamicTypeImpl(resultBuilder, mDynamicTypesQuotaManager);
    }

>>>>>>> fdff00cc
    @NonNull
    BoundDynamicTypeImpl bindInternal(
            @NonNull DynamicBuilders.DynamicFloat floatSource,
            @NonNull Executor executor,
            @NonNull DynamicTypeValueReceiver<Float> consumer) {
        return bindInternal(
                floatSource.toDynamicFloatProto(),
                new DynamicTypeValueReceiverOnExecutor<>(executor, consumer));
    }

<<<<<<< HEAD
    /**
     * Adds pending dynamic type from the given {@link DynamicFloat} for future evaluation.
     *
     * <p>Evaluation of this dynamic type will start when {@link BoundDynamicType#startEvaluation()}
     * is called on the returned object.
     *
     * @param floatSource The given float dynamic type that should be evaluated.
     * @param consumer The registered consumer for results of the evaluation. It will be called from
     *     UI thread.
     * @param animationFallbackValue The value used if the given {@link DynamicFloat} is animatable
     *     and animation are disabled.
     * @hide
     */
    @NonNull
    @RestrictTo(Scope.LIBRARY_GROUP)
    public BoundDynamicType bind(
            @NonNull DynamicFloat floatSource,
            @NonNull DynamicTypeValueReceiver<Float> consumer,
            float animationFallbackValue) {
        List<DynamicDataNode<?>> resultBuilder = new ArrayList<>();
        bindRecursively(floatSource, consumer, resultBuilder, Optional.of(animationFallbackValue));
        return new BoundDynamicTypeImpl(resultBuilder);
    }

    /**
     * Adds pending dynamic type from the given {@link DynamicFloat} for future evaluation.
     *
     * <p>Evaluation of this dynamic type will start when {@link BoundDynamicType#startEvaluation()}
     * is called on the returned object.
     *
     * @param floatSource The given float dynamic type that should be evaluated.
     * @param consumer The registered consumer for results of the evaluation. It will be called from
     *     UI thread.
     * @hide
     */
=======
>>>>>>> fdff00cc
    @NonNull
    @RestrictTo(Scope.LIBRARY_GROUP)
    BoundDynamicTypeImpl bindInternal(
            @NonNull DynamicFloat floatSource, @NonNull DynamicTypeValueReceiver<Float> consumer) {
        List<DynamicDataNode<?>> resultBuilder = new ArrayList<>();
<<<<<<< HEAD
        bindRecursively(floatSource, consumer, resultBuilder, Optional.empty());
        return new BoundDynamicTypeImpl(resultBuilder);
    }

    /**
     * Adds dynamic type from the given {@link DynamicBuilders.DynamicColor} for evaluation.
     *
     * <p>Evaluation of this dynamic type will start when {@link BoundDynamicType#startEvaluation()}
     * is called on the returned object.
     *
     * <p>Results of evaluation will be sent through the given {@link DynamicTypeValueReceiver}
     * on the given {@link Executor}.
     *
     * @param colorSource The given color dynamic type that should be evaluated.
     * @param executor The Executor to run the consumer on.
     * @param consumer The registered consumer for results of the evaluation. It will be called from
     *     UI thread.
     */
=======
        bindRecursively(
                floatSource, new DynamicTypeValueReceiverOnExecutor<>(consumer), resultBuilder);
        return new BoundDynamicTypeImpl(resultBuilder, mDynamicTypesQuotaManager);
    }

>>>>>>> fdff00cc
    @NonNull
    BoundDynamicTypeImpl bindInternal(
            @NonNull DynamicBuilders.DynamicColor colorSource,
            @NonNull Executor executor,
            @NonNull DynamicTypeValueReceiver<Integer> consumer) {
        return bindInternal(
                colorSource.toDynamicColorProto(),
                new DynamicTypeValueReceiverOnExecutor<>(executor, consumer));
    }

<<<<<<< HEAD
    /**
     * Adds pending dynamic type from the given {@link DynamicColor} for future evaluation.
     *
     * <p>Evaluation of this dynamic type will start when {@link BoundDynamicType#startEvaluation()}
     * is called on the returned object.
     *
     * @param colorSource The given color dynamic type that should be evaluated.
     * @param consumer The registered consumer for results of the evaluation. It will be called from
     *     UI thread.
     * @hide
     */
=======
>>>>>>> fdff00cc
    @NonNull
    @RestrictTo(Scope.LIBRARY_GROUP)
    BoundDynamicTypeImpl bindInternal(
            @NonNull DynamicColor colorSource,
            @NonNull DynamicTypeValueReceiver<Integer> consumer) {
        List<DynamicDataNode<?>> resultBuilder = new ArrayList<>();
<<<<<<< HEAD
        bindRecursively(colorSource, consumer, resultBuilder, Optional.empty());
        return new BoundDynamicTypeImpl(resultBuilder);
    }

    /**
     * Adds pending dynamic type from the given {@link DynamicColor} for future evaluation.
     *
     * <p>Evaluation of this dynamic type will start when {@link BoundDynamicType#startEvaluation()}
     * is called on the returned object.
     *
     * @param colorSource The given color dynamic type that should be evaluated.
     * @param consumer The registered consumer for results of the evaluation. It will be called from
     *     UI thread.
     * @param animationFallbackValue The value used if the given {@link DynamicFloat} is animatable
     *     and animation are disabled.
     * @hide
     */
    @NonNull
    @RestrictTo(Scope.LIBRARY_GROUP)
    public BoundDynamicType bind(
            @NonNull DynamicColor colorSource,
            @NonNull DynamicTypeValueReceiver<Integer> consumer,
            int animationFallbackValue) {
        List<DynamicDataNode<?>> resultBuilder = new ArrayList<>();
        bindRecursively(colorSource, consumer, resultBuilder, Optional.of(animationFallbackValue));
        return new BoundDynamicTypeImpl(resultBuilder);
    }

    /**
     * Adds dynamic type from the given {@link DynamicBuilders.DynamicDuration} for evaluation.
     *
     * <p>Evaluation of this dynamic type will start when {@link BoundDynamicType#startEvaluation()}
     * is called on the returned object.
     *
     * <p>Results of evaluation will be sent through the given {@link DynamicTypeValueReceiver}
     * on the given {@link Executor}.
     *
     * @param durationSource The given duration dynamic type that should be evaluated.
     * @param executor The Executor to run the consumer on.
     * @param consumer The registered consumer for results of the evaluation. It will be called from
     *     UI thread.
     */
=======
        bindRecursively(
                colorSource, new DynamicTypeValueReceiverOnExecutor<>(consumer), resultBuilder);
        return new BoundDynamicTypeImpl(resultBuilder, mDynamicTypesQuotaManager);
    }

>>>>>>> fdff00cc
    @NonNull
    BoundDynamicTypeImpl bindInternal(
            @NonNull DynamicBuilders.DynamicDuration durationSource,
            @NonNull Executor executor,
            @NonNull DynamicTypeValueReceiver<Duration> consumer) {
        return bindInternal(
                durationSource.toDynamicDurationProto(),
                new DynamicTypeValueReceiverOnExecutor<>(executor, consumer));
    }

<<<<<<< HEAD
    /**
     * Adds pending dynamic type from the given {@link DynamicDuration} for future evaluation.
     *
     * <p>Evaluation of this dynamic type will start when {@link BoundDynamicType#startEvaluation()}
     * is called on the returned object.
     *
     * @param durationSource The given durations dynamic type that should be evaluated.
     * @param consumer The registered consumer for results of the evaluation. It will be called from
     *     UI thread.
     * @hide
     */
=======
>>>>>>> fdff00cc
    @NonNull
    @RestrictTo(Scope.LIBRARY_GROUP)
    BoundDynamicTypeImpl bindInternal(
            @NonNull DynamicDuration durationSource,
            @NonNull DynamicTypeValueReceiver<Duration> consumer) {
        List<DynamicDataNode<?>> resultBuilder = new ArrayList<>();
<<<<<<< HEAD
        bindRecursively(durationSource, consumer, resultBuilder);
        return new BoundDynamicTypeImpl(resultBuilder);
    }

    /**
     * Adds dynamic type from the given {@link DynamicBuilders.DynamicInstant} for evaluation.
     *
     * <p>Evaluation of this dynamic type will start when {@link BoundDynamicType#startEvaluation()}
     * is called on the returned object.
     *
     * <p>Results of evaluation will be sent through the given {@link DynamicTypeValueReceiver}
     * on the given {@link Executor}.
     *
     * @param instantSource The given instant dynamic type that should be evaluated.
     * @param executor The Executor to run the consumer on.
     * @param consumer The registered consumer for results of the evaluation. It will be called from
     *     UI thread.
     */
=======
        bindRecursively(
                durationSource, new DynamicTypeValueReceiverOnExecutor<>(consumer), resultBuilder);
        return new BoundDynamicTypeImpl(resultBuilder, mDynamicTypesQuotaManager);
    }

>>>>>>> fdff00cc
    @NonNull
    BoundDynamicTypeImpl bindInternal(
            @NonNull DynamicBuilders.DynamicInstant instantSource,
            @NonNull Executor executor,
            @NonNull DynamicTypeValueReceiver<Instant> consumer) {
        return bindInternal(
                instantSource.toDynamicInstantProto(),
                new DynamicTypeValueReceiverOnExecutor<>(executor, consumer));
    }

<<<<<<< HEAD
    /**
     * Adds pending dynamic type from the given {@link DynamicInstant} for future evaluation.
     *
     * <p>Evaluation of this dynamic type will start when {@link BoundDynamicType#startEvaluation()}
     * is called on the returned object.
     *
     * @param instantSource The given instant dynamic type that should be evaluated.
     * @param consumer The registered consumer for results of the evaluation. It will be called from
     *     UI thread.
     * @hide
     */
=======
>>>>>>> fdff00cc
    @NonNull
    @RestrictTo(Scope.LIBRARY_GROUP)
    BoundDynamicTypeImpl bindInternal(
            @NonNull DynamicInstant instantSource,
            @NonNull DynamicTypeValueReceiver<Instant> consumer) {
        List<DynamicDataNode<?>> resultBuilder = new ArrayList<>();
<<<<<<< HEAD
        bindRecursively(instantSource, consumer, resultBuilder);
        return new BoundDynamicTypeImpl(resultBuilder);
    }

    /**
     * Adds dynamic type from the given {@link DynamicBuilders.DynamicBool} for evaluation.
     * Evaluation will start immediately.
     *
     * <p>Results of evaluation will be sent through the given {@link DynamicTypeValueReceiver}
     * on the given {@link Executor}.
     *
     * @param boolSource The given boolean dynamic type that should be evaluated.
     * @param executor The Executor to run the consumer on.
     * @param consumer The registered consumer for results of the evaluation. It will be called from
     *     UI thread.
     */
=======
        bindRecursively(
                instantSource, new DynamicTypeValueReceiverOnExecutor<>(consumer), resultBuilder);
        return new BoundDynamicTypeImpl(resultBuilder, mDynamicTypesQuotaManager);
    }

>>>>>>> fdff00cc
    @NonNull
    @RestrictTo(Scope.LIBRARY_GROUP)
    BoundDynamicTypeImpl bindInternal(
            @NonNull DynamicZonedDateTime zdtSource,
            @NonNull DynamicTypeValueReceiver<ZonedDateTime> consumer) {
        List<DynamicDataNode<?>> resultBuilder = new ArrayList<>();
        bindRecursively(
                zdtSource, new DynamicTypeValueReceiverOnExecutor<>(consumer), resultBuilder);
        return new BoundDynamicTypeImpl(resultBuilder, mDynamicTypesQuotaManager);
    }

    @NonNull
    BoundDynamicTypeImpl bindInternal(
            @NonNull DynamicBuilders.DynamicBool boolSource,
            @NonNull Executor executor,
            @NonNull DynamicTypeValueReceiver<Boolean> consumer) {
        return bindInternal(
                boolSource.toDynamicBoolProto(),
                new DynamicTypeValueReceiverOnExecutor<>(executor, consumer));
    }

<<<<<<< HEAD
    /**
     * Adds pending dynamic type from the given {@link DynamicBool} for future evaluation.
     *
     * <p>Evaluation of this dynamic type will start when {@link BoundDynamicType#startEvaluation()}
     * is called on the returned object.
     *
     * @param boolSource The given boolean dynamic type that should be evaluated.
     * @param consumer The registered consumer for results of the evaluation. It will be called from
     *     UI thread.
     * @hide
     */
=======
>>>>>>> fdff00cc
    @NonNull
    @RestrictTo(Scope.LIBRARY_GROUP)
    BoundDynamicTypeImpl bindInternal(
            @NonNull DynamicBool boolSource, @NonNull DynamicTypeValueReceiver<Boolean> consumer) {
        List<DynamicDataNode<?>> resultBuilder = new ArrayList<>();
<<<<<<< HEAD
        bindRecursively(boolSource, consumer, resultBuilder);
        return new BoundDynamicTypeImpl(resultBuilder);
=======
        bindRecursively(
                boolSource, new DynamicTypeValueReceiverOnExecutor<>(consumer), resultBuilder);
        return new BoundDynamicTypeImpl(resultBuilder, mDynamicTypesQuotaManager);
>>>>>>> fdff00cc
    }

    /**
     * Same as {@link #bind}, but instead of returning one {@link BoundDynamicType}, all
     * {@link DynamicDataNode} produced by evaluating given dynamic type are added to the given
     * list.
     */
    private void bindRecursively(
            @NonNull DynamicString stringSource,
            @NonNull DynamicTypeValueReceiver<String> consumer,
            @NonNull ULocale locale,
            @NonNull List<DynamicDataNode<?>> resultBuilder) {
        DynamicDataNode<?> node;

        switch (stringSource.getInnerCase()) {
            case FIXED:
                node = new FixedStringNode(stringSource.getFixed(), consumer);
                break;
            case INT32_FORMAT_OP:
                {
                    NumberFormatter formatter =
                            new NumberFormatter(stringSource.getInt32FormatOp(), locale);
                    Int32FormatNode int32FormatNode = new Int32FormatNode(formatter, consumer);
                    node = int32FormatNode;
                    bindRecursively(
                            stringSource.getInt32FormatOp().getInput(),
                            int32FormatNode.getIncomingCallback(),
                            resultBuilder,
                            Optional.empty());
                    break;
                }
            case FLOAT_FORMAT_OP:
                {
                    NumberFormatter formatter =
                            new NumberFormatter(stringSource.getFloatFormatOp(), locale);
                    FloatFormatNode floatFormatNode = new FloatFormatNode(formatter, consumer);
                    node = floatFormatNode;
                    bindRecursively(
                            stringSource.getFloatFormatOp().getInput(),
                            floatFormatNode.getIncomingCallback(),
                            resultBuilder,
                            Optional.empty());
                    break;
                }
            case STATE_SOURCE:
                {
                    DynamicProto.StateStringSource stateSource = stringSource.getStateSource();
                    node =
                            new StateStringNode(
                                    stateSource.getSourceNamespace().isEmpty()
                                            ? mStateStore
                                            : mPlatformDataStore,
                                    stateSource,
                                    consumer);
                    break;
                }
            case CONDITIONAL_OP:
                {
                    ConditionalOpNode<String> conditionalNode = new ConditionalOpNode<>(consumer);

                    ConditionalStringOp op = stringSource.getConditionalOp();
                    bindRecursively(
                            op.getCondition(),
                            conditionalNode.getConditionIncomingCallback(),
                            resultBuilder);
                    bindRecursively(
                            op.getValueIfTrue(),
                            conditionalNode.getTrueValueIncomingCallback(),
                            locale,
                            resultBuilder);
                    bindRecursively(
                            op.getValueIfFalse(),
                            conditionalNode.getFalseValueIncomingCallback(),
                            locale,
                            resultBuilder);

                    node = conditionalNode;
                    break;
                }
            case CONCAT_OP:
                {
                    StringConcatOpNode concatNode = new StringConcatOpNode(consumer);
                    node = concatNode;
                    bindRecursively(
                            stringSource.getConcatOp().getInputLhs(),
                            concatNode.getLhsIncomingCallback(),
                            locale,
                            resultBuilder);
                    bindRecursively(
                            stringSource.getConcatOp().getInputRhs(),
                            concatNode.getRhsIncomingCallback(),
                            locale,
                            resultBuilder);
                    break;
                }
            case INNER_NOT_SET:
                throw new IllegalArgumentException("DynamicString has no inner source set");
            default:
                throw new IllegalArgumentException("Unknown DynamicString source type");
        }

        resultBuilder.add(node);
    }

    /**
     * Same as {@link #bind}, but instead of returning one {@link BoundDynamicType}, all
     * {@link DynamicDataNode} produced by evaluating given dynamic type are added to the given
     * list.
     */
    private void bindRecursively(
            @NonNull DynamicInt32 int32Source,
            @NonNull DynamicTypeValueReceiver<Integer> consumer,
            @NonNull List<DynamicDataNode<?>> resultBuilder,
            @NonNull Optional<Integer> animationFallbackValue) {
        DynamicDataNode<Integer> node;

        switch (int32Source.getInnerCase()) {
            case FIXED:
                node = new FixedInt32Node(int32Source.getFixed(), consumer);
                break;
            case PLATFORM_SOURCE:
                {
                    node =
                            new LegacyPlatformInt32SourceNode(
                                    mPlatformDataStore, int32Source.getPlatformSource(), consumer);
                    break;
                }
            case ARITHMETIC_OPERATION:
                {
                    ArithmeticInt32Node arithmeticNode =
                            new ArithmeticInt32Node(int32Source.getArithmeticOperation(), consumer);
                    node = arithmeticNode;

                    bindRecursively(
                            int32Source.getArithmeticOperation().getInputLhs(),
                            arithmeticNode.getLhsIncomingCallback(),
                            resultBuilder,
                            Optional.empty());
                    bindRecursively(
                            int32Source.getArithmeticOperation().getInputRhs(),
                            arithmeticNode.getRhsIncomingCallback(),
                            resultBuilder,
                            Optional.empty());

                    break;
                }
            case STATE_SOURCE:
                {
                    DynamicProto.StateInt32Source stateSource = int32Source.getStateSource();
                    node =
                            new StateInt32SourceNode(
                                    stateSource.getSourceNamespace().isEmpty()
                                            ? mStateStore
                                            : mPlatformDataStore,
                                    stateSource,
                                    consumer);
                    break;
                }
            case CONDITIONAL_OP:
                {
                    ConditionalOpNode<Integer> conditionalNode = new ConditionalOpNode<>(consumer);

                    ConditionalInt32Op op = int32Source.getConditionalOp();
                    bindRecursively(
                            op.getCondition(),
                            conditionalNode.getConditionIncomingCallback(),
                            resultBuilder);
                    bindRecursively(
                            op.getValueIfTrue(),
                            conditionalNode.getTrueValueIncomingCallback(),
                            resultBuilder,
                            Optional.empty());
                    bindRecursively(
                            op.getValueIfFalse(),
                            conditionalNode.getFalseValueIncomingCallback(),
                            resultBuilder,
                            Optional.empty());

                    node = conditionalNode;
                    break;
                }
            case FLOAT_TO_INT:
                {
                    FloatToInt32Node conversionNode =
                            new FloatToInt32Node(int32Source.getFloatToInt(), consumer);
                    node = conversionNode;

                    bindRecursively(
                            int32Source.getFloatToInt().getInput(),
                            conversionNode.getIncomingCallback(),
                            resultBuilder,
                            Optional.empty());
                    break;
                }
            case DURATION_PART:
                {
                    GetDurationPartOpNode durationPartOpNode =
                            new GetDurationPartOpNode(int32Source.getDurationPart(), consumer);
                    node = durationPartOpNode;

                    bindRecursively(
                            int32Source.getDurationPart().getInput(),
                            durationPartOpNode.getIncomingCallback(),
                            resultBuilder);
                    break;
                }
            case ZONED_DATE_TIME_PART:
                {
                    GetZonedDateTimePartOpNode zdtPartOpNode =
                            new GetZonedDateTimePartOpNode(
                                    int32Source.getZonedDateTimePart(), consumer);
                    node = zdtPartOpNode;

                    bindRecursively(
                            int32Source.getZonedDateTimePart().getInput(),
                            zdtPartOpNode.getIncomingCallback(),
                            resultBuilder);
                    break;
                }
            case ANIMATABLE_FIXED:
                if (!mEnableAnimations && animationFallbackValue.isPresent()) {
                    // Just assign static value if animations are disabled.
                    node =
                            new FixedInt32Node(
                                    FixedInt32.newBuilder()
                                            .setValue(animationFallbackValue.get())
                                            .build(),
                                    consumer);

                } else {
                    // We don't have to check if enableAnimations is true, because if it's false and
                    // we didn't have static value set, constructor has put QuotaManager that don't
                    // have any quota, so animations won't be played and they would jump to the end
                    // value.
                    node =
                            new AnimatableFixedInt32Node(
                                    int32Source.getAnimatableFixed(),
                                    consumer,
                                    mAnimationQuotaManager);
                }
                break;
            case ANIMATABLE_DYNAMIC:
                if (!mEnableAnimations && animationFallbackValue.isPresent()) {
                    // Just assign static value if animations are disabled.
                    node =
                            new FixedInt32Node(
                                    FixedInt32.newBuilder()
                                            .setValue(animationFallbackValue.get())
                                            .build(),
                                    consumer);

                } else {
                    // We don't have to check if enableAnimations is true, because if it's false and
                    // we didn't have static value set, constructor has put QuotaManager that don't
                    // have any quota, so animations won't be played and they would jump to the end
                    // value.
                    AnimatableDynamicInt32 dynamicNode = int32Source.getAnimatableDynamic();
                    DynamicAnimatedInt32Node animationNode =
                            new DynamicAnimatedInt32Node(
                                    consumer,
                                    dynamicNode.getAnimationSpec(),
                                    mAnimationQuotaManager);
                    node = animationNode;

                    bindRecursively(
                            dynamicNode.getInput(),
                            animationNode.getInputCallback(),
                            resultBuilder,
                            animationFallbackValue);
                }
                break;
            case INNER_NOT_SET:
                throw new IllegalArgumentException("DynamicInt32 has no inner source set");
            default:
                throw new IllegalArgumentException("Unknown DynamicInt32 source type");
        }

        resultBuilder.add(node);
    }

    /**
     * Same as {@link #bind}, but instead of returning one {@link BoundDynamicType}, all
     * {@link DynamicDataNode} produced by evaluating given dynamic type are added to the given
     * list.
     */
    private void bindRecursively(
            @NonNull DynamicDuration durationSource,
            @NonNull DynamicTypeValueReceiver<Duration> consumer,
            @NonNull List<DynamicDataNode<?>> resultBuilder) {
        DynamicDataNode<?> node;

        switch (durationSource.getInnerCase()) {
            case BETWEEN:
                BetweenInstancesNode betweenInstancesNode = new BetweenInstancesNode(consumer);
                node = betweenInstancesNode;
                bindRecursively(
                    durationSource.getBetween().getStartInclusive(),
                    betweenInstancesNode.getLhsIncomingCallback(),
                    resultBuilder);
                bindRecursively(
                    durationSource.getBetween().getEndExclusive(),
                    betweenInstancesNode.getRhsIncomingCallback(),
                    resultBuilder);
                break;
            case FIXED:
                node = new FixedDurationNode(durationSource.getFixed(), consumer);
                break;
            case CONDITIONAL_OP:
                ConditionalOpNode<Duration> conditionalNode = new ConditionalOpNode<>(consumer);

                ConditionalDurationOp op = durationSource.getConditionalOp();
                bindRecursively(
                        op.getCondition(),
                        conditionalNode.getConditionIncomingCallback(),
                        resultBuilder);
                bindRecursively(
                        op.getValueIfTrue(),
                        conditionalNode.getTrueValueIncomingCallback(),
                        resultBuilder);
                bindRecursively(
                        op.getValueIfFalse(),
                        conditionalNode.getFalseValueIncomingCallback(),
                        resultBuilder);

                node = conditionalNode;
                break;
            case INNER_NOT_SET:
                throw new IllegalArgumentException("DynamicDuration has no inner source set");
            default:
                throw new IllegalArgumentException("Unknown DynamicDuration source type");
        }

        resultBuilder.add(node);
    }

    /**
     * Same as {@link #bind}, but instead of returning one {@link BoundDynamicType}, all
     * {@link DynamicDataNode} produced by evaluating given dynamic type are added to the given
     * list.
     */
    private void bindRecursively(
            @NonNull DynamicZonedDateTime zdtSource,
            @NonNull DynamicTypeValueReceiverWithPreUpdate<ZonedDateTime> consumer,
            @NonNull List<DynamicDataNode<?>> resultBuilder) {
        DynamicDataNode<?> node;

        switch (zdtSource.getInnerCase()) {
            case INSTANT_TO_ZONED_DATE_TIME:
                {
                    InstantToZonedDateTimeOpNode conversionNode =
                            new InstantToZonedDateTimeOpNode(
                                    zdtSource.getInstantToZonedDateTime(), consumer);
                    node = conversionNode;

                    bindRecursively(
                            zdtSource.getInstantToZonedDateTime().getInstant(),
                            conversionNode.getIncomingCallback(),
                            resultBuilder);
                    break;
                }
            case INNER_NOT_SET:
                throw new IllegalArgumentException("DynamicZonedDateTime has no inner source set");
            default:
                throw new IllegalArgumentException("Unknown DynamicZonedDateTime source type");
        }

        resultBuilder.add(node);
    }

    /**
     * Same as {@link #bind}, but instead of returning one {@link BoundDynamicType}, all {@link
     * DynamicDataNode} produced by evaluating given dynamic type are added to the given list.
     */
    private void bindRecursively(
            @NonNull DynamicInstant instantSource,
            @NonNull DynamicTypeValueReceiver<Instant> consumer,
            @NonNull List<DynamicDataNode<?>> resultBuilder) {
        DynamicDataNode<?> node;

        switch (instantSource.getInnerCase()) {
            case FIXED:
                node = new FixedInstantNode(instantSource.getFixed(), consumer);
                break;
            case PLATFORM_SOURCE:
                node = new PlatformTimeSourceNode(mTimeDataSource, consumer);
                break;
            case CONDITIONAL_OP:
                ConditionalOpNode<Instant> conditionalNode = new ConditionalOpNode<>(consumer);

                ConditionalInstantOp op = instantSource.getConditionalOp();
                bindRecursively(
                        op.getCondition(),
                        conditionalNode.getConditionIncomingCallback(),
                        resultBuilder);
                bindRecursively(
                        op.getValueIfTrue(),
                        conditionalNode.getTrueValueIncomingCallback(),
                        resultBuilder);
                bindRecursively(
                        op.getValueIfFalse(),
                        conditionalNode.getFalseValueIncomingCallback(),
                        resultBuilder);

                node = conditionalNode;
                break;

            case INNER_NOT_SET:
                throw new IllegalArgumentException("DynamicInstant has no inner source set");
            default:
                throw new IllegalArgumentException("Unknown DynamicInstant source type");
        }

        resultBuilder.add(node);
    }

    /**
     * Same as {@link #bind}, but instead of returning one {@link BoundDynamicType}, all
     * {@link DynamicDataNode} produced by evaluating given dynamic type are added to the given
     * list.
     */
    private void bindRecursively(
            @NonNull DynamicFloat floatSource,
            @NonNull DynamicTypeValueReceiver<Float> consumer,
            @NonNull List<DynamicDataNode<?>> resultBuilder,
            @NonNull Optional<Float> animationFallbackValue) {
        DynamicDataNode<?> node;

        switch (floatSource.getInnerCase()) {
            case FIXED:
                node = new FixedFloatNode(floatSource.getFixed(), consumer);
                break;
            case STATE_SOURCE:
<<<<<<< HEAD
                node =
                        new StateFloatNode(
                                mStateStore, floatSource.getStateSource().getSourceKey(), consumer);
                break;
=======
                {
                    DynamicProto.StateFloatSource stateSource = floatSource.getStateSource();
                    node =
                            new StateFloatSourceNode(
                                    stateSource.getSourceNamespace().isEmpty()
                                            ? mStateStore
                                            : mPlatformDataStore,
                                    stateSource,
                                    consumer);
                    break;
                }
>>>>>>> fdff00cc
            case ARITHMETIC_OPERATION:
                {
                    ArithmeticFloatNode arithmeticNode =
                            new ArithmeticFloatNode(floatSource.getArithmeticOperation(), consumer);
                    node = arithmeticNode;

                    bindRecursively(
                            floatSource.getArithmeticOperation().getInputLhs(),
                            arithmeticNode.getLhsIncomingCallback(),
                            resultBuilder,
                            Optional.empty());
                    bindRecursively(
                            floatSource.getArithmeticOperation().getInputRhs(),
                            arithmeticNode.getRhsIncomingCallback(),
                            resultBuilder,
                            Optional.empty());

                    break;
                }
            case INT32_TO_FLOAT_OPERATION:
                {
                    Int32ToFloatNode toFloatNode = new Int32ToFloatNode(consumer);
                    node = toFloatNode;

                    bindRecursively(
                            floatSource.getInt32ToFloatOperation().getInput(),
                            toFloatNode.getIncomingCallback(),
                            resultBuilder,
                            Optional.empty());
                    break;
                }
            case CONDITIONAL_OP:
                {
                    ConditionalOpNode<Float> conditionalNode = new ConditionalOpNode<>(consumer);

                    ConditionalFloatOp op = floatSource.getConditionalOp();
                    bindRecursively(
                            op.getCondition(),
                            conditionalNode.getConditionIncomingCallback(),
                            resultBuilder);
                    bindRecursively(
                            op.getValueIfTrue(),
                            conditionalNode.getTrueValueIncomingCallback(),
                            resultBuilder,
                            Optional.empty());
                    bindRecursively(
                            op.getValueIfFalse(),
                            conditionalNode.getFalseValueIncomingCallback(),
                            resultBuilder,
                            Optional.empty());

                    node = conditionalNode;
                    break;
                }
            case ANIMATABLE_FIXED:
                if (!mEnableAnimations && animationFallbackValue.isPresent()) {
                    // Just assign static value if animations are disabled.
                    node =
                            new FixedFloatNode(
                                    FixedFloat.newBuilder()
                                            .setValue(animationFallbackValue.get())
                                            .build(),
                                    consumer);
                } else {
                    // We don't have to check if enableAnimations is true, because if it's false and
                    // we didn't have static value set, constructor has put QuotaManager that don't
                    // have any quota, so animations won't be played and they would jump to the end
                    // value.
                    node =
                            new AnimatableFixedFloatNode(
                                    floatSource.getAnimatableFixed(),
                                    consumer,
                                    mAnimationQuotaManager);
                }
                break;
            case ANIMATABLE_DYNAMIC:
                if (!mEnableAnimations && animationFallbackValue.isPresent()) {
                    // Just assign static value if animations are disabled.
                    node =
                            new FixedFloatNode(
                                    FixedFloat.newBuilder()
                                            .setValue(animationFallbackValue.get())
                                            .build(),
                                    consumer);

                } else {
                    // We don't have to check if enableAnimations is true, because if it's false and
                    // we didn't have static value set, constructor has put QuotaManager that don't
                    // have any quota, so animations won't be played and they would jump to the end
                    // value.
                    AnimatableDynamicFloat dynamicNode = floatSource.getAnimatableDynamic();
                    DynamicAnimatedFloatNode animationNode =
                            new DynamicAnimatedFloatNode(
                                    consumer,
                                    dynamicNode.getAnimationSpec(),
                                    mAnimationQuotaManager
                            );
                    node = animationNode;

                    bindRecursively(
                            dynamicNode.getInput(),
                            animationNode.getInputCallback(),
                            resultBuilder,
                            animationFallbackValue);
                }
                break;

            case INNER_NOT_SET:
                throw new IllegalArgumentException("DynamicFloat has no inner source set");
            default:
                throw new IllegalArgumentException("Unknown DynamicFloat source type");
        }

        resultBuilder.add(node);
    }

    /**
     * Same as {@link #bind}, but instead of returning one {@link BoundDynamicType}, all
     * {@link DynamicDataNode} produced by evaluating given dynamic type are added to the given
     * list.
     */
    private void bindRecursively(
            @NonNull DynamicColor colorSource,
            @NonNull DynamicTypeValueReceiver<Integer> consumer,
            @NonNull List<DynamicDataNode<?>> resultBuilder,
            @NonNull Optional<Integer> animationFallbackValue) {
        DynamicDataNode<?> node;

        switch (colorSource.getInnerCase()) {
            case FIXED:
                node = new FixedColorNode(colorSource.getFixed(), consumer);
                break;
            case STATE_SOURCE:
                DynamicProto.StateColorSource stateSource = colorSource.getStateSource();
                node =
                        new StateColorSourceNode(
                                stateSource.getSourceNamespace().isEmpty()
                                        ? mStateStore
                                        : mPlatformDataStore,
                                stateSource,
                                consumer);
                break;
            case ANIMATABLE_FIXED:
                if (!mEnableAnimations && animationFallbackValue.isPresent()) {
                    // Just assign static value if animations are disabled.
                    node =
                            new FixedColorNode(
                                    FixedColor.newBuilder()
                                            .setArgb(animationFallbackValue.get())
                                            .build(),
                                    consumer);

                } else {
                    // We don't have to check if enableAnimations is true, because if it's false and
                    // we didn't have static value set, constructor has put QuotaManager that don't
                    // have any quota, so animations won't be played and they would jump to the end
                    // value.
                    node =
                            new AnimatableFixedColorNode(
                                    colorSource.getAnimatableFixed(),
                                    consumer,
                                    mAnimationQuotaManager);
                }
                break;
            case ANIMATABLE_DYNAMIC:
                if (!mEnableAnimations && animationFallbackValue.isPresent()) {
                    // Just assign static value if animations are disabled.
                    node =
                            new FixedColorNode(
                                    FixedColor.newBuilder()
                                            .setArgb(animationFallbackValue.get())
                                            .build(),
                                    consumer);

                } else {
                    // We don't have to check if enableAnimations is true, because if it's false and
                    // we didn't have static value set, constructor has put QuotaManager that don't
                    // have any quota, so animations won't be played and they would jump to the end
                    // value.
                    AnimatableDynamicColor dynamicNode = colorSource.getAnimatableDynamic();
                    DynamicAnimatedColorNode animationNode =
                            new DynamicAnimatedColorNode(
                                    consumer,
                                    dynamicNode.getAnimationSpec(),
                                    mAnimationQuotaManager
                            );
                    node = animationNode;

                    bindRecursively(
                            dynamicNode.getInput(),
                            animationNode.getInputCallback(),
                            resultBuilder,
                            animationFallbackValue);
                }
                break;
            case CONDITIONAL_OP:
                ConditionalOpNode<Integer> conditionalNode = new ConditionalOpNode<>(consumer);

                ConditionalColorOp op = colorSource.getConditionalOp();
                bindRecursively(
                        op.getCondition(),
                        conditionalNode.getConditionIncomingCallback(),
                        resultBuilder);
                bindRecursively(
                        op.getValueIfTrue(),
                        conditionalNode.getTrueValueIncomingCallback(),
                        resultBuilder);
                bindRecursively(
                        op.getValueIfFalse(),
                        conditionalNode.getFalseValueIncomingCallback(),
                        resultBuilder);

                node = conditionalNode;
                break;
            case INNER_NOT_SET:
                throw new IllegalArgumentException("DynamicColor has no inner source set");
            default:
                throw new IllegalArgumentException("Unknown DynamicColor source type");
        }

        resultBuilder.add(node);
    }

    /**
     * Same as {@link #bind}, but instead of returning one {@link BoundDynamicType}, all
     * {@link DynamicDataNode} produced by evaluating given dynamic type are added to the given
     * list.
     */
    private void bindRecursively(
            @NonNull DynamicBool boolSource,
            @NonNull DynamicTypeValueReceiver<Boolean> consumer,
            @NonNull List<DynamicDataNode<?>> resultBuilder) {
        DynamicDataNode<?> node;

        switch (boolSource.getInnerCase()) {
            case FIXED:
                node = new FixedBoolNode(boolSource.getFixed(), consumer);
                break;
            case STATE_SOURCE:
                {
                    DynamicProto.StateBoolSource stateSource = boolSource.getStateSource();
                    node =
                            new StateBoolNode(
                                    stateSource.getSourceNamespace().isEmpty()
                                            ? mStateStore
                                            : mPlatformDataStore,
                                    stateSource,
                                    consumer);
                    break;
                }
            case INT32_COMPARISON:
                {
                    ComparisonInt32Node compNode =
                            new ComparisonInt32Node(boolSource.getInt32Comparison(), consumer);
                    node = compNode;

                    bindRecursively(
                            boolSource.getInt32Comparison().getInputLhs(),
                            compNode.getLhsIncomingCallback(),
                            resultBuilder,
                            Optional.empty());
                    bindRecursively(
                            boolSource.getInt32Comparison().getInputRhs(),
                            compNode.getRhsIncomingCallback(),
                            resultBuilder,
                            Optional.empty());

                    break;
                }
            case LOGICAL_OP:
                {
                    LogicalBoolOp logicalNode =
                            new LogicalBoolOp(boolSource.getLogicalOp(), consumer);
                    node = logicalNode;

                    bindRecursively(
                            boolSource.getLogicalOp().getInputLhs(),
                            logicalNode.getLhsIncomingCallback(),
                            resultBuilder);
                    bindRecursively(
                            boolSource.getLogicalOp().getInputRhs(),
                            logicalNode.getRhsIncomingCallback(),
                            resultBuilder);

                    break;
                }
            case NOT_OP:
                {
                    NotBoolOp notNode = new NotBoolOp(consumer);
                    node = notNode;
                    bindRecursively(
                            boolSource.getNotOp().getInput(),
                            notNode.getIncomingCallback(),
                            resultBuilder);
                    break;
                }
            case FLOAT_COMPARISON:
                {
                    ComparisonFloatNode compNode =
                            new ComparisonFloatNode(boolSource.getFloatComparison(), consumer);
                    node = compNode;

                    bindRecursively(
                            boolSource.getFloatComparison().getInputLhs(),
                            compNode.getLhsIncomingCallback(),
                            resultBuilder,
                            Optional.empty());
                    bindRecursively(
                            boolSource.getFloatComparison().getInputRhs(),
                            compNode.getRhsIncomingCallback(),
                            resultBuilder,
                            Optional.empty());

                    break;
                }
            case INNER_NOT_SET:
                throw new IllegalArgumentException("DynamicBool has no inner source set");
            default:
                throw new IllegalArgumentException("Unknown DynamicBool source type");
        }

        resultBuilder.add(node);
    }

<<<<<<< HEAD
    /** Enables sending updates on sensor and time. */
    @UiThread
    public void enablePlatformDataSources() {
        if (mSensorGateway != null) {
            mSensorGateway.enableUpdates();
        }

        mTimeGateway.enableUpdates();
    }

    /** Disables sending updates on sensor and time. */
    @UiThread
    public void disablePlatformDataSources() {
        if (mSensorGateway != null) {
            mSensorGateway.disableUpdates();
        }

        mTimeGateway.disableUpdates();
    }

    /**
     * Closes existing time gateway.
     *
     * @hide
     */
    @RestrictTo(Scope.LIBRARY_GROUP)
    @Override
    public void close() {
        try {
            mTimeGateway.close();
        } catch (RuntimeException ex) {
            Log.e(TAG, "Error while cleaning up time gateway", ex);
        }
    }

=======
>>>>>>> fdff00cc
    /**
     * Wraps {@link DynamicTypeValueReceiver} and executes its methods on the given
     * {@link Executor}.
     */
    private static class DynamicTypeValueReceiverOnExecutor<T>
            implements DynamicTypeValueReceiver<T> {

        @NonNull private final Executor mExecutor;
        @NonNull private final DynamicTypeValueReceiver<T> mConsumer;

        DynamicTypeValueReceiverOnExecutor(
                @NonNull Executor executor, @NonNull DynamicTypeValueReceiver<T> consumer) {
            this.mConsumer = consumer;
            this.mExecutor = executor;
        }

        @Override
        @SuppressWarnings("ExecutorTaskName")
        public void onPreUpdate() {
            mExecutor.execute(mConsumer::onPreUpdate);
        }

        @Override
        @SuppressWarnings("ExecutorTaskName")
        public void onData(@NonNull T newData) {
            mExecutor.execute(() -> mConsumer.onData(newData));
        }

        @Override
        @SuppressWarnings("ExecutorTaskName")
        public void onInvalidated() {
            mExecutor.execute(mConsumer::onInvalidated);
        }
    }
}<|MERGE_RESOLUTION|>--- conflicted
+++ resolved
@@ -16,12 +16,9 @@
 
 package androidx.wear.protolayout.expression.pipeline;
 
-<<<<<<< HEAD
-=======
 import static java.util.Collections.emptyMap;
 
 import android.annotation.SuppressLint;
->>>>>>> fdff00cc
 import android.icu.util.ULocale;
 
 import androidx.annotation.NonNull;
@@ -49,7 +46,7 @@
 import androidx.wear.protolayout.expression.pipeline.FloatNodes.DynamicAnimatedFloatNode;
 import androidx.wear.protolayout.expression.pipeline.FloatNodes.FixedFloatNode;
 import androidx.wear.protolayout.expression.pipeline.FloatNodes.Int32ToFloatNode;
-import androidx.wear.protolayout.expression.pipeline.FloatNodes.StateFloatNode;
+import androidx.wear.protolayout.expression.pipeline.FloatNodes.StateFloatSourceNode;
 import androidx.wear.protolayout.expression.pipeline.InstantNodes.FixedInstantNode;
 import androidx.wear.protolayout.expression.pipeline.InstantNodes.PlatformTimeSourceNode;
 import androidx.wear.protolayout.expression.pipeline.Int32Nodes.AnimatableFixedInt32Node;
@@ -61,7 +58,6 @@
 import androidx.wear.protolayout.expression.pipeline.Int32Nodes.GetZonedDateTimePartOpNode;
 import androidx.wear.protolayout.expression.pipeline.Int32Nodes.LegacyPlatformInt32SourceNode;
 import androidx.wear.protolayout.expression.pipeline.Int32Nodes.StateInt32SourceNode;
-import androidx.wear.protolayout.expression.pipeline.PlatformDataSources.SensorGatewayPlatformDataSource;
 import androidx.wear.protolayout.expression.pipeline.StringNodes.FixedStringNode;
 import androidx.wear.protolayout.expression.pipeline.StringNodes.FloatFormatNode;
 import androidx.wear.protolayout.expression.pipeline.StringNodes.Int32FormatNode;
@@ -85,25 +81,15 @@
 import androidx.wear.protolayout.expression.proto.DynamicProto.DynamicInstant;
 import androidx.wear.protolayout.expression.proto.DynamicProto.DynamicInt32;
 import androidx.wear.protolayout.expression.proto.DynamicProto.DynamicString;
-<<<<<<< HEAD
-import androidx.wear.protolayout.expression.proto.FixedProto.FixedColor;
-import androidx.wear.protolayout.expression.proto.FixedProto.FixedFloat;
-import androidx.wear.protolayout.expression.proto.FixedProto.FixedInt32;
-=======
 import androidx.wear.protolayout.expression.proto.DynamicProto.DynamicZonedDateTime;
->>>>>>> fdff00cc
 
 import java.time.Duration;
 import java.time.Instant;
 import java.time.ZonedDateTime;
 import java.util.ArrayList;
 import java.util.List;
-<<<<<<< HEAD
-import java.util.Optional;
-=======
 import java.util.Map;
 import java.util.Set;
->>>>>>> fdff00cc
 import java.util.concurrent.Executor;
 import java.util.function.Supplier;
 
@@ -128,14 +114,6 @@
     private static final QuotaManager NO_OP_QUOTA_MANAGER =
             new FixedQuotaManagerImpl(Integer.MAX_VALUE, "dynamic nodes noop");
 
-    @Nullable private final SensorGateway mSensorGateway;
-    @Nullable private final SensorGatewayPlatformDataSource mSensorGatewayDataSource;
-    @NonNull private final TimeGatewayImpl mTimeGateway;
-    @Nullable private final EpochTimePlatformDataSource mTimeDataSource;
-    @NonNull private final ObservableStateStore mStateStore;
-    private final boolean mEnableAnimations;
-    @NonNull private final QuotaManager mAnimationQuotaManager;
-
     @NonNull
     private static final QuotaManager DISABLED_ANIMATIONS_QUOTA_MANAGER =
             new QuotaManager() {
@@ -151,101 +129,6 @@
                 }
             };
 
-<<<<<<< HEAD
-    /**
-     * Creates a {@link DynamicTypeEvaluator} without animation support.
-     *
-     * @param platformDataSourcesInitiallyEnabled Whether sending updates from sensor and time
-     *     sources should be allowed initially. After that, enabling updates from sensor and time
-     *     sources can be done via {@link #enablePlatformDataSources()} or {@link
-     *     #disablePlatformDataSources()}.
-     * @param sensorGateway The gateway for sensor data.
-     * @param stateStore The state store that will be used for dereferencing the state keys in the
-     *     dynamic types.
-     */
-    public DynamicTypeEvaluator(
-            boolean platformDataSourcesInitiallyEnabled,
-            @Nullable SensorGateway sensorGateway,
-            @NonNull ObservableStateStore stateStore) {
-        // Build pipeline with quota that doesn't allow any animations.
-        this(
-                platformDataSourcesInitiallyEnabled,
-                sensorGateway,
-                stateStore,
-                /* enableAnimations= */ false,
-                DISABLED_ANIMATIONS_QUOTA_MANAGER);
-    }
-
-    /**
-     * Creates a {@link DynamicTypeEvaluator} with animation support. Maximum number of concurrently
-     * running animations is defined in the given {@link QuotaManager}. Passing in animatable data
-     * source to any of the methods will emit value transitions, for example animatable float from 5
-     * to 10 will emit all values between those numbers (i.e. 5, 6, 7, 8, 9, 10).
-     *
-     * @param platformDataSourcesInitiallyEnabled Whether sending updates from sensor and time
-     *     sources should be allowed initially. After that, enabling updates from sensor and time
-     *     sources can be done via {@link #enablePlatformDataSources()} or {@link
-     *     #disablePlatformDataSources()}.
-     * @param sensorGateway The gateway for sensor data.
-     * @param stateStore The state store that will be used for dereferencing the state keys in the
-     *     dynamic types.
-     * @param animationQuotaManager The quota manager used for limiting the number of concurrently
-     *     running animations.
-     */
-    public DynamicTypeEvaluator(
-            boolean platformDataSourcesInitiallyEnabled,
-            @Nullable SensorGateway sensorGateway,
-            @NonNull ObservableStateStore stateStore,
-            @NonNull QuotaManager animationQuotaManager) {
-        this(
-                platformDataSourcesInitiallyEnabled,
-                sensorGateway,
-                stateStore,
-                /* enableAnimations= */ true,
-                animationQuotaManager);
-    }
-
-    /**
-     * Creates a {@link DynamicTypeEvaluator}.
-     *
-     * @param platformDataSourcesInitiallyEnabled Whether sending updates from sensor and time
-     *     sources should be allowed initially. After that, enabling updates from sensor and time
-     *     sources can be done via {@link #enablePlatformDataSources()} or {@link
-     *     #disablePlatformDataSources()}.
-     * @param sensorGateway The gateway for sensor data.
-     * @param stateStore The state store that will be used for dereferencing the state keys in the
-     *     dynamic types.
-     * @param animationQuotaManager The quota manager used for limiting the number of concurrently
-     *     running animations.
-     */
-    private DynamicTypeEvaluator(
-            boolean platformDataSourcesInitiallyEnabled,
-            @Nullable SensorGateway sensorGateway,
-            @NonNull ObservableStateStore stateStore,
-            boolean enableAnimations,
-            @NonNull QuotaManager animationQuotaManager) {
-        this.mSensorGateway = sensorGateway;
-        Handler uiHandler = new Handler(Looper.getMainLooper());
-        MainThreadExecutor uiExecutor = new MainThreadExecutor(uiHandler);
-        if (this.mSensorGateway != null) {
-            if (platformDataSourcesInitiallyEnabled) {
-                this.mSensorGateway.enableUpdates();
-            } else {
-                this.mSensorGateway.disableUpdates();
-            }
-            this.mSensorGatewayDataSource =
-                    new SensorGatewayPlatformDataSource(uiExecutor, this.mSensorGateway);
-        } else {
-            this.mSensorGatewayDataSource = null;
-        }
-
-        this.mTimeGateway = new TimeGatewayImpl(uiHandler, platformDataSourcesInitiallyEnabled);
-        this.mTimeDataSource = new EpochTimePlatformDataSource(uiExecutor, mTimeGateway);
-
-        this.mEnableAnimations = enableAnimations;
-        this.mStateStore = stateStore;
-        this.mAnimationQuotaManager = animationQuotaManager;
-=======
     /** Exception thrown when the binding of a {@link DynamicTypeBindingRequest} fails. */
     public static class EvaluationException extends Exception {
         public EvaluationException(@NonNull String message) {
@@ -483,7 +366,6 @@
         }
         Supplier<Instant> clock = config.getClock() != null ? config.getClock() : Instant::now;
         this.mTimeDataSource = new EpochTimePlatformDataSource(clock, notifier);
->>>>>>> fdff00cc
     }
 
     /**
@@ -492,19 +374,8 @@
      * <p>Evaluation of this request will start when {@link BoundDynamicType#startEvaluation()} is
      * called on the returned object.
      *
-<<<<<<< HEAD
-     * <p>Results of evaluation will be sent through the given {@link DynamicTypeValueReceiver}
-     * on the given {@link Executor}.
-     *
-     * @param stringSource The given String dynamic type that should be evaluated.
-     * @param locale The locale used for the given String source.
-     * @param executor The Executor to run the consumer on.
-     * @param consumer The registered consumer for results of the evaluation. It will be called from
-     *     UI thread.
-=======
      * @throws EvaluationException when {@link QuotaManager} fails to allocate enough quota to bind
      *     the {@link DynamicTypeBindingRequest}.
->>>>>>> fdff00cc
      */
     @NonNull
     public BoundDynamicType bind(@NonNull DynamicTypeBindingRequest request)
@@ -530,21 +401,6 @@
                 new DynamicTypeValueReceiverOnExecutor<>(executor, consumer));
     }
 
-<<<<<<< HEAD
-    /**
-     * Adds pending dynamic type from the given {@link DynamicString} for future evaluation.
-     *
-     * <p>Evaluation of this dynamic type will start when {@link BoundDynamicType#startEvaluation()}
-     * is called on the returned object.
-     *
-     * @param stringSource The given String dynamic type that should be evaluated.
-     * @param consumer The registered consumer for results of the evaluation. It will be called from
-     *     UI thread.
-     * @param locale The locale used for the given String source.
-     * @hide
-     */
-=======
->>>>>>> fdff00cc
     @NonNull
     @RestrictTo(Scope.LIBRARY_GROUP)
     BoundDynamicTypeImpl bindInternal(
@@ -552,26 +408,6 @@
             @NonNull ULocale locale,
             @NonNull DynamicTypeValueReceiver<String> consumer) {
         List<DynamicDataNode<?>> resultBuilder = new ArrayList<>();
-<<<<<<< HEAD
-        bindRecursively(stringSource, consumer, locale, resultBuilder);
-        return new BoundDynamicTypeImpl(resultBuilder);
-    }
-
-    /**
-     * Adds dynamic type from the given {@link DynamicBuilders.DynamicInt32} for evaluation.
-     *
-     * <p>Evaluation of this dynamic type will start when {@link BoundDynamicType#startEvaluation()}
-     * is called on the returned object.
-     *
-     * <p>Results of evaluation will be sent through the given {@link DynamicTypeValueReceiver}
-     * on the given {@link Executor}.
-     *
-     * @param int32Source The given integer dynamic type that should be evaluated.
-     * @param executor The Executor to run the consumer on.
-     * @param consumer The registered consumer for results of the evaluation. It will be called from
-     *     UI thread.
-     */
-=======
         bindRecursively(
                 stringSource,
                 new DynamicTypeValueReceiverOnExecutor<>(consumer),
@@ -580,7 +416,6 @@
         return new BoundDynamicTypeImpl(resultBuilder, mDynamicTypesQuotaManager);
     }
 
->>>>>>> fdff00cc
     @NonNull
     BoundDynamicTypeImpl bindInternal(
             @NonNull DynamicBuilders.DynamicInt32 int32Source,
@@ -591,80 +426,17 @@
                 new DynamicTypeValueReceiverOnExecutor<>(executor, consumer));
     }
 
-<<<<<<< HEAD
-    /**
-     * Adds pending dynamic type from the given {@link DynamicInt32} for future evaluation.
-     *
-     * <p>Evaluation of this dynamic type will start when {@link BoundDynamicType#startEvaluation()}
-     * is called on the returned object.
-     *
-     * @param int32Source The given integer dynamic type that should be evaluated.
-     * @param consumer The registered consumer for results of the evaluation. It will be called from
-     *     UI thread.
-     * @hide
-     */
-=======
->>>>>>> fdff00cc
     @NonNull
     @RestrictTo(Scope.LIBRARY_GROUP)
     BoundDynamicTypeImpl bindInternal(
             @NonNull DynamicInt32 int32Source,
             @NonNull DynamicTypeValueReceiver<Integer> consumer) {
         List<DynamicDataNode<?>> resultBuilder = new ArrayList<>();
-<<<<<<< HEAD
-        bindRecursively(int32Source, consumer, resultBuilder, Optional.empty());
-        return new BoundDynamicTypeImpl(resultBuilder);
-    }
-
-    /**
-     * Adds pending expression from the given {@link DynamicInt32} for future evaluation.
-     *
-     * <p>Evaluation of this dynamic type will start when {@link BoundDynamicType#startEvaluation()}
-     * is called on the returned object.
-     *
-     * <p>While the {@link BoundDynamicType} is not destroyed with {@link BoundDynamicType#close()}
-     * by caller, results of evaluation will be sent through the given {@link
-     * DynamicTypeValueReceiver}.
-     *
-     * @param int32Source The given integer dynamic type that should be evaluated.
-     * @param consumer The registered consumer for results of the evaluation. It will be called from
-     *     UI thread.
-     * @param animationFallbackValue The value used if the given {@link DynamicInt32} is animatable
-     *     and animations are disabled.
-     * @hide
-     */
-    @NonNull
-    @RestrictTo(Scope.LIBRARY_GROUP)
-    public BoundDynamicType bind(
-            @NonNull DynamicInt32 int32Source,
-            @NonNull DynamicTypeValueReceiver<Integer> consumer,
-            int animationFallbackValue) {
-        List<DynamicDataNode<?>> resultBuilder = new ArrayList<>();
-        bindRecursively(int32Source, consumer, resultBuilder, Optional.of(animationFallbackValue));
-        return new BoundDynamicTypeImpl(resultBuilder);
-    }
-
-    /**
-     * Adds dynamic type from the given {@link DynamicBuilders.DynamicFloat} for evaluation.
-     *
-     * <p>Evaluation of this dynamic type will start when {@link BoundDynamicType#startEvaluation()}
-     * is called on the returned object.
-     *
-     * <p>Results of evaluation will be sent through the given {@link DynamicTypeValueReceiver}
-     * on the given {@link Executor}.
-     *
-     * @param floatSource The given float dynamic type that should be evaluated.
-     * @param executor The Executor to run the consumer on.
-     * @param consumer The registered consumer for results of the evaluation. It will be called from
-     *     UI thread.
-     */
-=======
         bindRecursively(
                 int32Source, new DynamicTypeValueReceiverOnExecutor<>(consumer), resultBuilder);
         return new BoundDynamicTypeImpl(resultBuilder, mDynamicTypesQuotaManager);
     }
 
->>>>>>> fdff00cc
     @NonNull
     BoundDynamicTypeImpl bindInternal(
             @NonNull DynamicBuilders.DynamicFloat floatSource,
@@ -675,75 +447,16 @@
                 new DynamicTypeValueReceiverOnExecutor<>(executor, consumer));
     }
 
-<<<<<<< HEAD
-    /**
-     * Adds pending dynamic type from the given {@link DynamicFloat} for future evaluation.
-     *
-     * <p>Evaluation of this dynamic type will start when {@link BoundDynamicType#startEvaluation()}
-     * is called on the returned object.
-     *
-     * @param floatSource The given float dynamic type that should be evaluated.
-     * @param consumer The registered consumer for results of the evaluation. It will be called from
-     *     UI thread.
-     * @param animationFallbackValue The value used if the given {@link DynamicFloat} is animatable
-     *     and animation are disabled.
-     * @hide
-     */
-    @NonNull
-    @RestrictTo(Scope.LIBRARY_GROUP)
-    public BoundDynamicType bind(
-            @NonNull DynamicFloat floatSource,
-            @NonNull DynamicTypeValueReceiver<Float> consumer,
-            float animationFallbackValue) {
-        List<DynamicDataNode<?>> resultBuilder = new ArrayList<>();
-        bindRecursively(floatSource, consumer, resultBuilder, Optional.of(animationFallbackValue));
-        return new BoundDynamicTypeImpl(resultBuilder);
-    }
-
-    /**
-     * Adds pending dynamic type from the given {@link DynamicFloat} for future evaluation.
-     *
-     * <p>Evaluation of this dynamic type will start when {@link BoundDynamicType#startEvaluation()}
-     * is called on the returned object.
-     *
-     * @param floatSource The given float dynamic type that should be evaluated.
-     * @param consumer The registered consumer for results of the evaluation. It will be called from
-     *     UI thread.
-     * @hide
-     */
-=======
->>>>>>> fdff00cc
     @NonNull
     @RestrictTo(Scope.LIBRARY_GROUP)
     BoundDynamicTypeImpl bindInternal(
             @NonNull DynamicFloat floatSource, @NonNull DynamicTypeValueReceiver<Float> consumer) {
         List<DynamicDataNode<?>> resultBuilder = new ArrayList<>();
-<<<<<<< HEAD
-        bindRecursively(floatSource, consumer, resultBuilder, Optional.empty());
-        return new BoundDynamicTypeImpl(resultBuilder);
-    }
-
-    /**
-     * Adds dynamic type from the given {@link DynamicBuilders.DynamicColor} for evaluation.
-     *
-     * <p>Evaluation of this dynamic type will start when {@link BoundDynamicType#startEvaluation()}
-     * is called on the returned object.
-     *
-     * <p>Results of evaluation will be sent through the given {@link DynamicTypeValueReceiver}
-     * on the given {@link Executor}.
-     *
-     * @param colorSource The given color dynamic type that should be evaluated.
-     * @param executor The Executor to run the consumer on.
-     * @param consumer The registered consumer for results of the evaluation. It will be called from
-     *     UI thread.
-     */
-=======
         bindRecursively(
                 floatSource, new DynamicTypeValueReceiverOnExecutor<>(consumer), resultBuilder);
         return new BoundDynamicTypeImpl(resultBuilder, mDynamicTypesQuotaManager);
     }
 
->>>>>>> fdff00cc
     @NonNull
     BoundDynamicTypeImpl bindInternal(
             @NonNull DynamicBuilders.DynamicColor colorSource,
@@ -754,76 +467,17 @@
                 new DynamicTypeValueReceiverOnExecutor<>(executor, consumer));
     }
 
-<<<<<<< HEAD
-    /**
-     * Adds pending dynamic type from the given {@link DynamicColor} for future evaluation.
-     *
-     * <p>Evaluation of this dynamic type will start when {@link BoundDynamicType#startEvaluation()}
-     * is called on the returned object.
-     *
-     * @param colorSource The given color dynamic type that should be evaluated.
-     * @param consumer The registered consumer for results of the evaluation. It will be called from
-     *     UI thread.
-     * @hide
-     */
-=======
->>>>>>> fdff00cc
     @NonNull
     @RestrictTo(Scope.LIBRARY_GROUP)
     BoundDynamicTypeImpl bindInternal(
             @NonNull DynamicColor colorSource,
             @NonNull DynamicTypeValueReceiver<Integer> consumer) {
         List<DynamicDataNode<?>> resultBuilder = new ArrayList<>();
-<<<<<<< HEAD
-        bindRecursively(colorSource, consumer, resultBuilder, Optional.empty());
-        return new BoundDynamicTypeImpl(resultBuilder);
-    }
-
-    /**
-     * Adds pending dynamic type from the given {@link DynamicColor} for future evaluation.
-     *
-     * <p>Evaluation of this dynamic type will start when {@link BoundDynamicType#startEvaluation()}
-     * is called on the returned object.
-     *
-     * @param colorSource The given color dynamic type that should be evaluated.
-     * @param consumer The registered consumer for results of the evaluation. It will be called from
-     *     UI thread.
-     * @param animationFallbackValue The value used if the given {@link DynamicFloat} is animatable
-     *     and animation are disabled.
-     * @hide
-     */
-    @NonNull
-    @RestrictTo(Scope.LIBRARY_GROUP)
-    public BoundDynamicType bind(
-            @NonNull DynamicColor colorSource,
-            @NonNull DynamicTypeValueReceiver<Integer> consumer,
-            int animationFallbackValue) {
-        List<DynamicDataNode<?>> resultBuilder = new ArrayList<>();
-        bindRecursively(colorSource, consumer, resultBuilder, Optional.of(animationFallbackValue));
-        return new BoundDynamicTypeImpl(resultBuilder);
-    }
-
-    /**
-     * Adds dynamic type from the given {@link DynamicBuilders.DynamicDuration} for evaluation.
-     *
-     * <p>Evaluation of this dynamic type will start when {@link BoundDynamicType#startEvaluation()}
-     * is called on the returned object.
-     *
-     * <p>Results of evaluation will be sent through the given {@link DynamicTypeValueReceiver}
-     * on the given {@link Executor}.
-     *
-     * @param durationSource The given duration dynamic type that should be evaluated.
-     * @param executor The Executor to run the consumer on.
-     * @param consumer The registered consumer for results of the evaluation. It will be called from
-     *     UI thread.
-     */
-=======
         bindRecursively(
                 colorSource, new DynamicTypeValueReceiverOnExecutor<>(consumer), resultBuilder);
         return new BoundDynamicTypeImpl(resultBuilder, mDynamicTypesQuotaManager);
     }
 
->>>>>>> fdff00cc
     @NonNull
     BoundDynamicTypeImpl bindInternal(
             @NonNull DynamicBuilders.DynamicDuration durationSource,
@@ -834,52 +488,17 @@
                 new DynamicTypeValueReceiverOnExecutor<>(executor, consumer));
     }
 
-<<<<<<< HEAD
-    /**
-     * Adds pending dynamic type from the given {@link DynamicDuration} for future evaluation.
-     *
-     * <p>Evaluation of this dynamic type will start when {@link BoundDynamicType#startEvaluation()}
-     * is called on the returned object.
-     *
-     * @param durationSource The given durations dynamic type that should be evaluated.
-     * @param consumer The registered consumer for results of the evaluation. It will be called from
-     *     UI thread.
-     * @hide
-     */
-=======
->>>>>>> fdff00cc
     @NonNull
     @RestrictTo(Scope.LIBRARY_GROUP)
     BoundDynamicTypeImpl bindInternal(
             @NonNull DynamicDuration durationSource,
             @NonNull DynamicTypeValueReceiver<Duration> consumer) {
         List<DynamicDataNode<?>> resultBuilder = new ArrayList<>();
-<<<<<<< HEAD
-        bindRecursively(durationSource, consumer, resultBuilder);
-        return new BoundDynamicTypeImpl(resultBuilder);
-    }
-
-    /**
-     * Adds dynamic type from the given {@link DynamicBuilders.DynamicInstant} for evaluation.
-     *
-     * <p>Evaluation of this dynamic type will start when {@link BoundDynamicType#startEvaluation()}
-     * is called on the returned object.
-     *
-     * <p>Results of evaluation will be sent through the given {@link DynamicTypeValueReceiver}
-     * on the given {@link Executor}.
-     *
-     * @param instantSource The given instant dynamic type that should be evaluated.
-     * @param executor The Executor to run the consumer on.
-     * @param consumer The registered consumer for results of the evaluation. It will be called from
-     *     UI thread.
-     */
-=======
         bindRecursively(
                 durationSource, new DynamicTypeValueReceiverOnExecutor<>(consumer), resultBuilder);
         return new BoundDynamicTypeImpl(resultBuilder, mDynamicTypesQuotaManager);
     }
 
->>>>>>> fdff00cc
     @NonNull
     BoundDynamicTypeImpl bindInternal(
             @NonNull DynamicBuilders.DynamicInstant instantSource,
@@ -890,50 +509,17 @@
                 new DynamicTypeValueReceiverOnExecutor<>(executor, consumer));
     }
 
-<<<<<<< HEAD
-    /**
-     * Adds pending dynamic type from the given {@link DynamicInstant} for future evaluation.
-     *
-     * <p>Evaluation of this dynamic type will start when {@link BoundDynamicType#startEvaluation()}
-     * is called on the returned object.
-     *
-     * @param instantSource The given instant dynamic type that should be evaluated.
-     * @param consumer The registered consumer for results of the evaluation. It will be called from
-     *     UI thread.
-     * @hide
-     */
-=======
->>>>>>> fdff00cc
     @NonNull
     @RestrictTo(Scope.LIBRARY_GROUP)
     BoundDynamicTypeImpl bindInternal(
             @NonNull DynamicInstant instantSource,
             @NonNull DynamicTypeValueReceiver<Instant> consumer) {
         List<DynamicDataNode<?>> resultBuilder = new ArrayList<>();
-<<<<<<< HEAD
-        bindRecursively(instantSource, consumer, resultBuilder);
-        return new BoundDynamicTypeImpl(resultBuilder);
-    }
-
-    /**
-     * Adds dynamic type from the given {@link DynamicBuilders.DynamicBool} for evaluation.
-     * Evaluation will start immediately.
-     *
-     * <p>Results of evaluation will be sent through the given {@link DynamicTypeValueReceiver}
-     * on the given {@link Executor}.
-     *
-     * @param boolSource The given boolean dynamic type that should be evaluated.
-     * @param executor The Executor to run the consumer on.
-     * @param consumer The registered consumer for results of the evaluation. It will be called from
-     *     UI thread.
-     */
-=======
         bindRecursively(
                 instantSource, new DynamicTypeValueReceiverOnExecutor<>(consumer), resultBuilder);
         return new BoundDynamicTypeImpl(resultBuilder, mDynamicTypesQuotaManager);
     }
 
->>>>>>> fdff00cc
     @NonNull
     @RestrictTo(Scope.LIBRARY_GROUP)
     BoundDynamicTypeImpl bindInternal(
@@ -955,43 +541,23 @@
                 new DynamicTypeValueReceiverOnExecutor<>(executor, consumer));
     }
 
-<<<<<<< HEAD
-    /**
-     * Adds pending dynamic type from the given {@link DynamicBool} for future evaluation.
-     *
-     * <p>Evaluation of this dynamic type will start when {@link BoundDynamicType#startEvaluation()}
-     * is called on the returned object.
-     *
-     * @param boolSource The given boolean dynamic type that should be evaluated.
-     * @param consumer The registered consumer for results of the evaluation. It will be called from
-     *     UI thread.
-     * @hide
-     */
-=======
->>>>>>> fdff00cc
     @NonNull
     @RestrictTo(Scope.LIBRARY_GROUP)
     BoundDynamicTypeImpl bindInternal(
             @NonNull DynamicBool boolSource, @NonNull DynamicTypeValueReceiver<Boolean> consumer) {
         List<DynamicDataNode<?>> resultBuilder = new ArrayList<>();
-<<<<<<< HEAD
-        bindRecursively(boolSource, consumer, resultBuilder);
-        return new BoundDynamicTypeImpl(resultBuilder);
-=======
         bindRecursively(
                 boolSource, new DynamicTypeValueReceiverOnExecutor<>(consumer), resultBuilder);
         return new BoundDynamicTypeImpl(resultBuilder, mDynamicTypesQuotaManager);
->>>>>>> fdff00cc
     }
 
     /**
-     * Same as {@link #bind}, but instead of returning one {@link BoundDynamicType}, all
-     * {@link DynamicDataNode} produced by evaluating given dynamic type are added to the given
-     * list.
+     * Same as {@link #bind}, but instead of returning one {@link BoundDynamicType}, all {@link
+     * DynamicDataNode} produced by evaluating given dynamic type are added to the given list.
      */
     private void bindRecursively(
             @NonNull DynamicString stringSource,
-            @NonNull DynamicTypeValueReceiver<String> consumer,
+            @NonNull DynamicTypeValueReceiverWithPreUpdate<String> consumer,
             @NonNull ULocale locale,
             @NonNull List<DynamicDataNode<?>> resultBuilder) {
         DynamicDataNode<?> node;
@@ -1009,8 +575,7 @@
                     bindRecursively(
                             stringSource.getInt32FormatOp().getInput(),
                             int32FormatNode.getIncomingCallback(),
-                            resultBuilder,
-                            Optional.empty());
+                            resultBuilder);
                     break;
                 }
             case FLOAT_FORMAT_OP:
@@ -1022,8 +587,7 @@
                     bindRecursively(
                             stringSource.getFloatFormatOp().getInput(),
                             floatFormatNode.getIncomingCallback(),
-                            resultBuilder,
-                            Optional.empty());
+                            resultBuilder);
                     break;
                 }
             case STATE_SOURCE:
@@ -1087,15 +651,13 @@
     }
 
     /**
-     * Same as {@link #bind}, but instead of returning one {@link BoundDynamicType}, all
-     * {@link DynamicDataNode} produced by evaluating given dynamic type are added to the given
-     * list.
+     * Same as {@link #bind}, but instead of returning one {@link BoundDynamicType}, all {@link
+     * DynamicDataNode} produced by evaluating given dynamic type are added to the given list.
      */
     private void bindRecursively(
             @NonNull DynamicInt32 int32Source,
-            @NonNull DynamicTypeValueReceiver<Integer> consumer,
-            @NonNull List<DynamicDataNode<?>> resultBuilder,
-            @NonNull Optional<Integer> animationFallbackValue) {
+            @NonNull DynamicTypeValueReceiverWithPreUpdate<Integer> consumer,
+            @NonNull List<DynamicDataNode<?>> resultBuilder) {
         DynamicDataNode<Integer> node;
 
         switch (int32Source.getInnerCase()) {
@@ -1118,13 +680,11 @@
                     bindRecursively(
                             int32Source.getArithmeticOperation().getInputLhs(),
                             arithmeticNode.getLhsIncomingCallback(),
-                            resultBuilder,
-                            Optional.empty());
+                            resultBuilder);
                     bindRecursively(
                             int32Source.getArithmeticOperation().getInputRhs(),
                             arithmeticNode.getRhsIncomingCallback(),
-                            resultBuilder,
-                            Optional.empty());
+                            resultBuilder);
 
                     break;
                 }
@@ -1152,13 +712,11 @@
                     bindRecursively(
                             op.getValueIfTrue(),
                             conditionalNode.getTrueValueIncomingCallback(),
-                            resultBuilder,
-                            Optional.empty());
+                            resultBuilder);
                     bindRecursively(
                             op.getValueIfFalse(),
                             conditionalNode.getFalseValueIncomingCallback(),
-                            resultBuilder,
-                            Optional.empty());
+                            resultBuilder);
 
                     node = conditionalNode;
                     break;
@@ -1172,8 +730,7 @@
                     bindRecursively(
                             int32Source.getFloatToInt().getInput(),
                             conversionNode.getIncomingCallback(),
-                            resultBuilder,
-                            Optional.empty());
+                            resultBuilder);
                     break;
                 }
             case DURATION_PART:
@@ -1202,56 +759,28 @@
                     break;
                 }
             case ANIMATABLE_FIXED:
-                if (!mEnableAnimations && animationFallbackValue.isPresent()) {
-                    // Just assign static value if animations are disabled.
-                    node =
-                            new FixedInt32Node(
-                                    FixedInt32.newBuilder()
-                                            .setValue(animationFallbackValue.get())
-                                            .build(),
-                                    consumer);
-
-                } else {
-                    // We don't have to check if enableAnimations is true, because if it's false and
-                    // we didn't have static value set, constructor has put QuotaManager that don't
-                    // have any quota, so animations won't be played and they would jump to the end
-                    // value.
-                    node =
-                            new AnimatableFixedInt32Node(
-                                    int32Source.getAnimatableFixed(),
-                                    consumer,
-                                    mAnimationQuotaManager);
-                }
+
+                // We don't have to check if enableAnimations is true, because if it's false and
+                // we didn't have static value set, constructor has put QuotaManager that don't
+                // have any quota, so animations won't be played and they would jump to the end
+                // value.
+                node =
+                        new AnimatableFixedInt32Node(
+                                int32Source.getAnimatableFixed(), consumer, mAnimationQuotaManager);
                 break;
             case ANIMATABLE_DYNAMIC:
-                if (!mEnableAnimations && animationFallbackValue.isPresent()) {
-                    // Just assign static value if animations are disabled.
-                    node =
-                            new FixedInt32Node(
-                                    FixedInt32.newBuilder()
-                                            .setValue(animationFallbackValue.get())
-                                            .build(),
-                                    consumer);
-
-                } else {
-                    // We don't have to check if enableAnimations is true, because if it's false and
-                    // we didn't have static value set, constructor has put QuotaManager that don't
-                    // have any quota, so animations won't be played and they would jump to the end
-                    // value.
-                    AnimatableDynamicInt32 dynamicNode = int32Source.getAnimatableDynamic();
-                    DynamicAnimatedInt32Node animationNode =
-                            new DynamicAnimatedInt32Node(
-                                    consumer,
-                                    dynamicNode.getAnimationSpec(),
-                                    mAnimationQuotaManager);
-                    node = animationNode;
-
-                    bindRecursively(
-                            dynamicNode.getInput(),
-                            animationNode.getInputCallback(),
-                            resultBuilder,
-                            animationFallbackValue);
-                }
+                // We don't have to check if enableAnimations is true, because if it's false and
+                // we didn't have static value set, constructor has put QuotaManager that don't
+                // have any quota, so animations won't be played and they would jump to the end
+                // value.
+                AnimatableDynamicInt32 dynamicNode = int32Source.getAnimatableDynamic();
+                DynamicAnimatedInt32Node animationNode =
+                        new DynamicAnimatedInt32Node(
+                                consumer, dynamicNode.getAnimationSpec(), mAnimationQuotaManager);
+                node = animationNode;
+
+                bindRecursively(
+                        dynamicNode.getInput(), animationNode.getInputCallback(), resultBuilder);
                 break;
             case INNER_NOT_SET:
                 throw new IllegalArgumentException("DynamicInt32 has no inner source set");
@@ -1263,13 +792,12 @@
     }
 
     /**
-     * Same as {@link #bind}, but instead of returning one {@link BoundDynamicType}, all
-     * {@link DynamicDataNode} produced by evaluating given dynamic type are added to the given
-     * list.
+     * Same as {@link #bind}, but instead of returning one {@link BoundDynamicType}, all {@link
+     * DynamicDataNode} produced by evaluating given dynamic type are added to the given list.
      */
     private void bindRecursively(
             @NonNull DynamicDuration durationSource,
-            @NonNull DynamicTypeValueReceiver<Duration> consumer,
+            @NonNull DynamicTypeValueReceiverWithPreUpdate<Duration> consumer,
             @NonNull List<DynamicDataNode<?>> resultBuilder) {
         DynamicDataNode<?> node;
 
@@ -1278,13 +806,13 @@
                 BetweenInstancesNode betweenInstancesNode = new BetweenInstancesNode(consumer);
                 node = betweenInstancesNode;
                 bindRecursively(
-                    durationSource.getBetween().getStartInclusive(),
-                    betweenInstancesNode.getLhsIncomingCallback(),
-                    resultBuilder);
-                bindRecursively(
-                    durationSource.getBetween().getEndExclusive(),
-                    betweenInstancesNode.getRhsIncomingCallback(),
-                    resultBuilder);
+                        durationSource.getBetween().getStartInclusive(),
+                        betweenInstancesNode.getLhsIncomingCallback(),
+                        resultBuilder);
+                bindRecursively(
+                        durationSource.getBetween().getEndExclusive(),
+                        betweenInstancesNode.getRhsIncomingCallback(),
+                        resultBuilder);
                 break;
             case FIXED:
                 node = new FixedDurationNode(durationSource.getFixed(), consumer);
@@ -1318,9 +846,8 @@
     }
 
     /**
-     * Same as {@link #bind}, but instead of returning one {@link BoundDynamicType}, all
-     * {@link DynamicDataNode} produced by evaluating given dynamic type are added to the given
-     * list.
+     * Same as {@link #bind}, but instead of returning one {@link BoundDynamicType}, all {@link
+     * DynamicDataNode} produced by evaluating given dynamic type are added to the given list.
      */
     private void bindRecursively(
             @NonNull DynamicZonedDateTime zdtSource,
@@ -1357,7 +884,7 @@
      */
     private void bindRecursively(
             @NonNull DynamicInstant instantSource,
-            @NonNull DynamicTypeValueReceiver<Instant> consumer,
+            @NonNull DynamicTypeValueReceiverWithPreUpdate<Instant> consumer,
             @NonNull List<DynamicDataNode<?>> resultBuilder) {
         DynamicDataNode<?> node;
 
@@ -1398,15 +925,13 @@
     }
 
     /**
-     * Same as {@link #bind}, but instead of returning one {@link BoundDynamicType}, all
-     * {@link DynamicDataNode} produced by evaluating given dynamic type are added to the given
-     * list.
+     * Same as {@link #bind}, but instead of returning one {@link BoundDynamicType}, all {@link
+     * DynamicDataNode} produced by evaluating given dynamic type are added to the given list.
      */
     private void bindRecursively(
             @NonNull DynamicFloat floatSource,
-            @NonNull DynamicTypeValueReceiver<Float> consumer,
-            @NonNull List<DynamicDataNode<?>> resultBuilder,
-            @NonNull Optional<Float> animationFallbackValue) {
+            @NonNull DynamicTypeValueReceiverWithPreUpdate<Float> consumer,
+            @NonNull List<DynamicDataNode<?>> resultBuilder) {
         DynamicDataNode<?> node;
 
         switch (floatSource.getInnerCase()) {
@@ -1414,12 +939,6 @@
                 node = new FixedFloatNode(floatSource.getFixed(), consumer);
                 break;
             case STATE_SOURCE:
-<<<<<<< HEAD
-                node =
-                        new StateFloatNode(
-                                mStateStore, floatSource.getStateSource().getSourceKey(), consumer);
-                break;
-=======
                 {
                     DynamicProto.StateFloatSource stateSource = floatSource.getStateSource();
                     node =
@@ -1431,7 +950,6 @@
                                     consumer);
                     break;
                 }
->>>>>>> fdff00cc
             case ARITHMETIC_OPERATION:
                 {
                     ArithmeticFloatNode arithmeticNode =
@@ -1441,13 +959,11 @@
                     bindRecursively(
                             floatSource.getArithmeticOperation().getInputLhs(),
                             arithmeticNode.getLhsIncomingCallback(),
-                            resultBuilder,
-                            Optional.empty());
+                            resultBuilder);
                     bindRecursively(
                             floatSource.getArithmeticOperation().getInputRhs(),
                             arithmeticNode.getRhsIncomingCallback(),
-                            resultBuilder,
-                            Optional.empty());
+                            resultBuilder);
 
                     break;
                 }
@@ -1459,8 +975,7 @@
                     bindRecursively(
                             floatSource.getInt32ToFloatOperation().getInput(),
                             toFloatNode.getIncomingCallback(),
-                            resultBuilder,
-                            Optional.empty());
+                            resultBuilder);
                     break;
                 }
             case CONDITIONAL_OP:
@@ -1475,68 +990,37 @@
                     bindRecursively(
                             op.getValueIfTrue(),
                             conditionalNode.getTrueValueIncomingCallback(),
-                            resultBuilder,
-                            Optional.empty());
+                            resultBuilder);
                     bindRecursively(
                             op.getValueIfFalse(),
                             conditionalNode.getFalseValueIncomingCallback(),
-                            resultBuilder,
-                            Optional.empty());
+                            resultBuilder);
 
                     node = conditionalNode;
                     break;
                 }
             case ANIMATABLE_FIXED:
-                if (!mEnableAnimations && animationFallbackValue.isPresent()) {
-                    // Just assign static value if animations are disabled.
-                    node =
-                            new FixedFloatNode(
-                                    FixedFloat.newBuilder()
-                                            .setValue(animationFallbackValue.get())
-                                            .build(),
-                                    consumer);
-                } else {
-                    // We don't have to check if enableAnimations is true, because if it's false and
-                    // we didn't have static value set, constructor has put QuotaManager that don't
-                    // have any quota, so animations won't be played and they would jump to the end
-                    // value.
-                    node =
-                            new AnimatableFixedFloatNode(
-                                    floatSource.getAnimatableFixed(),
-                                    consumer,
-                                    mAnimationQuotaManager);
-                }
+                // We don't have to check if enableAnimations is true, because if it's false and
+                // we didn't have static value set, constructor has put QuotaManager that don't
+                // have any quota, so animations won't be played and they would jump to the end
+                // value.
+                node =
+                        new AnimatableFixedFloatNode(
+                                floatSource.getAnimatableFixed(), consumer, mAnimationQuotaManager);
                 break;
             case ANIMATABLE_DYNAMIC:
-                if (!mEnableAnimations && animationFallbackValue.isPresent()) {
-                    // Just assign static value if animations are disabled.
-                    node =
-                            new FixedFloatNode(
-                                    FixedFloat.newBuilder()
-                                            .setValue(animationFallbackValue.get())
-                                            .build(),
-                                    consumer);
-
-                } else {
-                    // We don't have to check if enableAnimations is true, because if it's false and
-                    // we didn't have static value set, constructor has put QuotaManager that don't
-                    // have any quota, so animations won't be played and they would jump to the end
-                    // value.
-                    AnimatableDynamicFloat dynamicNode = floatSource.getAnimatableDynamic();
-                    DynamicAnimatedFloatNode animationNode =
-                            new DynamicAnimatedFloatNode(
-                                    consumer,
-                                    dynamicNode.getAnimationSpec(),
-                                    mAnimationQuotaManager
-                            );
-                    node = animationNode;
-
-                    bindRecursively(
-                            dynamicNode.getInput(),
-                            animationNode.getInputCallback(),
-                            resultBuilder,
-                            animationFallbackValue);
-                }
+                // We don't have to check if enableAnimations is true, because if it's false and
+                // we didn't have static value set, constructor has put QuotaManager that don't
+                // have any quota, so animations won't be played and they would jump to the end
+                // value.
+                AnimatableDynamicFloat dynamicNode = floatSource.getAnimatableDynamic();
+                DynamicAnimatedFloatNode animationNode =
+                        new DynamicAnimatedFloatNode(
+                                consumer, dynamicNode.getAnimationSpec(), mAnimationQuotaManager);
+                node = animationNode;
+
+                bindRecursively(
+                        dynamicNode.getInput(), animationNode.getInputCallback(), resultBuilder);
                 break;
 
             case INNER_NOT_SET:
@@ -1549,15 +1033,13 @@
     }
 
     /**
-     * Same as {@link #bind}, but instead of returning one {@link BoundDynamicType}, all
-     * {@link DynamicDataNode} produced by evaluating given dynamic type are added to the given
-     * list.
+     * Same as {@link #bind}, but instead of returning one {@link BoundDynamicType}, all {@link
+     * DynamicDataNode} produced by evaluating given dynamic type are added to the given list.
      */
     private void bindRecursively(
             @NonNull DynamicColor colorSource,
-            @NonNull DynamicTypeValueReceiver<Integer> consumer,
-            @NonNull List<DynamicDataNode<?>> resultBuilder,
-            @NonNull Optional<Integer> animationFallbackValue) {
+            @NonNull DynamicTypeValueReceiverWithPreUpdate<Integer> consumer,
+            @NonNull List<DynamicDataNode<?>> resultBuilder) {
         DynamicDataNode<?> node;
 
         switch (colorSource.getInnerCase()) {
@@ -1575,57 +1057,27 @@
                                 consumer);
                 break;
             case ANIMATABLE_FIXED:
-                if (!mEnableAnimations && animationFallbackValue.isPresent()) {
-                    // Just assign static value if animations are disabled.
-                    node =
-                            new FixedColorNode(
-                                    FixedColor.newBuilder()
-                                            .setArgb(animationFallbackValue.get())
-                                            .build(),
-                                    consumer);
-
-                } else {
-                    // We don't have to check if enableAnimations is true, because if it's false and
-                    // we didn't have static value set, constructor has put QuotaManager that don't
-                    // have any quota, so animations won't be played and they would jump to the end
-                    // value.
-                    node =
-                            new AnimatableFixedColorNode(
-                                    colorSource.getAnimatableFixed(),
-                                    consumer,
-                                    mAnimationQuotaManager);
-                }
+                // We don't have to check if enableAnimations is true, because if it's false and
+                // we didn't have static value set, constructor has put QuotaManager that don't
+                // have any quota, so animations won't be played and they would jump to the end
+                // value.
+                node =
+                        new AnimatableFixedColorNode(
+                                colorSource.getAnimatableFixed(), consumer, mAnimationQuotaManager);
                 break;
             case ANIMATABLE_DYNAMIC:
-                if (!mEnableAnimations && animationFallbackValue.isPresent()) {
-                    // Just assign static value if animations are disabled.
-                    node =
-                            new FixedColorNode(
-                                    FixedColor.newBuilder()
-                                            .setArgb(animationFallbackValue.get())
-                                            .build(),
-                                    consumer);
-
-                } else {
-                    // We don't have to check if enableAnimations is true, because if it's false and
-                    // we didn't have static value set, constructor has put QuotaManager that don't
-                    // have any quota, so animations won't be played and they would jump to the end
-                    // value.
-                    AnimatableDynamicColor dynamicNode = colorSource.getAnimatableDynamic();
-                    DynamicAnimatedColorNode animationNode =
-                            new DynamicAnimatedColorNode(
-                                    consumer,
-                                    dynamicNode.getAnimationSpec(),
-                                    mAnimationQuotaManager
-                            );
-                    node = animationNode;
-
-                    bindRecursively(
-                            dynamicNode.getInput(),
-                            animationNode.getInputCallback(),
-                            resultBuilder,
-                            animationFallbackValue);
-                }
+                // We don't have to check if enableAnimations is true, because if it's false and
+                // we didn't have static value set, constructor has put QuotaManager that don't
+                // have any quota, so animations won't be played and they would jump to the end
+                // value.
+                AnimatableDynamicColor dynamicNode = colorSource.getAnimatableDynamic();
+                DynamicAnimatedColorNode animationNode =
+                        new DynamicAnimatedColorNode(
+                                consumer, dynamicNode.getAnimationSpec(), mAnimationQuotaManager);
+                node = animationNode;
+
+                bindRecursively(
+                        dynamicNode.getInput(), animationNode.getInputCallback(), resultBuilder);
                 break;
             case CONDITIONAL_OP:
                 ConditionalOpNode<Integer> conditionalNode = new ConditionalOpNode<>(consumer);
@@ -1656,13 +1108,12 @@
     }
 
     /**
-     * Same as {@link #bind}, but instead of returning one {@link BoundDynamicType}, all
-     * {@link DynamicDataNode} produced by evaluating given dynamic type are added to the given
-     * list.
+     * Same as {@link #bind}, but instead of returning one {@link BoundDynamicType}, all {@link
+     * DynamicDataNode} produced by evaluating given dynamic type are added to the given list.
      */
     private void bindRecursively(
             @NonNull DynamicBool boolSource,
-            @NonNull DynamicTypeValueReceiver<Boolean> consumer,
+            @NonNull DynamicTypeValueReceiverWithPreUpdate<Boolean> consumer,
             @NonNull List<DynamicDataNode<?>> resultBuilder) {
         DynamicDataNode<?> node;
 
@@ -1691,13 +1142,11 @@
                     bindRecursively(
                             boolSource.getInt32Comparison().getInputLhs(),
                             compNode.getLhsIncomingCallback(),
-                            resultBuilder,
-                            Optional.empty());
+                            resultBuilder);
                     bindRecursively(
                             boolSource.getInt32Comparison().getInputRhs(),
                             compNode.getRhsIncomingCallback(),
-                            resultBuilder,
-                            Optional.empty());
+                            resultBuilder);
 
                     break;
                 }
@@ -1737,13 +1186,11 @@
                     bindRecursively(
                             boolSource.getFloatComparison().getInputLhs(),
                             compNode.getLhsIncomingCallback(),
-                            resultBuilder,
-                            Optional.empty());
+                            resultBuilder);
                     bindRecursively(
                             boolSource.getFloatComparison().getInputRhs(),
                             compNode.getRhsIncomingCallback(),
-                            resultBuilder,
-                            Optional.empty());
+                            resultBuilder);
 
                     break;
                 }
@@ -1756,53 +1203,19 @@
         resultBuilder.add(node);
     }
 
-<<<<<<< HEAD
-    /** Enables sending updates on sensor and time. */
-    @UiThread
-    public void enablePlatformDataSources() {
-        if (mSensorGateway != null) {
-            mSensorGateway.enableUpdates();
-        }
-
-        mTimeGateway.enableUpdates();
-    }
-
-    /** Disables sending updates on sensor and time. */
-    @UiThread
-    public void disablePlatformDataSources() {
-        if (mSensorGateway != null) {
-            mSensorGateway.disableUpdates();
-        }
-
-        mTimeGateway.disableUpdates();
-    }
-
     /**
-     * Closes existing time gateway.
-     *
-     * @hide
-     */
-    @RestrictTo(Scope.LIBRARY_GROUP)
-    @Override
-    public void close() {
-        try {
-            mTimeGateway.close();
-        } catch (RuntimeException ex) {
-            Log.e(TAG, "Error while cleaning up time gateway", ex);
-        }
-    }
-
-=======
->>>>>>> fdff00cc
-    /**
-     * Wraps {@link DynamicTypeValueReceiver} and executes its methods on the given
-     * {@link Executor}.
+     * Wraps {@link DynamicTypeValueReceiver} and executes its methods on the given {@link
+     * Executor}.
      */
     private static class DynamicTypeValueReceiverOnExecutor<T>
-            implements DynamicTypeValueReceiver<T> {
+            implements DynamicTypeValueReceiverWithPreUpdate<T> {
 
         @NonNull private final Executor mExecutor;
         @NonNull private final DynamicTypeValueReceiver<T> mConsumer;
+
+        DynamicTypeValueReceiverOnExecutor(@NonNull DynamicTypeValueReceiver<T> consumer) {
+            this(Runnable::run, consumer);
+        }
 
         DynamicTypeValueReceiverOnExecutor(
                 @NonNull Executor executor, @NonNull DynamicTypeValueReceiver<T> consumer) {
@@ -1810,11 +1223,10 @@
             this.mExecutor = executor;
         }
 
+        /** This method is noop in this class. */
         @Override
         @SuppressWarnings("ExecutorTaskName")
-        public void onPreUpdate() {
-            mExecutor.execute(mConsumer::onPreUpdate);
-        }
+        public void onPreUpdate() {}
 
         @Override
         @SuppressWarnings("ExecutorTaskName")
