/*
 * Copyright 2022 The Android Open Source Project
 *
 * Licensed under the Apache License, Version 2.0 (the "License");
 * you may not use this file except in compliance with the License.
 * You may obtain a copy of the License at
 *
 *      http://www.apache.org/licenses/LICENSE-2.0
 *
 * Unless required by applicable law or agreed to in writing, software
 * distributed under the License is distributed on an "AS IS" BASIS,
 * WITHOUT WARRANTIES OR CONDITIONS OF ANY KIND, either express or implied.
 * See the License for the specific language governing permissions and
 * limitations under the License.
 */

package androidx.wear.protolayout.expression.pipeline;

import android.util.Log;

import androidx.annotation.NonNull;
import androidx.annotation.Nullable;
import androidx.annotation.UiThread;
import androidx.wear.protolayout.expression.DynamicBuilders.DynamicFloat;
import androidx.wear.protolayout.expression.proto.AnimationParameterProto.AnimationSpec;
import androidx.wear.protolayout.expression.proto.DynamicProto.AnimatableFixedFloat;
import androidx.wear.protolayout.expression.proto.DynamicProto.ArithmeticFloatOp;
import androidx.wear.protolayout.expression.proto.FixedProto.FixedFloat;

/** Dynamic data nodes which yield floats. */
class FloatNodes {

    private FloatNodes() {}

    /** Dynamic float node that has a fixed value. */
    static class FixedFloatNode implements DynamicDataSourceNode<Float> {
        private final float mValue;
        private final DynamicTypeValueReceiver<Float> mDownstream;

<<<<<<< HEAD
        FixedFloatNode(FixedFloat protoNode, DynamicTypeValueReceiver<Float> downstream) {
=======
        FixedFloatNode(
                FixedFloat protoNode, DynamicTypeValueReceiverWithPreUpdate<Float> downstream) {
>>>>>>> fdff00cc
            this.mValue = protoNode.getValue();
            this.mDownstream = downstream;
        }

        @Override
        @UiThread
        public void preInit() {
            mDownstream.onPreUpdate();
        }

        @Override
        @UiThread
        public void init() {
            if (Float.isNaN(mValue)) {
                mDownstream.onInvalidated();
            } else {
                mDownstream.onData(mValue);
            }
        }

        @Override
        @UiThread
        public void destroy() {}
    }

    /** Dynamic float node that gets value from the state. */
<<<<<<< HEAD
    static class StateFloatNode extends StateSourceNode<Float> {
        StateFloatNode(
                ObservableStateStore observableStateStore,
                String bindKey,
                DynamicTypeValueReceiver<Float> downstream) {
            super(observableStateStore, bindKey, se -> se.getFloatVal().getValue(), downstream);
=======
    static class StateFloatSourceNode extends StateSourceNode<Float> {
        StateFloatSourceNode(
                DataStore dataStore,
                StateFloatSource protoNode,
                DynamicTypeValueReceiverWithPreUpdate<Float> downstream) {
            super(
                    dataStore,
                    StateSourceNode.<DynamicFloat>createKey(
                            protoNode.getSourceNamespace(), protoNode.getSourceKey()),
                    se -> se.getFloatVal().getValue(),
                    downstream);
>>>>>>> fdff00cc
        }
    }

    /** Dynamic float node that supports arithmetic operations. */
    static class ArithmeticFloatNode extends DynamicDataBiTransformNode<Float, Float, Float> {
        private static final String TAG = "ArithmeticFloatNode";

        ArithmeticFloatNode(
                ArithmeticFloatOp protoNode, DynamicTypeValueReceiver<Float> downstream) {
            super(
                    downstream,
                    (lhs, rhs) -> {
                        try {
                            switch (protoNode.getOperationType()) {
                                case ARITHMETIC_OP_TYPE_UNDEFINED:
                                case UNRECOGNIZED:
                                    Log.e(TAG, "Unknown operation type in ArithmeticFloatNode");
                                    return Float.NaN;
                                case ARITHMETIC_OP_TYPE_ADD:
                                    return lhs + rhs;
                                case ARITHMETIC_OP_TYPE_SUBTRACT:
                                    return lhs - rhs;
                                case ARITHMETIC_OP_TYPE_MULTIPLY:
                                    return lhs * rhs;
                                case ARITHMETIC_OP_TYPE_DIVIDE:
                                    return lhs / rhs;
                                case ARITHMETIC_OP_TYPE_MODULO:
                                    return lhs % rhs;
                            }
                        } catch (ArithmeticException ex) {
                            Log.e(TAG, "ArithmeticException in ArithmeticFloatNode", ex);
                            return Float.NaN;
                        }

                        Log.e(TAG, "Unknown operation type in ArithmeticFloatNode");
                        return Float.NaN;
                    });
        }
    }

    /** Dynamic float node that gets value from INTEGER. */
    static class Int32ToFloatNode extends DynamicDataTransformNode<Integer, Float> {

        Int32ToFloatNode(DynamicTypeValueReceiver<Float> downstream) {
            super(downstream, i -> (float) i);
        }
    }

    /** Dynamic float node that gets animatable value from fixed source. */
    static class AnimatableFixedFloatNode extends AnimatableNode
            implements DynamicDataSourceNode<Float> {

        private final AnimatableFixedFloat mProtoNode;
        private final DynamicTypeValueReceiver<Float> mDownstream;

        AnimatableFixedFloatNode(
                AnimatableFixedFloat protoNode,
                DynamicTypeValueReceiver<Float> downstream,
                QuotaManager quotaManager) {

            super(quotaManager, protoNode.getAnimationSpec());
            this.mProtoNode = protoNode;
            this.mDownstream = downstream;
            mQuotaAwareAnimator.addUpdateCallback(
                    animatedValue -> mDownstream.onData((Float) animatedValue));
        }

        @Override
        @UiThread
        public void preInit() {
            mDownstream.onPreUpdate();
        }

        @Override
        @UiThread
        public void init() {
            mQuotaAwareAnimator.setFloatValues(mProtoNode.getFromValue(), mProtoNode.getToValue());
            startOrSkipAnimator();
        }

        @Override
        @UiThread
        public void destroy() {
            mQuotaAwareAnimator.stopAnimator();
        }
    }

    /** Dynamic float node that gets animatable value from dynamic source. */
    static class DynamicAnimatedFloatNode extends AnimatableNode implements DynamicDataNode<Float> {

        final DynamicTypeValueReceiver<Float> mDownstream;
        private final DynamicTypeValueReceiver<Float> mInputCallback;

        @Nullable Float mCurrentValue = null;
        int mPendingCalls = 0;

        // Static analysis complains about calling methods of parent class AnimatableNode under
        // initialization but mInputCallback is only used after the constructor is finished.
        @SuppressWarnings("method.invocation.invalid")
        DynamicAnimatedFloatNode(
                DynamicTypeValueReceiver<Float> downstream,
                @NonNull AnimationSpec spec,
                QuotaManager quotaManager) {

            super(quotaManager, spec);
            this.mDownstream = downstream;
            mQuotaAwareAnimator.addUpdateCallback(
                    animatedValue -> {
                        if (mPendingCalls == 0) {
                            mCurrentValue = (Float) animatedValue;
                            mDownstream.onData(mCurrentValue);
                        }
                    });
            this.mInputCallback =
                    new DynamicTypeValueReceiver<Float>() {
                        @Override
                        public void onPreUpdate() {
                            mPendingCalls++;

                            if (mPendingCalls == 1) {
                                mDownstream.onPreUpdate();
                            }
                        }

                        @Override
                        public void onData(@NonNull Float newData) {
                            if (mPendingCalls > 0) {
                                mPendingCalls--;
                            }

                            if (mPendingCalls == 0) {
                                if (mCurrentValue == null) {
                                    mCurrentValue = newData;
                                    mDownstream.onData(mCurrentValue);
                                } else {
                                    mQuotaAwareAnimator.setFloatValues(mCurrentValue, newData);
                                    startOrSkipAnimator();
                                }
                            }
                        }

                        @Override
                        public void onInvalidated() {
                            if (mPendingCalls > 0) {
                                mPendingCalls--;
                            }

                            if (mPendingCalls == 0) {
                                mCurrentValue = null;
                                mDownstream.onInvalidated();
                            }
                        }
                    };
        }

        public DynamicTypeValueReceiver<Float> getInputCallback() {
            return mInputCallback;
        }
    }
}<|MERGE_RESOLUTION|>--- conflicted
+++ resolved
@@ -25,6 +25,7 @@
 import androidx.wear.protolayout.expression.proto.AnimationParameterProto.AnimationSpec;
 import androidx.wear.protolayout.expression.proto.DynamicProto.AnimatableFixedFloat;
 import androidx.wear.protolayout.expression.proto.DynamicProto.ArithmeticFloatOp;
+import androidx.wear.protolayout.expression.proto.DynamicProto.StateFloatSource;
 import androidx.wear.protolayout.expression.proto.FixedProto.FixedFloat;
 
 /** Dynamic data nodes which yield floats. */
@@ -35,14 +36,10 @@
     /** Dynamic float node that has a fixed value. */
     static class FixedFloatNode implements DynamicDataSourceNode<Float> {
         private final float mValue;
-        private final DynamicTypeValueReceiver<Float> mDownstream;
-
-<<<<<<< HEAD
-        FixedFloatNode(FixedFloat protoNode, DynamicTypeValueReceiver<Float> downstream) {
-=======
+        private final DynamicTypeValueReceiverWithPreUpdate<Float> mDownstream;
+
         FixedFloatNode(
                 FixedFloat protoNode, DynamicTypeValueReceiverWithPreUpdate<Float> downstream) {
->>>>>>> fdff00cc
             this.mValue = protoNode.getValue();
             this.mDownstream = downstream;
         }
@@ -69,14 +66,6 @@
     }
 
     /** Dynamic float node that gets value from the state. */
-<<<<<<< HEAD
-    static class StateFloatNode extends StateSourceNode<Float> {
-        StateFloatNode(
-                ObservableStateStore observableStateStore,
-                String bindKey,
-                DynamicTypeValueReceiver<Float> downstream) {
-            super(observableStateStore, bindKey, se -> se.getFloatVal().getValue(), downstream);
-=======
     static class StateFloatSourceNode extends StateSourceNode<Float> {
         StateFloatSourceNode(
                 DataStore dataStore,
@@ -88,7 +77,6 @@
                             protoNode.getSourceNamespace(), protoNode.getSourceKey()),
                     se -> se.getFloatVal().getValue(),
                     downstream);
->>>>>>> fdff00cc
         }
     }
 
@@ -97,7 +85,8 @@
         private static final String TAG = "ArithmeticFloatNode";
 
         ArithmeticFloatNode(
-                ArithmeticFloatOp protoNode, DynamicTypeValueReceiver<Float> downstream) {
+                ArithmeticFloatOp protoNode,
+                DynamicTypeValueReceiverWithPreUpdate<Float> downstream) {
             super(
                     downstream,
                     (lhs, rhs) -> {
@@ -132,7 +121,7 @@
     /** Dynamic float node that gets value from INTEGER. */
     static class Int32ToFloatNode extends DynamicDataTransformNode<Integer, Float> {
 
-        Int32ToFloatNode(DynamicTypeValueReceiver<Float> downstream) {
+        Int32ToFloatNode(DynamicTypeValueReceiverWithPreUpdate<Float> downstream) {
             super(downstream, i -> (float) i);
         }
     }
@@ -142,11 +131,11 @@
             implements DynamicDataSourceNode<Float> {
 
         private final AnimatableFixedFloat mProtoNode;
-        private final DynamicTypeValueReceiver<Float> mDownstream;
+        private final DynamicTypeValueReceiverWithPreUpdate<Float> mDownstream;
 
         AnimatableFixedFloatNode(
                 AnimatableFixedFloat protoNode,
-                DynamicTypeValueReceiver<Float> downstream,
+                DynamicTypeValueReceiverWithPreUpdate<Float> downstream,
                 QuotaManager quotaManager) {
 
             super(quotaManager, protoNode.getAnimationSpec());
@@ -179,8 +168,8 @@
     /** Dynamic float node that gets animatable value from dynamic source. */
     static class DynamicAnimatedFloatNode extends AnimatableNode implements DynamicDataNode<Float> {
 
-        final DynamicTypeValueReceiver<Float> mDownstream;
-        private final DynamicTypeValueReceiver<Float> mInputCallback;
+        final DynamicTypeValueReceiverWithPreUpdate<Float> mDownstream;
+        private final DynamicTypeValueReceiverWithPreUpdate<Float> mInputCallback;
 
         @Nullable Float mCurrentValue = null;
         int mPendingCalls = 0;
@@ -189,7 +178,7 @@
         // initialization but mInputCallback is only used after the constructor is finished.
         @SuppressWarnings("method.invocation.invalid")
         DynamicAnimatedFloatNode(
-                DynamicTypeValueReceiver<Float> downstream,
+                DynamicTypeValueReceiverWithPreUpdate<Float> downstream,
                 @NonNull AnimationSpec spec,
                 QuotaManager quotaManager) {
 
@@ -203,7 +192,7 @@
                         }
                     });
             this.mInputCallback =
-                    new DynamicTypeValueReceiver<Float>() {
+                    new DynamicTypeValueReceiverWithPreUpdate<Float>() {
                         @Override
                         public void onPreUpdate() {
                             mPendingCalls++;
@@ -244,7 +233,7 @@
                     };
         }
 
-        public DynamicTypeValueReceiver<Float> getInputCallback() {
+        public DynamicTypeValueReceiverWithPreUpdate<Float> getInputCallback() {
             return mInputCallback;
         }
     }
