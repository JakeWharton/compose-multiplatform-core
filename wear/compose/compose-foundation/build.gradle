--- conflicted
+++ resolved
@@ -35,10 +35,7 @@
 
         implementation(libs.kotlinStdlib)
         implementation(project(":compose:foundation:foundation-layout"))
-<<<<<<< HEAD
-=======
         implementation(project(":compose:ui:ui-util"))
->>>>>>> 199c61b4
         implementation("androidx.profileinstaller:profileinstaller:1.2.0")
 
         testImplementation(libs.testRules)
