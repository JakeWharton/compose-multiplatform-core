/*
 * Copyright 2021 The Android Open Source Project
 *
 * Licensed under the Apache License, Version 2.0 (the "License");
 * you may not use this file except in compliance with the License.
 * You may obtain a copy of the License at
 *
 *      http://www.apache.org/licenses/LICENSE-2.0
 *
 * Unless required by applicable law or agreed to in writing, software
 * distributed under the License is distributed on an "AS IS" BASIS,
 * WITHOUT WARRANTIES OR CONDITIONS OF ANY KIND, either express or implied.
 * See the License for the specific language governing permissions and
 * limitations under the License.
 */

plugins {
    id("AndroidXPlugin")
    id("AndroidXComposePlugin")
    id 'com.android.application'
    id("org.jetbrains.kotlin.android")
}

android {
    defaultConfig {
        applicationId "androidx.wear.compose.integration.demos"
        minSdk 25
        targetSdk 30
<<<<<<< HEAD
        versionCode 12
        versionName "1.12"
        // Change the APK name to match the *testapp regex we use to pick up APKs for testing as
        // part of CI.
        archivesBaseName = "wear-compose-demos-testapp"
=======
        versionCode 18
        versionName "1.18"
>>>>>>> fdff00cc
    }

    buildTypes {
        release {
            minifyEnabled true
            shrinkResources true
            proguardFiles getDefaultProguardFile('proguard-android-optimize.txt'), 'proguard-rules.pro'
        }
    }
    buildFeatures {
        viewBinding true
    }
    namespace "androidx.wear.compose.integration.demos"
}

dependencies {

    implementation("androidx.wear:wear:1.1.0")

    implementation("androidx.tracing:tracing:1.1.0")

    implementation(project(":compose:foundation:foundation"))
    implementation(project(":compose:foundation:foundation-layout"))
    implementation(project(":compose:integration-tests:demos:common"))
    implementation(project(":compose:runtime:runtime"))
    implementation(project(":compose:ui:ui"))
    implementation(project(":compose:ui:ui-util"))
    implementation(project(":compose:ui:ui:ui-samples"))
    implementation(project(":compose:material:material-icons-core"))

    implementation(project(':wear:compose:compose-foundation'))
    implementation(project(":wear:compose:compose-foundation-samples"))
    implementation(project(':wear:compose:compose-material'))
    implementation(project(":wear:compose:compose-material-samples"))
    implementation(project(':wear:compose:integration-tests:demos:common'))
    implementation(project(":wear:compose:compose-material3-integration-tests"))

    androidTestImplementation("androidx.activity:activity:1.8.0")
    androidTestImplementation("androidx.activity:activity-compose:1.8.0")
    androidTestImplementation("androidx.activity:activity-ktx:1.8.0")
    androidTestImplementation(project(":compose:ui:ui-test-junit4"))
    androidTestImplementation(libs.testCore)
    androidTestImplementation(libs.testRules)
    androidTestImplementation(libs.testRunner)
    androidTestImplementation(libs.espressoCore)
    androidTestImplementation(libs.junit)
    androidTestImplementation(libs.truth)
}<|MERGE_RESOLUTION|>--- conflicted
+++ resolved
@@ -26,16 +26,8 @@
         applicationId "androidx.wear.compose.integration.demos"
         minSdk 25
         targetSdk 30
-<<<<<<< HEAD
-        versionCode 12
-        versionName "1.12"
-        // Change the APK name to match the *testapp regex we use to pick up APKs for testing as
-        // part of CI.
-        archivesBaseName = "wear-compose-demos-testapp"
-=======
         versionCode 18
         versionName "1.18"
->>>>>>> fdff00cc
     }
 
     buildTypes {
