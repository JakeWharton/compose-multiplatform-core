--- conflicted
+++ resolved
@@ -50,22 +50,12 @@
 import kotlinx.coroutines.CoroutineScope
 import kotlinx.coroutines.MainScope
 
-<<<<<<< HEAD
-/**
- * A service for creating and controlling watch face instances.
- *
- * @hide
- */
-=======
 /** A service for creating and controlling watch face instances. */
->>>>>>> fdff00cc
 @RequiresApi(27)
-@VisibleForTesting
 @RestrictTo(RestrictTo.Scope.LIBRARY_GROUP)
 public open class WatchFaceControlService : Service() {
     private var watchFaceInstanceServiceStub: IWatchFaceInstanceServiceStub? = null
 
-    /** @hide */
     public companion object {
         public const val ACTION_WATCHFACE_CONTROL_SERVICE: String =
             "com.google.android.wearable.action.WATCH_FACE_CONTROL"
@@ -87,7 +77,7 @@
     open fun createWatchFaceService(watchFaceName: ComponentName): WatchFaceService? {
         return try {
             val watchFaceServiceClass = Class.forName(watchFaceName.className) ?: return null
-            if (!WatchFaceService::class.java.isAssignableFrom(WatchFaceService::class.java)) {
+            if (!WatchFaceService::class.java.isAssignableFrom(watchFaceServiceClass)) {
                 return null
             }
             watchFaceServiceClass.getConstructor().newInstance() as WatchFaceService
@@ -123,7 +113,6 @@
     }
 }
 
-/** @hide */
 @RequiresApi(27)
 @RestrictTo(RestrictTo.Scope.LIBRARY_GROUP)
 public open class IWatchFaceInstanceServiceStub(
