/*
 * Copyright 2021 The Android Open Source Project
 *
 * Licensed under the Apache License, Version 2.0 (the "License");
 * you may not use this file except in compliance with the License.
 * You may obtain a copy of the License at
 *
 *      http://www.apache.org/licenses/LICENSE-2.0
 *
 * Unless required by applicable law or agreed to in writing, software
 * distributed under the License is distributed on an "AS IS" BASIS,
 * WITHOUT WARRANTIES OR CONDITIONS OF ANY KIND, either express or implied.
 * See the License for the specific language governing permissions and
 * limitations under the License.
 */

@file:RestrictTo(RestrictTo.Scope.LIBRARY_GROUP)

package androidx.wear.watchface.utility

import android.graphics.drawable.Icon
import android.os.Build
import androidx.annotation.RequiresApi
import androidx.annotation.RestrictTo
import java.util.Objects

<<<<<<< HEAD
/**
 * Returns true if the [Icon]s are equal.
 *
 * @hide
 */
=======
/** Returns true if the [Icon]s are equal. */
>>>>>>> fdff00cc
infix fun Icon?.iconEquals(other: Icon?): Boolean =
    this === other ||
        if (Build.VERSION.SDK_INT >= Build.VERSION_CODES.P) {
            IconP.equals(this, other)
        } else {
            this == other
        }

<<<<<<< HEAD
/**
 * Creates a hash code for the [Icon].
 *
 * @hide
 */
=======
/** Creates a hash code for the [Icon]. */
>>>>>>> fdff00cc
fun Icon.iconHashCode(): Int =
    if (Build.VERSION.SDK_INT >= Build.VERSION_CODES.P) {
        IconP.hashCode(this)
    } else {
        hashCode()
    }

@RequiresApi(Build.VERSION_CODES.P)
private object IconP {
    fun equals(icon: Icon?, other: Icon?): Boolean =
        (icon == null && other == null) ||
            ((icon != null && other != null) &&
                icon.type == other.type &&
                when (icon.type) {
                    Icon.TYPE_RESOURCE ->
                        icon.resId == other.resId && icon.resPackage == other.resPackage
                    Icon.TYPE_URI -> icon.uri == other.uri
                    else -> icon == other
                })

    fun hashCode(icon: Icon): Int =
        when (icon.type) {
            Icon.TYPE_RESOURCE -> Objects.hash(icon.type, icon.resId, icon.resPackage)
            Icon.TYPE_URI -> Objects.hash(icon.type, icon.uri)
            else -> hashCode()
        }
}<|MERGE_RESOLUTION|>--- conflicted
+++ resolved
@@ -24,15 +24,7 @@
 import androidx.annotation.RestrictTo
 import java.util.Objects
 
-<<<<<<< HEAD
-/**
- * Returns true if the [Icon]s are equal.
- *
- * @hide
- */
-=======
 /** Returns true if the [Icon]s are equal. */
->>>>>>> fdff00cc
 infix fun Icon?.iconEquals(other: Icon?): Boolean =
     this === other ||
         if (Build.VERSION.SDK_INT >= Build.VERSION_CODES.P) {
@@ -41,15 +33,7 @@
             this == other
         }
 
-<<<<<<< HEAD
-/**
- * Creates a hash code for the [Icon].
- *
- * @hide
- */
-=======
 /** Creates a hash code for the [Icon]. */
->>>>>>> fdff00cc
 fun Icon.iconHashCode(): Int =
     if (Build.VERSION.SDK_INT >= Build.VERSION_CODES.P) {
         IconP.hashCode(this)
