--- conflicted
+++ resolved
@@ -23,11 +23,7 @@
 import androidx.compose.runtime.Recomposer
 import androidx.compose.ui.unit.DpSize
 import androidx.compose.ui.unit.dp
-<<<<<<< HEAD
-import androidx.glance.Emittable
-=======
 import androidx.glance.GlanceId
->>>>>>> fdff00cc
 import androidx.glance.GlanceModifier
 import androidx.glance.action.ActionModifier
 import androidx.glance.action.LambdaAction
@@ -86,7 +82,12 @@
 
     @Test
     fun provideGlanceEmitsIgnoreResultForNullContent() = runTest {
-        // The session starts out with null content, so we can check that here.
+        // Create a widget that never calls provideContent, which means the session never produces
+        // a valid result.
+        val widget = object : GlanceAppWidget() {
+            override suspend fun provideGlance(context: Context, id: GlanceId) {}
+        }
+        val session = AppWidgetSession(widget, id, defaultOptions, testState)
         val root = runCompositionUntil(
             { state, _ -> state == Recomposer.State.Idle },
             session.provideGlance(context)
