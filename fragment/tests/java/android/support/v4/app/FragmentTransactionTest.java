/*
 * Copyright (C) 2016 The Android Open Source Project
 *
 * Licensed under the Apache License, Version 2.0 (the "License");
 * you may not use this file except in compliance with the License.
 * You may obtain a copy of the License at
 *
 *      http://www.apache.org/licenses/LICENSE-2.0
 *
 * Unless required by applicable law or agreed to in writing, software
 * distributed under the License is distributed on an "AS IS" BASIS,
 * WITHOUT WARRANTIES OR CONDITIONS OF ANY KIND, either express or implied.
 * See the License for the specific language governing permissions and
 * limitations under the License.
 */
package android.support.v4.app;

import static junit.framework.TestCase.assertFalse;
import static junit.framework.TestCase.assertTrue;
import static junit.framework.TestCase.assertEquals;

<<<<<<< HEAD
import android.app.Instrumentation;
import android.os.Bundle;
=======
import static org.junit.Assert.assertEquals;

import android.app.Activity;
import android.app.Instrumentation;
import android.content.Intent;
>>>>>>> 0765353c
import android.os.SystemClock;
import android.support.fragment.test.R;
import android.support.test.InstrumentationRegistry;
import android.support.test.annotation.UiThreadTest;
import android.support.test.filters.MediumTest;
import android.support.test.rule.ActivityTestRule;
import android.support.test.runner.AndroidJUnit4;
import android.support.v4.app.test.FragmentTestActivity;
import android.support.v4.app.test.NewIntentActivity;

import org.junit.Before;
import org.junit.Rule;
import org.junit.Test;
import org.junit.runner.RunWith;

<<<<<<< HEAD
import java.util.Collection;
=======
import java.util.concurrent.TimeUnit;
>>>>>>> 0765353c

/**
 * Tests usage of the {@link FragmentTransaction} class.
 */
@MediumTest
@RunWith(AndroidJUnit4.class)
public class FragmentTransactionTest {

    @Rule
    public ActivityTestRule<FragmentTestActivity> mActivityRule =
            new ActivityTestRule<>(FragmentTestActivity.class);

    private FragmentTestActivity mActivity;

    @Before
    public void setUp() {
        mActivity = mActivityRule.getActivity();
    }

    @Test
    public void testAddTransactionWithValidFragment() throws Throwable {
        final Fragment fragment = new CorrectFragment();
        mActivityRule.runOnUiThread(new Runnable() {
            @Override
            public void run() {
                mActivity.getSupportFragmentManager().beginTransaction()
                        .add(R.id.content, fragment)
                        .addToBackStack(null)
                        .commit();
                mActivity.getSupportFragmentManager().executePendingTransactions();
            }
        });
        InstrumentationRegistry.getInstrumentation().waitForIdleSync();
        assertTrue(fragment.isAdded());
    }

    @Test
    public void testAddTransactionWithPrivateFragment() throws Throwable {
        final Fragment fragment = new PrivateFragment();
        mActivityRule.runOnUiThread(new Runnable() {
            @Override
            public void run() {
                boolean exceptionThrown = false;
                try {
                    mActivity.getSupportFragmentManager().beginTransaction()
                            .add(R.id.content, fragment)
                            .addToBackStack(null)
                            .commit();
                    mActivity.getSupportFragmentManager().executePendingTransactions();
                } catch (IllegalStateException e) {
                    exceptionThrown = true;
                } finally {
                    assertTrue("Exception should be thrown", exceptionThrown);
                    assertFalse("Fragment shouldn't be added", fragment.isAdded());
                }
            }
        });
        InstrumentationRegistry.getInstrumentation().waitForIdleSync();
    }

    @Test
    public void testAddTransactionWithPackagePrivateFragment() throws Throwable {
        final Fragment fragment = new PackagePrivateFragment();
        mActivityRule.runOnUiThread(new Runnable() {
            @Override
            public void run() {
                boolean exceptionThrown = false;
                try {
                    mActivity.getSupportFragmentManager().beginTransaction()
                            .add(R.id.content, fragment)
                            .addToBackStack(null)
                            .commit();
                    mActivity.getSupportFragmentManager().executePendingTransactions();
                } catch (IllegalStateException e) {
                    exceptionThrown = true;
                } finally {
                    assertTrue("Exception should be thrown", exceptionThrown);
                    assertFalse("Fragment shouldn't be added", fragment.isAdded());
                }
            }
        });
        InstrumentationRegistry.getInstrumentation().waitForIdleSync();
    }

    @Test
    public void testAddTransactionWithAnonymousFragment() throws Throwable {
        final Fragment fragment = new Fragment() {};
        mActivityRule.runOnUiThread(new Runnable() {
            @Override
            public void run() {
                boolean exceptionThrown = false;
                try {
                    mActivity.getSupportFragmentManager().beginTransaction()
                            .add(R.id.content, fragment)
                            .addToBackStack(null)
                            .commit();
                    mActivity.getSupportFragmentManager().executePendingTransactions();
                } catch (IllegalStateException e) {
                    exceptionThrown = true;
                } finally {
                    assertTrue("Exception should be thrown", exceptionThrown);
                    assertFalse("Fragment shouldn't be added", fragment.isAdded());
                }
            }
        });
        InstrumentationRegistry.getInstrumentation().waitForIdleSync();
    }

    @Test
    public void testAddTransactionWithNonStaticFragment() throws Throwable {
        final Fragment fragment = new NonStaticFragment();
        mActivityRule.runOnUiThread(new Runnable() {
            @Override
            public void run() {
                boolean exceptionThrown = false;
                try {
                    mActivity.getSupportFragmentManager().beginTransaction()
                            .add(R.id.content, fragment)
                            .addToBackStack(null)
                            .commit();
                    mActivity.getSupportFragmentManager().executePendingTransactions();
                } catch (IllegalStateException e) {
                    exceptionThrown = true;
                } finally {
                    assertTrue("Exception should be thrown", exceptionThrown);
                    assertFalse("Fragment shouldn't be added", fragment.isAdded());
                }
            }
        });
        InstrumentationRegistry.getInstrumentation().waitForIdleSync();
    }

<<<<<<< HEAD
    @Test
    public void testPostOnCommit() throws Throwable {
        mActivityRule.runOnUiThread(new Runnable() {
            @Override
            public void run() {
                final boolean[] ran = new boolean[1];
                FragmentManager fm = mActivityRule.getActivity().getSupportFragmentManager();
                fm.beginTransaction().postOnCommit(new Runnable() {
                    @Override
                    public void run() {
                        ran[0] = true;
                    }
                }).commit();
                fm.executePendingTransactions();

                assertTrue("postOnCommit runnable never ran", ran[0]);

                ran[0] = false;

                boolean threw = false;
                try {
                    fm.beginTransaction().postOnCommit(new Runnable() {
                        @Override
                        public void run() {
                            ran[0] = true;
                        }
                    }).addToBackStack(null).commit();
                } catch (IllegalStateException ise) {
                    threw = true;
                }

                fm.executePendingTransactions();

                assertTrue("postOnCommit was allowed to be called for back stack transaction",
                        threw);
                assertFalse("postOnCommit runnable for back stack transaction was run", ran[0]);
            }
        });
    }

    /**
     * Test to ensure that when onBackPressed() is received that there is no crash.
     */
    @Test
    @UiThreadTest
    public void crashOnBackPressed() throws Throwable {
        Instrumentation instrumentation = InstrumentationRegistry.getInstrumentation();
        Bundle outState = new Bundle();
        FragmentTestActivity activity = mActivityRule.getActivity();
        instrumentation.callActivityOnSaveInstanceState(activity, outState);
        activity.onBackPressed();
    }

    // Ensure that getFragments() works during transactions, even if it is run off thread
    @Test
    public void getFragmentsOffThread() throws Throwable {
        final FragmentManager fm = mActivity.getSupportFragmentManager();

        // Make sure that adding a fragment works
        Fragment fragment = new CorrectFragment();
        fm.beginTransaction()
                .add(R.id.content, fragment)
                .addToBackStack(null)
                .commit();

        FragmentTestUtil.executePendingTransactions(mActivityRule);
        Collection<Fragment> fragments = fm.getFragments();
        assertEquals(1, fragments.size());
        assertTrue(fragments.contains(fragment));

        // Removed fragments shouldn't show
        fm.beginTransaction()
                .remove(fragment)
                .addToBackStack(null)
                .commit();
        FragmentTestUtil.executePendingTransactions(mActivityRule);
        assertTrue(fm.getFragments().isEmpty());

        // Now try detached fragments
        FragmentTestUtil.popBackStackImmediate(mActivityRule);
        fm.beginTransaction()
                .detach(fragment)
                .addToBackStack(null)
                .commit();
        FragmentTestUtil.executePendingTransactions(mActivityRule);
        assertTrue(fm.getFragments().isEmpty());

        // Now try hidden fragments
        FragmentTestUtil.popBackStackImmediate(mActivityRule);
        fm.beginTransaction()
                .hide(fragment)
                .addToBackStack(null)
                .commit();
        FragmentTestUtil.executePendingTransactions(mActivityRule);
        fragments = fm.getFragments();
        assertEquals(1, fragments.size());
        assertTrue(fragments.contains(fragment));

        // And showing it again shouldn't change anything:
        FragmentTestUtil.popBackStackImmediate(mActivityRule);
        fragments = fm.getFragments();
        assertEquals(1, fragments.size());
        assertTrue(fragments.contains(fragment));

        // Now pop back to the start state
        FragmentTestUtil.popBackStackImmediate(mActivityRule);

        // We can't force concurrency, but we can do it lots of times and hope that
        // we hit it.
        for (int i = 0; i < 100; i++) {
            Fragment fragment2 = new CorrectFragment();
            fm.beginTransaction()
                    .add(R.id.content, fragment2)
                    .addToBackStack(null)
                    .commit();
            getFragmentsUntilSize(1);

            fm.popBackStack();
            getFragmentsUntilSize(0);
        }
    }

    /**
     * When a FragmentManager is detached, it should allow commitAllowingStateLoss()
     * and commitNowAllowingStateLoss() by just dropping the transaction.
     */
    @Test
    public void commitAllowStateLossDetached() throws Throwable {
        Fragment fragment1 = new CorrectFragment();
        mActivity.getSupportFragmentManager()
                .beginTransaction()
                .add(fragment1, "1")
                .commit();
        FragmentTestUtil.executePendingTransactions(mActivityRule);
        final FragmentManager fm = fragment1.getChildFragmentManager();
        mActivity.getSupportFragmentManager()
                .beginTransaction()
                .remove(fragment1)
                .commit();
        FragmentTestUtil.executePendingTransactions(mActivityRule);
        assertEquals(0, mActivity.getSupportFragmentManager().getFragments().size());
        assertEquals(0, fm.getFragments().size());

        // Now the fragment1's fragment manager should allow commitAllowingStateLoss
        // by doing nothing since it has been detached.
        Fragment fragment2 = new CorrectFragment();
        fm.beginTransaction()
                .add(fragment2, "2")
                .commitAllowingStateLoss();
        FragmentTestUtil.executePendingTransactions(mActivityRule);
        assertEquals(0, fm.getFragments().size());

        // It should also allow commitNowAllowingStateLoss by doing nothing
        mActivityRule.runOnUiThread(new Runnable() {
            @Override
            public void run() {
                Fragment fragment3 = new CorrectFragment();
                fm.beginTransaction()
                        .add(fragment3, "3")
                        .commitNowAllowingStateLoss();
                assertEquals(0, fm.getFragments().size());
            }
        });
    }

=======
    /**
     * onNewIntent() should note that the state is not saved so that child fragment
     * managers can execute transactions.
     */
    @Test
    public void newIntentUnlocks() throws Throwable {
        Instrumentation instrumentation = InstrumentationRegistry.getInstrumentation();
        Intent intent1 = new Intent(mActivity, NewIntentActivity.class)
                .setFlags(Intent.FLAG_ACTIVITY_NEW_TASK);
        NewIntentActivity newIntentActivity =
                (NewIntentActivity) instrumentation.startActivitySync(intent1);
        FragmentTestUtil.waitForExecution(mActivityRule);

        Intent intent2 = new Intent(mActivity, FragmentTestActivity.class);
        intent2.setFlags(Intent.FLAG_ACTIVITY_NEW_TASK);
        Activity coveringActivity = instrumentation.startActivitySync(intent2);
        FragmentTestUtil.waitForExecution(mActivityRule);

        Intent intent3 = new Intent(mActivity, NewIntentActivity.class)
                .setFlags(Intent.FLAG_ACTIVITY_NEW_TASK);
        mActivity.startActivity(intent3);
        assertTrue(newIntentActivity.newIntent.await(1, TimeUnit.SECONDS));
        FragmentTestUtil.waitForExecution(mActivityRule);

        for (Fragment fragment : newIntentActivity.getSupportFragmentManager().getFragments()) {
            // There really should only be one fragment in newIntentActivity.
            assertEquals(1, fragment.getChildFragmentManager().getFragments().size());
        }
    }

>>>>>>> 0765353c
    private void getFragmentsUntilSize(int expectedSize) {
        final long endTime = SystemClock.uptimeMillis() + 3000;

        do {
            assertTrue(SystemClock.uptimeMillis() < endTime);
        } while (mActivity.getSupportFragmentManager().getFragments().size() != expectedSize);
    }

    public static class CorrectFragment extends Fragment {}

    private static class PrivateFragment extends Fragment {}

    static class PackagePrivateFragment extends Fragment {}

    private class NonStaticFragment extends Fragment {}
}<|MERGE_RESOLUTION|>--- conflicted
+++ resolved
@@ -15,20 +15,14 @@
  */
 package android.support.v4.app;
 
+import static junit.framework.TestCase.assertEquals;
 import static junit.framework.TestCase.assertFalse;
 import static junit.framework.TestCase.assertTrue;
-import static junit.framework.TestCase.assertEquals;
-
-<<<<<<< HEAD
-import android.app.Instrumentation;
-import android.os.Bundle;
-=======
-import static org.junit.Assert.assertEquals;
 
 import android.app.Activity;
 import android.app.Instrumentation;
 import android.content.Intent;
->>>>>>> 0765353c
+import android.os.Bundle;
 import android.os.SystemClock;
 import android.support.fragment.test.R;
 import android.support.test.InstrumentationRegistry;
@@ -44,11 +38,8 @@
 import org.junit.Test;
 import org.junit.runner.RunWith;
 
-<<<<<<< HEAD
 import java.util.Collection;
-=======
 import java.util.concurrent.TimeUnit;
->>>>>>> 0765353c
 
 /**
  * Tests usage of the {@link FragmentTransaction} class.
@@ -181,7 +172,6 @@
         InstrumentationRegistry.getInstrumentation().waitForIdleSync();
     }
 
-<<<<<<< HEAD
     @Test
     public void testPostOnCommit() throws Throwable {
         mActivityRule.runOnUiThread(new Runnable() {
@@ -347,7 +337,6 @@
         });
     }
 
-=======
     /**
      * onNewIntent() should note that the state is not saved so that child fragment
      * managers can execute transactions.
@@ -378,7 +367,6 @@
         }
     }
 
->>>>>>> 0765353c
     private void getFragmentsUntilSize(int expectedSize) {
         final long endTime = SystemClock.uptimeMillis() + 3000;
 
